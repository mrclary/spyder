#
# Copyright (c) 2009- Spyder Kernels Contributors
#
# Licensed under the terms of the MIT License
# (see spyder_kernels/__init__.py for details)

"""Spyder debugger."""

import bdb
import sys
import logging
import traceback
from collections import namedtuple

from IPython.core.getipython import get_ipython
from IPython.core.debugger import Pdb as ipyPdb

from spyder_kernels.comms.frontendcomm import CommError, frontend_request
from spyder_kernels.customize.utils import path_is_library
from spyder_kernels.py3compat import TimeoutError, PY2, _print, isidentifier

if not PY2:
    from IPython.core.inputtransformer2 import TransformerManager
    basestring = (str,)
else:
    from IPython.core.inputsplitter import IPythonInputSplitter as TransformerManager


logger = logging.getLogger(__name__)


class SpyderPdb(ipyPdb, object):  # Inherits `object` to call super() in PY2
    """
    Extends Pdb to add features:

     - Process IPython magics.
     - Accepts multiline input.
     - Better interrupt signal handling.
     - Option to skip libraries while stepping.
     - Add completion to non-command code.
    """

    send_initial_notification = True
    starting = True

    def __init__(self, completekey='tab', stdin=None, stdout=None,
                 skip=None, nosigint=False):
        """Init Pdb."""
        self.curframe_locals = None
        # Only set to true when calling debugfile
        self.continue_if_has_breakpoints = False
        self.pdb_ignore_lib = False
        self.pdb_execute_events = False
        self._disable_next_stack_entry = False
        super(SpyderPdb, self).__init__()
        self._pdb_breaking = False

    # --- Methods overriden for code execution
    def default(self, line):
        """
        Default way of running pdb statment.

        The only difference with Pdb.default is that if line contains multiple
        statments, the code will be compiled with 'exec'. It will not print the
        result but will run without failing.
        """
        execute_events = self.pdb_execute_events
        if line[:1] == '!':
            line = line[1:]
        # Disallow the use of %debug magic in the debugger
        if line.startswith("%debug"):
            self.error("Please don't use '%debug' in the debugger.\n"
                       "For a recursive debugger, use the pdb 'debug'"
                       " command instead")
            return
        locals = self.curframe_locals
        globals = self.curframe.f_globals
        try:
            line = TransformerManager().transform_cell(line)
            try:
                code = compile(line + '\n', '<stdin>', 'single')
            except SyntaxError:
                # support multiline statments
                code = compile(line + '\n', '<stdin>', 'exec')
            save_stdout = sys.stdout
            save_stdin = sys.stdin
            save_displayhook = sys.displayhook
            try:
                sys.stdin = self.stdin
                sys.stdout = self.stdout
                sys.displayhook = self.displayhook
                if execute_events:
                     get_ipython().events.trigger('pre_execute')
                exec(code, globals, locals)
                if execute_events:
                     get_ipython().events.trigger('post_execute')
            finally:
                sys.stdout = save_stdout
                sys.stdin = save_stdin
                sys.displayhook = save_displayhook
        except BaseException:
            if PY2:
                t, v = sys.exc_info()[:2]
                if type(t) == type(''):
                    exc_type_name = t
                else: exc_type_name = t.__name__
                print >>self.stdout, '***', exc_type_name + ':', v
            else:
                exc_info = sys.exc_info()[:2]
                self.error(
                    traceback.format_exception_only(*exc_info)[-1].strip())

    # --- Methods overriden for signal handling
    def sigint_handler(self, signum, frame):
        """
        Handle a sigint signal. Break on the frame above this one.

        This method is not present in python2 so this won't be called there.
        """
        if self.allow_kbdint:
            raise KeyboardInterrupt
        self.message("\nProgram interrupted. (Use 'cont' to resume).")
        # avoid stopping in set_trace
        sys.settrace(None)
        self._pdb_breaking = True
        self.set_step()
        self.set_trace(sys._getframe())

    def interaction(self, frame, traceback):
        """
        Called when a user interaction is required.

        If this is from sigint, break on the upper frame.
        If the frame is in spydercustomize.py, quit.
        Notifies spyder and print current code.

        """
        if self._pdb_breaking:
            self._pdb_breaking = False
            if frame and frame.f_back:
                return self.interaction(frame.f_back, traceback)
        if (frame is not None
                and "spydercustomize.py" in frame.f_code.co_filename
                and "exec_code" == frame.f_code.co_name):
            self.onecmd('exit')
        else:
            self.setup(frame, traceback)
            self.print_stack_entry(self.stack[self.curindex])
            if self.send_initial_notification:
                self.notify_spyder(frame)
            self._cmdloop()
            self.forget()

    def print_stack_entry(self, frame_lineno, prompt_prefix='\n-> ',
                          context=None):
        """Disable printing stack entry if requested."""
        if self._disable_next_stack_entry:
            self._disable_next_stack_entry = False
            return
        return super(SpyderPdb, self).print_stack_entry(
            frame_lineno, prompt_prefix, context)

    # --- Methods overriden for skipping libraries
    def stop_here(self, frame):
        """Check if pdb should stop here."""
        if not super(SpyderPdb, self).stop_here(frame):
            return False
        filename = frame.f_code.co_filename
        if filename.startswith('<'):
            # This is not a file
            return True
        if self.pdb_ignore_lib and path_is_library(filename):
            return False
        return True

    # --- Method defined by us to respond to ipython complete protocol
    def do_complete(self, code, cursor_pos):
        """
        Respond to a complete request.
        """
        if cursor_pos is None:
            cursor_pos = len(code)

        # Get text to complete
        text = code[:cursor_pos].split(' ')[-1]
        # Choose Pdb function to complete, based on cmd.py
        origline = code
        line = origline.lstrip()
        if not line:
            # Nothing to complete
            return
        stripped = len(origline) - len(line)
        begidx = cursor_pos - len(text) - stripped
        endidx = cursor_pos - stripped

        compfunc = None
        ipython_do_complete = True
        if begidx > 0:
            # This could be after a Pdb command
            cmd, args, _ = self.parseline(line)
            if cmd != '':
                try:
                    # Function to complete Pdb command arguments
                    compfunc = getattr(self, 'complete_' + cmd)
                    # Don't call ipython do_complete for commands
                    ipython_do_complete = False
                except AttributeError:
                    pass
        elif line[0] != '!':
            # This could be a Pdb command
            compfunc = self.completenames

        def is_name_or_composed(text):
            if not text or text[0] == '.':
                return False
            # We want to keep value.subvalue
            return isidentifier(text.replace('.', ''))

        while text and not is_name_or_composed(text):
            text = text[1:]
            begidx += 1

        matches = []
        if compfunc:
            matches = compfunc(text, line, begidx, endidx)

        cursor_start = cursor_pos - len(text)

        if ipython_do_complete:
            kernel = get_ipython().kernel
            # Make complete call with current frame
            if self.curframe:
                if self.curframe_locals:
                    Frame = namedtuple("Frame", ["f_locals", "f_globals"])
                    frame = Frame(self.curframe_locals,
                                  self.curframe.f_globals)
                else:
                    frame = self.curframe
                kernel.shell.set_completer_frame(frame)
            result = kernel._do_complete(code, cursor_pos)
            # Reset frame
            kernel.shell.set_completer_frame()
            # If there is no Pdb results to merge, return the result
            if not compfunc:
                return result

            ipy_matches = result['matches']
            # Make sure both match lists start at the same place
            if cursor_start < result['cursor_start']:
                # Fill IPython matches
                missing_txt = code[cursor_start:result['cursor_start']]
                ipy_matches = [missing_txt + m for m in ipy_matches]
            elif result['cursor_start'] < cursor_start:
                # Fill Pdb matches
                missing_txt = code[result['cursor_start']:cursor_start]
                matches = [missing_txt + m for m in matches]
                cursor_start = result['cursor_start']

            # Add Pdb-specific matches
            matches += [match for match in ipy_matches if match not in matches]

        return {'matches': matches,
                'cursor_end': cursor_pos,
                'cursor_start': cursor_start,
                'metadata': {},
                'status': 'ok'}

    # --- Methods overriden by us for Spyder integration
    def preloop(self):
        """Ask Spyder for breakpoints before the first prompt is created."""
        try:
            frontend_request(blocking=True).set_debug_state(True)
            pdb_settings = frontend_request().get_pdb_settings()
            self.pdb_ignore_lib = pdb_settings['pdb_ignore_lib']
            self.pdb_execute_events = pdb_settings['pdb_execute_events']
            if self.starting:
                self.set_spyder_breakpoints(pdb_settings['breakpoints'])
        except (CommError, TimeoutError):
            logger.debug("Could not get breakpoints from the frontend.")
        super(SpyderPdb, self).preloop()

    def postloop(self):
        """Notifies spyder that the loop has ended."""
        try:
            frontend_request(blocking=True).set_debug_state(False)
        except (CommError, TimeoutError):
            logger.debug("Could not send debugging state to the frontend.")
        super(SpyderPdb, self).postloop()

    def set_continue(self):
        """
        Stop only at breakpoints or when finished.

        Reimplemented to avoid stepping out of debugging if there are no
        breakpoints. We could add more later.
        """
        # Don't stop except at breakpoints or when finished
        self._set_stopinfo(self.botframe, None, -1)

    def reset(self):
        """
        Register Pdb session after reset.
        """
        super(SpyderPdb, self).reset()
        kernel = get_ipython().kernel
        kernel._register_pdb_session(self)

    def do_debug(self, arg):
        """debug code
        Enter a recursive debugger that steps through the code
        argument (which is an arbitrary expression or statement to be
        executed in the current environment).
        """
        super(SpyderPdb, self).do_debug(arg)
        kernel = get_ipython().kernel
        kernel._register_pdb_session(self)

    def user_return(self, frame, return_value):
        """This function is called when a return trap is set here."""
        # This is useful when debugging in an active interpreter (otherwise,
        # the debugger will stop before reaching the target file)
        if self._wait_for_mainpyfile:
            if (self.mainpyfile != self.canonic(frame.f_code.co_filename)
                    or frame.f_lineno <= 0):
                return
            self._wait_for_mainpyfile = 0
        super(SpyderPdb, self).user_return(frame, return_value)

    def _cmdloop(self):
        """Modifies the error text."""
        while True:
            try:
                # keyboard interrupts allow for an easy way to cancel
                # the current command, so allow them during interactive input
                self.allow_kbdint = True
                self.cmdloop()
                self.allow_kbdint = False
                break
            except KeyboardInterrupt:
                _print("--KeyboardInterrupt--\n"
                       "For copying text while debugging, use Ctrl+Shift+C",
                       file=self.stdout)
            except Exception:
                try:
                    frontend_request(blocking=True).set_debug_state(False)
                except (CommError, TimeoutError):
<<<<<<< HEAD
                    logger.debug(
                        "Could not send debugging state to the frontend.")
=======
                    logger.debug("Could not send debugging state to the frontend.")
>>>>>>> ed4adffc
                raise

    def postcmd(self, stop, line):
        """
        Notify spyder on any pdb command.
        """
        if '!get_ipython().kernel' not in line:
            self.notify_spyder(self.curframe)
        return super(SpyderPdb, self).postcmd(stop, line)

    if PY2:
        def break_here(self, frame):
            """
            Breakpoints don't work for files with non-ascii chars in Python 2

            Fixes Issue 1484
            """
            from bdb import effective
            filename = self.canonic(frame.f_code.co_filename)
            try:
                filename = unicode(filename, "utf-8")
            except TypeError:
                pass
            if filename not in self.breaks:
                return False
            lineno = frame.f_lineno
            if lineno not in self.breaks[filename]:
                # The line itself has no breakpoint, but maybe the line is the
                # first line of a function with breakpoint set by function name
                lineno = frame.f_code.co_firstlineno
                if lineno not in self.breaks[filename]:
                    return False

            # flag says ok to delete temp. bp
            (bp, flag) = effective(filename, lineno, frame)
            if bp:
                self.currentbp = bp.number
                if (flag and bp.temporary):
                    self.do_clear(str(bp.number))
                return True
            else:
                return False

    # --- Methods defined by us for Spyder integration
    def set_spyder_breakpoints(self, breakpoints):
        """Set Spyder breakpoints."""
        self.clear_all_breaks()
        # -----Really deleting all breakpoints:
        for bp in bdb.Breakpoint.bpbynumber:
            if bp:
                bp.deleteMe()
        bdb.Breakpoint.next = 1
        bdb.Breakpoint.bplist = {}
        bdb.Breakpoint.bpbynumber = [None]
        # -----
        i = 0
        for fname, data in list(breakpoints.items()):
            for linenumber, condition in data:
                i += 1
                self.set_break(self.canonic(fname), linenumber,
                               cond=condition)

        # Jump to first breakpoint.
        # Fixes issue 2034
        if self.starting:
            # Only run this after a Pdb session is created
            self.starting = False

            # Get all breakpoints for the file we're going to debug
            frame = self.curframe
            if not frame:
                # We are not debugging, return. Solves #10290
                return
            lineno = frame.f_lineno
            breaks = self.get_file_breaks(frame.f_code.co_filename)

            # Do 'continue' if the first breakpoint is *not* placed
            # where the debugger is going to land.
            # Fixes issue 4681
            if (self.continue_if_has_breakpoints and
                    breaks and
                    lineno < breaks[0]):
                try:
                    frontend_request(blocking=False).pdb_execute('continue')
                except (CommError, TimeoutError):
                    logger.debug(
                        "Could not send a Pdb continue call to the frontend.")

    def notify_spyder(self, frame=None):
        """Send kernel state to the frontend."""
        if frame is None:
            frame = self.curframe

        if frame is None:
            return

        kernel = get_ipython().kernel

        # Get filename and line number of the current frame
        fname = self.canonic(frame.f_code.co_filename)
        if PY2:
            try:
                fname = unicode(fname, "utf-8")
            except TypeError:
                pass
        lineno = frame.f_lineno

        # Set step of the current frame (if any)
        step = {}
        if isinstance(fname, basestring) and isinstance(lineno, int):
            step = dict(fname=fname, lineno=lineno)

        # Publish Pdb state so we can update the Variable Explorer
        # and the Editor on the Spyder side
        kernel._pdb_step = step
        try:
            kernel.publish_pdb_state()
        except (CommError, TimeoutError):
            logger.debug("Could not send Pdb state to the frontend.")<|MERGE_RESOLUTION|>--- conflicted
+++ resolved
@@ -344,12 +344,7 @@
                 try:
                     frontend_request(blocking=True).set_debug_state(False)
                 except (CommError, TimeoutError):
-<<<<<<< HEAD
-                    logger.debug(
-                        "Could not send debugging state to the frontend.")
-=======
                     logger.debug("Could not send debugging state to the frontend.")
->>>>>>> ed4adffc
                 raise
 
     def postcmd(self, stop, line):
