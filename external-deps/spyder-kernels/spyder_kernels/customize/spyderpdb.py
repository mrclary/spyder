--- conflicted
+++ resolved
@@ -145,14 +145,8 @@
             self.onecmd('exit')
         else:
             self.setup(frame, traceback)
-<<<<<<< HEAD
-            self.print_stack_entry(self.stack[self.curindex])
-            if self.send_initial_notification:
-                self.notify_spyder(frame)
-=======
             if get_ipython().kernel._pdb_print_code:
                 self.print_stack_entry(self.stack[self.curindex])
->>>>>>> 5c566e08
             self._cmdloop()
             self.forget()
 
