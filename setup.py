--- conflicted
+++ resolved
@@ -184,7 +184,6 @@
     import setuptools     # analysis:ignore
 
 install_requires = [
-<<<<<<< HEAD
     'applaunchservices>=0.1.7;platform_system=="Darwin"',
     'atomicwrites>=1.2.0',
     'chardet>=2.0.0',
@@ -197,25 +196,9 @@
     'keyring>=17.0.0',
     'nbconvert>=4.0',
     'numpydoc>=0.6.0',
-=======
-    'applaunchservices>=0.1.7,<1.0.0;platform_system=="Darwin"',
-    'atomicwrites>=1.2.0,<=1.4.0',
-    'chardet>=2.0.0,<=3.0.4',
-    'cloudpickle>=0.5.0,<=1.3.0',
-    'diff-match-patch==20181111',
-    'intervaltree<=3.1.0',
-    'ipython>=4.0',
-    'jedi==0.17.1',
-    # Don't require keyring for Python 2 and Linux
-    # because it depends on system packages
-    'keyring<21.2.0;sys_platform!="linux2"',
-    'nbconvert>=4.0,<6.0',
-    'numpydoc>=0.6.0,<1.0.0',
->>>>>>> 94478c54
     # Required to get SSH connections to remote kernels
     'paramiko>=2.4.0,<2.8;platform_system=="Windows"',
     'parso==0.7.0',
-<<<<<<< HEAD
     'pexpect>=4.4.0',
     'pickleshare>=0.4',
     'psutil>=5.3',
@@ -237,25 +220,6 @@
     'spyder-kernels>=1.9.4,<1.10.0',
     'three-merge>=0.1.1',
     'watchdog>=0.10.3'
-=======
-    'pexpect>=4.4.0,<4.9.0',
-    'pickleshare>=0.4,<0.8',
-    'psutil>=5.3,<5.8',
-    'pygments>=2.0,<=2.5.2',
-    'pylint>=1.0,<=1.9.5',
-    'pyqt5<5.13;python_version>="3"',
-    'pyqtwebengine<5.13;python_version>="3"',
-    'python-language-server[all]>=0.34.0,<1.0.0',
-    'pyxdg>=0.26,<=0.27;platform_system=="Linux"',
-    'pyzmq>=17,<20',
-    'qdarkstyle>=2.8,<2.9',
-    'qtawesome>=0.5.7,<1.0.0',
-    'qtconsole>=4.6.0,<5.0.0',
-    'qtpy>=1.5.0,<2.0.0',
-    'sphinx>=0.6.6,<=1.8.5',
-    'spyder-kernels>=1.9.4,<1.10.0',
-    'watchdog==0.10.3',
->>>>>>> 94478c54
 ]
 
 extras_require = {
