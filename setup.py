# -*- coding: utf-8 -*-
#
# Copyright © Spyder Project Contributors
# Licensed under the terms of the MIT License
# (see spyder/__init__.py for details)

"""
Spyder
======

The Scientific Python Development Environment

Spyder is a powerful scientific environment written in Python, for Python,
and designed by and for scientists, engineers and data analysts.

It features a unique combination of the advanced editing, analysis, debugging
and profiling functionality of a comprehensive development tool with the data
exploration, interactive execution, deep inspection and beautiful visualization
capabilities of a scientific package.
"""

from __future__ import print_function

import os
import os.path as osp
import subprocess
import sys
import shutil

from distutils.core import setup
from distutils.command.install_data import install_data


#==============================================================================
# Check for Python 3
#==============================================================================
PY3 = sys.version_info[0] == 3


#==============================================================================
# Minimal Python version sanity check
# Taken from the notebook setup.py -- Modified BSD License
#==============================================================================
v = sys.version_info
if v[:2] < (2, 7) or (v[0] >= 3 and v[:2] < (3, 4)):
    error = "ERROR: Spyder requires Python version 2.7 or 3.4 and above."
    print(error, file=sys.stderr)
    sys.exit(1)


#==============================================================================
# Constants
#==============================================================================
NAME = 'spyder'
LIBNAME = 'spyder'
from spyder import __version__, __website_url__  #analysis:ignore


#==============================================================================
# Auxiliary functions
#==============================================================================
def get_package_data(name, extlist):
    """Return data files for package *name* with extensions in *extlist*"""
    flist = []
    # Workaround to replace os.path.relpath (not available until Python 2.6):
    offset = len(name)+len(os.pathsep)
    for dirpath, _dirnames, filenames in os.walk(name):
        for fname in filenames:
            if not fname.startswith('.') and osp.splitext(fname)[1] in extlist:
                flist.append(osp.join(dirpath, fname)[offset:])
    return flist


def get_subpackages(name):
    """Return subpackages of package *name*"""
    splist = []
    for dirpath, _dirnames, _filenames in os.walk(name):
        if osp.isfile(osp.join(dirpath, '__init__.py')):
            splist.append(".".join(dirpath.split(os.sep)))
    return splist


def get_data_files():
    """Return data_files in a platform dependent manner"""
    if sys.platform.startswith('linux'):
        if PY3:
            data_files = [('share/applications', ['scripts/spyder3.desktop']),
                          ('share/icons', ['img_src/spyder3.png']),
                          ('share/metainfo', ['scripts/spyder3.appdata.xml'])]
        else:
            data_files = [('share/applications', ['scripts/spyder.desktop']),
                          ('share/icons', ['img_src/spyder.png'])]
    elif os.name == 'nt':
        data_files = [('scripts', ['img_src/spyder.ico',
                                   'img_src/spyder_reset.ico'])]
    else:
        data_files = []
    return data_files


def get_packages():
    """Return package list"""
    packages = (get_subpackages(LIBNAME))
    return packages


#==============================================================================
# Make Linux detect Spyder desktop file
#==============================================================================
class MyInstallData(install_data):
    def run(self):
        install_data.run(self)
        if sys.platform.startswith('linux'):
            try:
                subprocess.call(['update-desktop-database'])
            except:
                print("ERROR: unable to update desktop database",
                      file=sys.stderr)
CMDCLASS = {'install_data': MyInstallData}


#==============================================================================
# Main scripts
#==============================================================================
# NOTE: the '[...]_win_post_install.py' script is installed even on non-Windows
# platforms due to a bug in pip installation process (see Issue 1158)
SCRIPTS = ['%s_win_post_install.py' % NAME]
if PY3 and sys.platform.startswith('linux'):
    SCRIPTS.append('spyder3')
else:
    SCRIPTS.append('spyder')


#==============================================================================
# Files added to the package
#==============================================================================
EXTLIST = ['.mo', '.svg', '.png', '.css', '.html', '.js', '.chm', '.ini',
           '.txt', '.rst', '.qss', '.ttf', '.json', '.c', '.cpp', '.java',
           '.md', '.R', '.csv', '.pyx', '.ipynb', '.xml']
if os.name == 'nt':
    SCRIPTS += ['spyder.bat']
    EXTLIST += ['.ico']


#==============================================================================
# Setup arguments
#==============================================================================
setup_args = dict(
    name=NAME,
    version=__version__,
    description='The Scientific Python Development Environment',
    long_description=(
"""Spyder is a powerful scientific environment written in Python, for Python,
and designed by and for scientists, engineers and data analysts.
It features a unique combination of the advanced editing, analysis, debugging
and profiling functionality of a comprehensive development tool with the data
exploration, interactive execution, deep inspection and beautiful visualization
capabilities of a scientific package.\n
Furthermore, Spyder offers built-in integration with many popular
scientific packages, including NumPy, SciPy, Pandas, IPython, QtConsole,
Matplotlib, SymPy, and more.\n
Beyond its many built-in features, Spyder's abilities can be extended even
further via first- and third-party plugins.\n
Spyder can also be used as a PyQt5 extension library, allowing you to build
upon its functionality and embed its components, such as the interactive
console or advanced editor, in your own software.
"""),
    download_url=__website_url__ + "#fh5co-download",
    author="The Spyder Project Contributors",
    author_email="spyderlib@googlegroups.com",
    url=__website_url__,
    license='MIT',
    keywords='PyQt5 editor console widgets IDE science data analysis IPython',
    platforms=["Windows", "Linux", "Mac OS-X"],
    packages=get_packages(),
      package_data={LIBNAME: get_package_data(LIBNAME, EXTLIST)},
    scripts=[osp.join('scripts', fname) for fname in SCRIPTS],
    data_files=get_data_files(),
    classifiers=['License :: OSI Approved :: MIT License',
                 'Operating System :: MacOS',
                 'Operating System :: Microsoft :: Windows',
                 'Operating System :: POSIX :: Linux',
                 'Programming Language :: Python :: 2',
                 'Programming Language :: Python :: 2.7',
                 'Programming Language :: Python :: 3',
                 'Programming Language :: Python :: 3.4',
                 'Programming Language :: Python :: 3.5',
                 'Programming Language :: Python :: 3.6',
                 'Programming Language :: Python :: 3.7',
                 'Development Status :: 5 - Production/Stable',
                 'Intended Audience :: Education',
                 'Intended Audience :: Science/Research',
                 'Intended Audience :: Developers',
                 'Topic :: Scientific/Engineering',
                 'Topic :: Software Development :: Widget Sets'],
    cmdclass=CMDCLASS)


#==============================================================================
# Setuptools deps
#==============================================================================
if any(arg == 'bdist_wheel' for arg in sys.argv):
    import setuptools     # analysis:ignore

install_requires = [
    'cloudpickle',
    'pygments>=2.0',
    'qtconsole>=4.2.0',
    'nbconvert',
    'sphinx',
    'pylint',
    'psutil',
<<<<<<< HEAD
    'qtawesome>=0.5.2',
=======
    'qtawesome>=0.5.7',
>>>>>>> f61d20b9
    'qtpy>=1.5.0',
    'pickleshare',
    'pyzmq',
    'chardet>=2.0.0',
    'numpydoc',
    'spyder-kernels>=1.2',
    'qdarkstyle>=2.6.4',
    'atomicwrites',
    # Don't require keyring for Python 2 and Linux
    # because it depends on system packages
    'keyring;sys_platform!="linux2"',
    # Packages for pyqt5 are only available in
    # Python 3
    'pyqt5<5.13;python_version>="3"',
    # pyqt5 5.12 split WebEngine into the
    # pyqtwebengine module
    'pyqtwebengine<5.13',
    # Pyls with all its dependencies
    'python-language-server[all]>=0.19.0,<0.23',
    # Required to get SSH connections to remote kernels
    'pexpect;platform_system!="Windows"',
    'paramiko;platform_system=="Windows"'
]

extras_require = {
    'test:python_version == "2.7"': ['mock'],
    'test': ['pytest<4.1',
             'pytest-qt',
             'pytest-mock',
             'pytest-cov',
             'pytest-xvfb',
             'mock',
             'flaky',
             'pandas',
             'scipy',
             'sympy',
             'pillow',
             'matplotlib',
             'cython'],
}

if 'setuptools' in sys.modules:
    setup_args['install_requires'] = install_requires
    setup_args['extras_require'] = extras_require

    setup_args['entry_points'] = {
        'gui_scripts': [
            '{} = spyder.app.start:main'.format(
                'spyder3' if PY3 else 'spyder')
        ]
    }

    setup_args.pop('scripts', None)


#==============================================================================
# Main setup
#==============================================================================
setup(**setup_args)<|MERGE_RESOLUTION|>--- conflicted
+++ resolved
@@ -210,11 +210,7 @@
     'sphinx',
     'pylint',
     'psutil',
-<<<<<<< HEAD
-    'qtawesome>=0.5.2',
-=======
     'qtawesome>=0.5.7',
->>>>>>> f61d20b9
     'qtpy>=1.5.0',
     'pickleshare',
     'pyzmq',
