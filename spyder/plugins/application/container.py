# -*- coding: utf-8 -*-
#
# Copyright © Spyder Project Contributors
# Licensed under the terms of the MIT License
# (see spyder/__init__.py for details)

"""
Container Widget.

Holds references for base actions in the Application of Spyder.
"""

# Standard library imports
import os
import subprocess
import sys
import glob

# Third party imports
from packaging.version import parse
from qtpy.QtCore import Qt, QThread, QTimer, Signal, Slot
from qtpy.QtGui import QGuiApplication
from qtpy.QtWidgets import QAction, QMessageBox, QPushButton

# Local imports
from spyder import __docs_url__, __forum_url__, __trouble_url__
from spyder import dependencies
from spyder.api.translations import _
from spyder.api.widgets.main_container import PluginMainContainer
from spyder.utils.installers import InstallerMissingDependencies
from spyder.config.utils import is_anaconda
from spyder.config.base import (get_conf_path, get_debug_level,
                                is_conda_based_app)
from spyder.plugins.application.widgets.status import ApplicationUpdateStatus
from spyder.plugins.console.api import ConsoleActions
from spyder.utils.conda import is_anaconda_pkg, get_spyder_conda_channel
from spyder.utils.environ import UserEnvDialog
from spyder.utils.qthelpers import start_file, DialogManager
from spyder.widgets.about import AboutDialog
from spyder.widgets.dependencies import DependenciesDialog
from spyder.widgets.helperwidgets import MessageCheckBox
from spyder.workers.updates import WorkerUpdates


class ApplicationPluginMenus:
    DebugLogsMenu = "debug_logs_menu"


class LogsMenuSections:
    SpyderLogSection = "spyder_log_section"
    LSPLogsSection = "lsp_logs_section"


# Actions
class ApplicationActions:
    # Help
    # The name of the action needs to match the name of the shortcut so
    # 'spyder documentation' is used instead of something
    # like 'spyder_documentation'
    SpyderDocumentationAction = "spyder documentation"
    SpyderDocumentationVideoAction = "spyder_documentation_video_action"
    SpyderTroubleshootingAction = "spyder_troubleshooting_action"
    SpyderDependenciesAction = "spyder_dependencies_action"
    SpyderCheckUpdatesAction = "spyder_check_updates_action"
    SpyderSupportAction = "spyder_support_action"
    SpyderAbout = "spyder_about_action"

    # Tools
    SpyderUserEnvVariables = "spyder_user_env_variables_action"

    # File
    # The name of the action needs to match the name of the shortcut
    # so 'Restart' is used instead of something like 'restart_action'
    SpyderRestart = "Restart"
    SpyderRestartDebug = "Restart in debug mode"


class ApplicationContainer(PluginMainContainer):

    sig_report_issue_requested = Signal()
    """
    Signal to request reporting an issue to Github.
    """

    sig_load_log_file = Signal(str)
    """
    Signal to load a log file
    """

    def __init__(self, name, plugin, parent=None):
        super().__init__(name, plugin, parent)

        # Keep track of dpi message
        self.current_dpi = None
        self.dpi_messagebox = None

        # Keep track of the downloaded installer executable for updates
        self.installer_path = None

    # ---- PluginMainContainer API
    # -------------------------------------------------------------------------
    def setup(self):

        # Compute dependencies in a thread to not block the interface.
        self.dependencies_thread = QThread(None)
        self.dependencies_dialog = DependenciesDialog(self)

        # Attributes
        self.dialog_manager = DialogManager()
        self.application_update_status = None
        if is_conda_based_app():
            self.application_update_status = ApplicationUpdateStatus(
                parent=self)
            (self.application_update_status.sig_check_for_updates_requested
             .connect(self.check_updates))
            (self.application_update_status.sig_install_on_close_requested
                 .connect(self.set_installer_path))
            self.application_update_status.set_no_status()
        self.give_updates_feedback = False
        self.thread_updates = None
        self.worker_updates = None
        self.updates_timer = None

        # Actions
        # Documentation actions
        self.documentation_action = self.create_action(
            ApplicationActions.SpyderDocumentationAction,
            text=_("Spyder documentation"),
            icon=self.create_icon("DialogHelpButton"),
            triggered=lambda: start_file(__docs_url__),
            context=Qt.ApplicationShortcut,
            register_shortcut=True,
            shortcut_context="_")

        spyder_video_url = ("https://www.youtube.com/playlist"
                            "?list=PLPonohdiDqg9epClEcXoAPUiK0pN5eRoc")
        self.video_action = self.create_action(
            ApplicationActions.SpyderDocumentationVideoAction,
            text=_("Tutorial videos"),
            icon=self.create_icon("VideoIcon"),
            triggered=lambda: start_file(spyder_video_url))

        # Support actions
        self.trouble_action = self.create_action(
            ApplicationActions.SpyderTroubleshootingAction,
            _("Troubleshooting..."),
            triggered=lambda: start_file(__trouble_url__))
        self.report_action = self.create_action(
            ConsoleActions.SpyderReportAction,
            _("Report issue..."),
            icon=self.create_icon('bug'),
            triggered=self.sig_report_issue_requested)
        self.dependencies_action = self.create_action(
            ApplicationActions.SpyderDependenciesAction,
            _("Dependencies..."),
            triggered=self.show_dependencies,
            icon=self.create_icon('advanced'))
        self.check_updates_action = self.create_action(
            ApplicationActions.SpyderCheckUpdatesAction,
            _("Check for updates..."),
            triggered=self.check_updates)
        self.support_group_action = self.create_action(
            ApplicationActions.SpyderSupportAction,
            _("Spyder support..."),
            triggered=lambda: start_file(__forum_url__))

        # About action
        self.about_action = self.create_action(
            ApplicationActions.SpyderAbout,
            _("About %s...") % "Spyder",
            icon=self.create_icon('MessageBoxInformation'),
            triggered=self.show_about,
            menurole=QAction.AboutRole)

        # Tools actions
        if os.name == 'nt':
            tip = _("Show and edit current user environment variables in "
                    "Windows registry (i.e. for all sessions)")
        else:
            tip = _("Show current user environment variables (i.e. for all "
                    "sessions)")
        self.user_env_action = self.create_action(
            ApplicationActions.SpyderUserEnvVariables,
            _("Current user environment variables..."),
            icon=self.create_icon('environment'),
            tip=tip,
            triggered=self.show_user_env_variables)

        # Application base actions
        self.restart_action = self.create_action(
            ApplicationActions.SpyderRestart,
            _("&Restart"),
            icon=self.create_icon('restart'),
            tip=_("Restart"),
            triggered=self.restart_normal,
            context=Qt.ApplicationShortcut,
            shortcut_context="_",
            register_shortcut=True)

        self.restart_debug_action = self.create_action(
            ApplicationActions.SpyderRestartDebug,
            _("&Restart in debug mode"),
            tip=_("Restart in debug mode"),
            triggered=self.restart_debug,
            context=Qt.ApplicationShortcut,
            shortcut_context="_",
            register_shortcut=True)

        # Debug logs
        if get_debug_level() >= 2:
            self.menu_debug_logs = self.create_menu(
                ApplicationPluginMenus.DebugLogsMenu,
                _("Debug logs")
            )

            # The menu can't be built at startup because Completions can
            # start after Application.
            self.menu_debug_logs.aboutToShow.connect(
                self.create_debug_log_actions)

    def update_actions(self):
        pass

    # ---- Other functionality
    # -------------------------------------------------------------------------
    def on_close(self):
        """To call from Spyder when the plugin is closed."""
        self.dialog_manager.close_all()
        if self.updates_timer is not None:
            self.updates_timer.stop()
        if self.thread_updates is not None:
            self.thread_updates.quit()
            self.thread_updates.wait()
        if self.dependencies_thread is not None:
            self.dependencies_thread.quit()
            self.dependencies_thread.wait()

        # Run installer after Spyder is closed
        cmd = ('start' if os.name == 'nt' else 'open')
        if self.installer_path:
            subprocess.Popen(' '.join([cmd, self.installer_path]), shell=True)

    @Slot()
    def show_about(self):
        """Show Spyder About dialog."""
        abt = AboutDialog(self)
        abt.show()

    @Slot()
    def show_user_env_variables(self):
        """Show Windows current user environment variables."""
        self.dialog_manager.show(UserEnvDialog(self))

    # ---- Updates
    # -------------------------------------------------------------------------

    def _check_updates_ready(self):
        """Show results of the Spyder update checking process."""

        # `feedback` = False is used on startup, so only positive feedback is
        # given. `feedback` = True is used when after startup (when using the
        # menu action, and gives feeback if updates are, or are not found.
        feedback = self.give_updates_feedback

        # Get results from worker
        update_available = self.worker_updates.update_available
        latest_release = self.worker_updates.latest_release
        error_msg = self.worker_updates.error

        url_i = 'https://docs.spyder-ide.org/current/installation.html'

        # Define the custom QMessageBox
        box = MessageCheckBox(icon=QMessageBox.Information,
                              parent=self)
        box.setWindowTitle(_("New Spyder version"))
        box.setAttribute(Qt.WA_ShowWithoutActivating)
        box.set_checkbox_text(_("Check for updates at startup"))
        box.setStandardButtons(QMessageBox.Ok)
        box.setDefaultButton(QMessageBox.Ok)
        box.setTextFormat(Qt.RichText)

        # Adjust the checkbox depending on the stored configuration
        option = 'check_updates_on_startup'
        box.set_checked(self.get_conf(option))

        header = _(
            "<h3>Spyder {} is available!</h3><br>"
        ).format(latest_release)

        if error_msg is not None:
            box.setText(error_msg)
            box.set_check_visible(False)
<<<<<<< HEAD
            box.exec_()
=======
            box.show()
>>>>>>> 5013d4a7
        elif update_available:
            # Update using our installers
            if parse(latest_release) >= parse("6.0.0"):
                box.setStandardButtons(QMessageBox.Yes | QMessageBox.No)
                box.setDefaultButton(QMessageBox.Yes)

                if not is_conda_based_app():
                    installers_url = url_i + "#standalone-installers"
                    msg = (
                        header +
                        _("Would you like to automatically download and "
                          "install it using Spyder's installer?"
                          "<br><br>"
                          "We <a href='{}'>recommend our own installer</a> "
                          "because it's more stable and makes updating easy. "
                          "This will leave your existing Spyder installation "
                          "untouched.").format(installers_url)
                    )
                else:
                    msg = (
                        header +
                        _("Would you like to automatically download "
                          "and install it?")
                    )

                box.setText(msg)
                box.exec_()
                if box.result() == QMessageBox.Yes:
                    self.application_update_status.start_installation(
                        latest_release=latest_release)

            # Manual update
            if (
                not box.result()  # The installer dialog was skipped
                or (
                    box.result() == QMessageBox.No
                    and not is_conda_based_app()
                )
            ):
                # Update-at-startup checkbox visible only if manual update
                # is first message box
                box.set_check_visible(not box.result())
                box.setStandardButtons(QMessageBox.Ok)
                box.setDefaultButton(QMessageBox.Ok)

                msg = ""
                if not box.result():
                    msg += header

                if os.name == "nt":
                    if is_anaconda():
                        msg += _("Run the following commands in the Anaconda "
                                 "prompt to update manually:<br><br>")
                    else:
                        msg += _("Run the following commands in a cmd prompt "
                                 "to update manually:<br><br>")
                else:
                    msg += _("Run the following commands in a terminal to "
                             "update manually:<br><br>")

                if is_anaconda():
                    channel, __ = get_spyder_conda_channel()
                    is_pypi = channel == 'pypi'

                    if is_anaconda_pkg() and not is_pypi:
                        msg += "<code>conda update anaconda</code><br>"

                    if is_pypi:
                        dont_mix_pip_conda_video = (
                            "https://youtu.be/Ul79ihg41Rs"
                        )

                        msg += (
                            "<code>pip install --upgrade spyder</code>"
                            "<br><br><br>"
                        )

                        msg += _(
                            "<b>Important note:</b> You installed Spyder with "
                            "pip in a Conda environment, which is not a good "
                            "idea. See <a href=\"{}\">our video</a> for more "
                            "details about it."
                        ).format(dont_mix_pip_conda_video)
                    else:
                        if channel == 'pkgs/main':
                            channel = ''
                        else:
                            channel = f'-c {channel}'

                        msg += (
                            f"<code>conda install {channel} "
                            f"spyder={latest_release}"
                            f"</code><br><br><br>"
                        )

                        msg += _(
                            "<b>Important note:</b> Since you installed "
                            "Spyder with Anaconda, please don't use pip "
                            "to update it as that will break your "
                            "installation."
                        )
                else:
                    msg += "<code>pip install --upgrade spyder</code><br>"

                msg += _(
                    "<br><br>For more information, visit our "
                    "<a href=\"{}\">installation guide</a>."
                ).format(url_i)

                box.setText(msg)
<<<<<<< HEAD
                box.exec_()
=======
                box.show()
>>>>>>> 5013d4a7
        elif feedback:
            box.setText(_("Spyder is up to date."))
            box.show()
            if self.application_update_status:
                self.application_update_status.set_no_status()
        else:
            if self.application_update_status:
                self.application_update_status.set_no_status()

        self.set_conf(option, box.is_checked())

        # Enable check_updates_action after the thread has finished
        self.check_updates_action.setDisabled(False)

        # Provide feeback when clicking menu if check on startup is on
        self.give_updates_feedback = True

    @Slot()
    def check_updates(self, startup=False):
        """Check for spyder updates on github releases using a QThread."""
        # Disable check_updates_action while the thread is working
        self.check_updates_action.setDisabled(True)
        # !!! >>> Disable signals until alpha1
        if is_conda_based_app():
            self.application_update_status.blockSignals(True)
            return
        # !!! <<< Disable signals until alpha1
        if self.application_update_status:
            self.application_update_status.set_status_checking()

        if self.thread_updates is not None:
            self.thread_updates.quit()
            self.thread_updates.wait()

        self.thread_updates = QThread(None)
        self.worker_updates = WorkerUpdates(self, startup=startup)
        self.worker_updates.sig_ready.connect(self._check_updates_ready)
        self.worker_updates.sig_ready.connect(self.thread_updates.quit)
        self.worker_updates.moveToThread(self.thread_updates)
        self.thread_updates.started.connect(self.worker_updates.start)

        # Delay starting this check to avoid blocking the main window
        # while loading.
        # Fixes spyder-ide/spyder#15839
        if startup:
            self.updates_timer = QTimer(self)
            self.updates_timer.setInterval(60000)
            self.updates_timer.setSingleShot(True)
            self.updates_timer.timeout.connect(self.thread_updates.start)
            self.updates_timer.start()
        else:
            self.thread_updates.start()

    @Slot(str)
    def set_installer_path(self, installer_path):
        """Set installer executable path to be run when closing."""
        self.installer_path = installer_path

    # ---- Dependencies
    # -------------------------------------------------------------------------
    def _set_dependencies(self):
        if dependencies.DEPENDENCIES:
            self.dependencies_dialog.set_data(dependencies.DEPENDENCIES)

    @Slot()
    def show_dependencies(self):
        """Show Spyder Dependencies dialog."""
        self.dependencies_dialog.show()

    def _compute_dependencies(self):
        """Compute dependencies without errors."""
        # Skip error when trying to register dependencies several times.
        # This can happen if the user tries to display the dependencies
        # dialog before dependencies_thread has finished.
        try:
            dependencies.declare_dependencies()
        except ValueError:
            pass

    def compute_dependencies(self):
        """Compute dependencies."""
        self.dependencies_thread.run = self._compute_dependencies
        self.dependencies_thread.finished.connect(
            self.report_missing_dependencies)
        self.dependencies_thread.finished.connect(self._set_dependencies)

        # This avoids computing missing deps before the window is fully up
        dependencies_timer = QTimer(self)
        dependencies_timer.setInterval(30000)
        dependencies_timer.setSingleShot(True)
        dependencies_timer.timeout.connect(self.dependencies_thread.start)
        dependencies_timer.start()

    @Slot()
    def report_missing_dependencies(self):
        """Show a QMessageBox with a list of missing hard dependencies."""
        missing_deps = dependencies.missing_dependencies()

        if missing_deps:
            InstallerMissingDependencies(missing_deps)

            # We change '<br>' by '\n', in order to replace the '<'
            # that appear in our deps by '&lt' (to not break html
            # formatting) and finally we restore '<br>' again.
            missing_deps = (missing_deps.replace('<br>', '\n').
                            replace('<', '&lt;').replace('\n', '<br>'))

            message = (
                _("<b>You have missing dependencies!</b>"
                  "<br><br><tt>%s</tt><br>"
                  "<b>Please install them to avoid this message.</b>"
                  "<br><br>"
                  "<i>Note</i>: Spyder could work without some of these "
                  "dependencies, however to have a smooth experience when "
                  "using Spyder we <i>strongly</i> recommend you to install "
                  "all the listed missing dependencies.<br><br>"
                  "Failing to install these dependencies might result in bugs."
                  " Please be sure that any found bugs are not the direct "
                  "result of missing dependencies, prior to reporting a new "
                  "issue."
                  ) % missing_deps
            )

            message_box = QMessageBox(self)
            message_box.setIcon(QMessageBox.Critical)
            message_box.setAttribute(Qt.WA_DeleteOnClose)
            message_box.setAttribute(Qt.WA_ShowWithoutActivating)
            message_box.setStandardButtons(QMessageBox.Ok)
            message_box.setWindowModality(Qt.NonModal)
            message_box.setWindowTitle(_('Error'))
            message_box.setText(message)
            message_box.show()

    # ---- Restart
    # -------------------------------------------------------------------------
    @Slot()
    def restart_normal(self):
        """Restart in standard mode."""
        os.environ['SPYDER_DEBUG'] = ''
        self.sig_restart_requested.emit()

    @Slot()
    def restart_debug(self):
        """Restart in debug mode."""
        box = QMessageBox(self)
        box.setWindowTitle(_("Question"))
        box.setIcon(QMessageBox.Question)
        box.setText(
            _("Which debug mode do you want Spyder to restart in?")
        )

        button_verbose = QPushButton(_('Verbose'))
        button_minimal = QPushButton(_('Minimal'))
        box.addButton(button_verbose, QMessageBox.AcceptRole)
        box.addButton(button_minimal, QMessageBox.AcceptRole)
        box.setStandardButtons(QMessageBox.Cancel)
        box.exec_()

        if box.clickedButton() == button_minimal:
            os.environ['SPYDER_DEBUG'] = '2'
        elif box.clickedButton() == button_verbose:
            os.environ['SPYDER_DEBUG'] = '3'
        else:
            return

        self.sig_restart_requested.emit()

    # ---- Log files
    # -------------------------------------------------------------------------
    def create_debug_log_actions(self):
        """Create an action for each lsp and debug log file."""
        self.menu_debug_logs.clear_actions()

        files = [os.environ['SPYDER_DEBUG_FILE']]
        files += glob.glob(os.path.join(get_conf_path('lsp_logs'), '*.log'))

        debug_logs_actions = []
        for file in files:
            action = self.create_action(
                file,
                os.path.basename(file),
                tip=file,
                triggered=lambda _, file=file: self.load_log_file(file),
                overwrite=True,
                register_action=False
            )
            debug_logs_actions.append(action)

        # Add Spyder log on its own section
        self.add_item_to_menu(
            debug_logs_actions[0],
            self.menu_debug_logs,
            section=LogsMenuSections.SpyderLogSection
        )

        # Add LSP logs
        for action in debug_logs_actions[1:]:
            self.add_item_to_menu(
                action,
                self.menu_debug_logs,
                section=LogsMenuSections.LSPLogsSection
            )

        # Render menu
        self.menu_debug_logs._render()

    def load_log_file(self, file):
        """Load log file in editor"""
        self.sig_load_log_file.emit(file)

    # ---- DPI changes
    # -------------------------------------------------------------------------
    def set_window(self, window):
        """Set window property of main window."""
        self._window = window

    def handle_new_screen(self, new_screen):
        """Connect DPI signals for new screen."""
        if new_screen is not None:
            new_screen_dpi = new_screen.logicalDotsPerInch()
            if self.current_dpi != new_screen_dpi:
                self.show_dpi_change_message(new_screen_dpi)
            else:
                new_screen.logicalDotsPerInchChanged.connect(
                    self.show_dpi_change_message)

    def handle_dpi_change_response(self, result, dpi):
        """Handle dpi change message dialog result."""
        if self.dpi_messagebox.is_checked():
            self.set_conf('show_dpi_message', False)

        self.dpi_messagebox = None

        if result == 0:  # Restart button was clicked
            # Activate HDPI auto-scaling option since is needed for a
            # proper display when using OS scaling
            self.set_conf('normal_screen_resolution', False)
            self.set_conf('high_dpi_scaling', True)
            self.set_conf('high_dpi_custom_scale_factor', False)
            self.sig_restart_requested.emit()
        else:
            # Update current dpi for future checks
            self.current_dpi = dpi

    def show_dpi_change_message(self, dpi):
        """Show message to restart Spyder since the DPI scale changed."""
        if not self.get_conf('show_dpi_message'):
            return

        if self.current_dpi != dpi:
            # Check the window state to not show the message if the window
            # is in fullscreen mode.
            window = self._window.windowHandle()
            if (window.windowState() == Qt.WindowFullScreen and
                    sys.platform == 'darwin'):
                return

            if self.get_conf('high_dpi_scaling'):
                return

            if self.dpi_messagebox is not None:
                self.dpi_messagebox.activateWindow()
                self.dpi_messagebox.raise_()
                return

            self.dpi_messagebox = MessageCheckBox(icon=QMessageBox.Warning,
                                                  parent=self)

            self.dpi_messagebox.set_checkbox_text(_("Don't show again."))
            self.dpi_messagebox.set_checked(False)
            self.dpi_messagebox.set_check_visible(True)

            self.dpi_messagebox.setText(
                _
                ("A monitor scale change was detected. <br><br>"
                 "We recommend restarting Spyder to ensure that it's properly "
                 "displayed. If you don't want to do that, please be sure to "
                 "activate the option<br><br><tt>Enable auto high DPI scaling"
                 "</tt><br><br>in <tt>Preferences > Application > "
                 "Interface</tt>, in case Spyder is not displayed "
                 "correctly.<br><br>"
                 "Do you want to restart Spyder?"))

            self.dpi_messagebox.addButton(_('Restart now'), QMessageBox.NoRole)
            dismiss_button = self.dpi_messagebox.addButton(
                _('Dismiss'), QMessageBox.NoRole)
            self.dpi_messagebox.setDefaultButton(dismiss_button)
            self.dpi_messagebox.finished.connect(
                lambda result: self.handle_dpi_change_response(result, dpi))
            self.dpi_messagebox.open()

            # Show dialog always in the primary screen to prevent not being
            # able to see it if a screen gets disconnected while
            # in suspended state. See spyder-ide/spyder#16390
            dpi_messagebox_width = self.dpi_messagebox.rect().width()
            dpi_messagebox_height = self.dpi_messagebox.rect().height()
            screen_geometry = QGuiApplication.primaryScreen().geometry()
            x = (screen_geometry.width() - dpi_messagebox_width) / 2
            y = (screen_geometry.height() - dpi_messagebox_height) / 2

            # Convert coordinates to int to avoid a TypeError in Python 3.10
            # Fixes spyder-ide/spyder#17677
            self.dpi_messagebox.move(int(x), int(y))
            self.dpi_messagebox.adjustSize()<|MERGE_RESOLUTION|>--- conflicted
+++ resolved
@@ -290,11 +290,7 @@
         if error_msg is not None:
             box.setText(error_msg)
             box.set_check_visible(False)
-<<<<<<< HEAD
-            box.exec_()
-=======
             box.show()
->>>>>>> 5013d4a7
         elif update_available:
             # Update using our installers
             if parse(latest_release) >= parse("6.0.0"):
@@ -405,11 +401,7 @@
                 ).format(url_i)
 
                 box.setText(msg)
-<<<<<<< HEAD
-                box.exec_()
-=======
                 box.show()
->>>>>>> 5013d4a7
         elif feedback:
             box.setText(_("Spyder is up to date."))
             box.show()
