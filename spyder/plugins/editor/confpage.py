--- conflicted
+++ resolved
@@ -6,13 +6,8 @@
 
 """Editor config page."""
 
-<<<<<<< HEAD
-import os
-import sys
 from itertools import combinations
 
-=======
->>>>>>> a9cf4b62
 from qtpy.QtWidgets import (QGridLayout, QGroupBox, QHBoxLayout, QLabel,
                             QVBoxLayout, QDialog, QDialogButtonBox, QWidget,
                             QCheckBox, QSizePolicy)
@@ -23,11 +18,8 @@
 from spyder.api.preferences import PluginConfigPage
 from spyder.config.base import _
 from spyder.config.manager import CONF
-<<<<<<< HEAD
 from spyder.utils.icon_manager import ima
 from spyder.widgets.helperwidgets import TipWidget
-=======
->>>>>>> a9cf4b62
 
 
 NUMPYDOC = "https://numpydoc.readthedocs.io/en/latest/format.html"
