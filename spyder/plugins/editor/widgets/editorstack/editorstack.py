# -*- coding: utf-8 -*-
#
# Copyright © Spyder Project Contributors
# Licensed under the terms of the MIT License
# (see spyder/__init__.py for details)

"""EditorStack Widget"""

# pylint: disable=C0103
# pylint: disable=R0903
# pylint: disable=R0911
# pylint: disable=R0201

# Standard library imports
import logging
import os
import os.path as osp
import sys
import unicodedata

# Third party imports
import qstylizer.style
from qtpy.compat import getsavefilename
from qtpy.QtCore import QFileInfo, Qt, QTimer, Signal, Slot
from qtpy.QtGui import QTextCursor
from qtpy.QtWidgets import (QApplication, QFileDialog, QHBoxLayout, QLabel,
                            QMessageBox, QVBoxLayout, QWidget, QSizePolicy,
                            QToolBar, QToolButton)

# Local imports
from spyder.api.config.decorators import on_conf_change
from spyder.api.widgets.mixins import SpyderWidgetMixin
from spyder.config.base import _, running_under_pytest
from spyder.config.gui import is_dark_interface
from spyder.config.utils import (get_edit_filetypes, get_edit_filters,
                                 get_filter, is_kde_desktop, is_anaconda)
from spyder.plugins.editor.api.panel import Panel
from spyder.plugins.editor.utils.autosave import AutosaveForStack
from spyder.plugins.editor.utils.editor import get_file_language
from spyder.plugins.editor.widgets import codeeditor
from spyder.plugins.editor.widgets.editorstack.helpers import (
    ThreadManager, FileInfo, StackHistory)
from spyder.plugins.editor.widgets.tabswitcher import TabSwitcherWidget
from spyder.plugins.explorer.widgets.explorer import (
    show_in_external_file_explorer)
from spyder.plugins.explorer.widgets.utils import fixpath
from spyder.plugins.outlineexplorer.editor import OutlineExplorerProxyEditor
from spyder.plugins.outlineexplorer.api import cell_name
from spyder.plugins.switcher.api import SwitcherActions
from spyder.py3compat import to_text_string
from spyder.utils import encoding, sourcecode, syntaxhighlighters
from spyder.utils.misc import getcwd_or_home
<<<<<<< HEAD
from spyder.utils.palette import SpyderPalette
from spyder.utils.qthelpers import (add_actions, create_action,
                                    create_toolbutton, MENU_SEPARATOR,
                                    mimedata2url, set_menu_icons,
                                    create_waitspinner)
=======
from spyder.utils.palette import QStylePalette
from spyder.utils.qthelpers import mimedata2url, create_waitspinner
>>>>>>> 28e08022
from spyder.utils.stylesheet import PANES_TABBAR_STYLESHEET
from spyder.widgets.tabs import BaseTabs

logger = logging.getLogger(__name__)


class EditorStackActions:
    CopyAbsolutePath = "copy_absolute_path_action"
    CopyRelativePath = "copy_relative_path_action"
    CloseAllRight = "close_all_rigth_action"
    CloseAllButThis = "close_all_but_this_action"
    SortTabs = "sort_tabs_action"
    ShowInExternalFileExplorer = "show in external file explorer"
    NewWindow = "new_window_action"
    SplitVertically = "split vertically"
    SplitHorizontally = "split horizontally"
    CloseSplitPanel = "close split panel"
    CloseWindow = "close_window_action"


class EditorStackButtons:
    OptionsButton = "editor_stack_options_button"


class EditorStackMenus:
    OptionsMenu = "editorstack_options_menu"


class EditorStackMenuSections:
    GivenSection = "given_section"
    SwitcherSection = "switcher_path_section"
    CloseOrderSection = "close_order_section"
    SplitCloseSection = "split_close_section"
    WindowSection = "window_section"
    NewWindowCloseSection = "new_window_and_close_section"


class EditorStack(QWidget, SpyderWidgetMixin):
    reset_statusbar = Signal()
    readonly_changed = Signal(bool)
    encoding_changed = Signal(str)
    sig_editor_cursor_position_changed = Signal(int, int)
    sig_refresh_eol_chars = Signal(str)
    sig_refresh_formatting = Signal(bool)
    starting_long_process = Signal(str)
    ending_long_process = Signal(str)
    redirect_stdio = Signal(bool)
    update_plugin_title = Signal()
    editor_focus_changed = Signal()
    zoom_in = Signal()
    zoom_out = Signal()
    zoom_reset = Signal()
    sig_open_file = Signal(dict)
    sig_close_file = Signal(str, str)
    file_saved = Signal(str, str, str)
    file_renamed_in_data = Signal(str, str, str)
    opened_files_list_changed = Signal()
    todo_results_changed = Signal()
    sig_update_code_analysis_actions = Signal()
    refresh_file_dependent_actions = Signal()
    refresh_save_all_action = Signal()
    text_changed_at = Signal(str, int)
    current_file_changed = Signal(str, int, int, int)
    plugin_load = Signal((str,), ())
    edit_goto = Signal(str, int, str)
    sig_split_vertically = Signal()
    sig_split_horizontally = Signal()
    sig_new_file = Signal((str,), ())
    sig_save_as = Signal()
    sig_prev_edit_pos = Signal()
    sig_prev_cursor = Signal()
    sig_next_cursor = Signal()
    sig_prev_warning = Signal()
    sig_next_warning = Signal()
    sig_go_to_definition = Signal(str, int, int)
    sig_perform_completion_request = Signal(str, str, dict)
    sig_save_bookmark = Signal(int)
    sig_load_bookmark = Signal(int)
    sig_save_bookmarks = Signal(str, str)

    sig_codeeditor_created = Signal(object)
    """
    This signal is emitted when a codeeditor is created.

    Parameters
    ----------
    codeeditor: spyder.plugins.editor.widgets.codeeditor.CodeEditor
        The codeeditor.
    """

    sig_codeeditor_deleted = Signal(object)
    """
    This signal is emitted when a codeeditor is closed.

    Parameters
    ----------
    codeeditor: spyder.plugins.editor.widgets.codeeditor.CodeEditor
        The codeeditor.
    """

    sig_codeeditor_changed = Signal(object)
    """
    This signal is emitted when the current codeeditor changes.

    Parameters
    ----------
    codeeditor: spyder.plugins.editor.widgets.codeeditor.CodeEditor
        The codeeditor.
    """

    sig_help_requested = Signal(dict)
    """
    This signal is emitted to request help on a given object `name`.

    Parameters
    ----------
    help_data: dict
        Dictionary required by the Help pane to render a docstring.

    Examples
    --------
    >>> help_data = {
        'obj_text': str,
        'name': str,
        'argspec': str,
        'note': str,
        'docstring': str,
        'force_refresh': bool,
        'path': str,
    }

    See Also
    --------
    :py:meth:spyder.plugins.editor.widgets.editorstack.EditorStack.send_to_help
    """

    def __init__(self, parent, actions, use_switcher=True):
        super().__init__(parent, class_parent=parent)

        self.setAttribute(Qt.WA_DeleteOnClose)

        self.threadmanager = ThreadManager(self)

        self.is_closable = False
        self.new_window = False
        self.horsplit_action = None
        self.versplit_action = None
        self.close_split_action = None
        self.__get_split_actions()

        layout = QVBoxLayout()
        layout.setContentsMargins(0, 0, 0, 0)
        self.setLayout(layout)

        self.menu = None
        self.tabs = None
        self.tabs_switcher = None

        self.stack_history = StackHistory(self)

        # External panels
        self.external_panels = []

        self.setup_editorstack(parent, layout)

        self.find_widget = None

        self.data = []

        # Actions
        self.switcher_action = None
        self.symbolfinder_action = None
        self.use_switcher = use_switcher

        self.copy_absolute_path_action = self.create_action(
            EditorStackActions.CopyAbsolutePath,
            text=_("Copy absolute path"),
            icon=self.create_icon('editcopy'),
            triggered=lambda: self.copy_absolute_path(),
            register_action=False
        )
        self.copy_relative_path_action = self.create_action(
            EditorStackActions.CopyRelativePath,
            text=_("Copy relative path"),
            icon=self.create_icon('editcopy'),
            triggered=lambda: self.copy_relative_path(),
            register_action=False
        )
        self.close_right = self.create_action(
            EditorStackActions.CloseAllRight,
            text=_("Close all to the right"),
            triggered=self.close_all_right,
            register_action=False
        )
        self.close_all_but_this = self.create_action(
            EditorStackActions.CloseAllButThis,
            text=_("Close all but this"),
            triggered=self.close_all_but_this,
            register_action=False
        )
        self.sort_tabs = self.create_action(
            EditorStackActions.SortTabs,
            text=_("Sort tabs alphabetically"),
            triggered=self.sort_file_tabs_alphabetically,
            register_action=False
        )

        if sys.platform == 'darwin':
            text = _("Show in Finder")
        else:
            text = _("Show in external file explorer")
        self.external_fileexp_action = self.create_action(
            EditorStackActions.ShowInExternalFileExplorer,
            text=text,
            triggered=self.show_in_external_file_explorer,
            context=Qt.WidgetShortcut,
            register_shortcut=True,
            register_action=False
        )
        self.new_window_action = None
        if parent is not None:
            self.new_window_action = self.create_action(
                EditorStackActions.NewWindow,
                text=_("New window"),
                icon=self.create_icon('newwindow'),
                tip=_("Create a new editor window"),
                triggered=parent.main_widget.create_new_window,
                register_action=False
            )
        self._given_actions = actions
        self.outlineexplorer = None
        self.new_action = None
        self.open_action = None
        self.save_action = None
        self.revert_action = None
        self.tempfile_path = None
        self.title = _("Editor")
        self.todolist_enabled = True
        self.is_analysis_done = False
        self.linenumbers_enabled = True
        self.blanks_enabled = False
        self.scrollpastend_enabled = False
        self.edgeline_enabled = True
        self.edgeline_columns = (79,)
        self.close_parentheses_enabled = True
        self.close_quotes_enabled = True
        self.add_colons_enabled = True
        self.auto_unindent_enabled = True
        self.indent_chars = " "*4
        self.tab_stop_width_spaces = 4
        self.show_class_func_dropdown = False
        self.help_enabled = False
        self.default_font = None
        self.wrap_enabled = False
        self.tabmode_enabled = False
        self.stripmode_enabled = False
        self.intelligent_backspace_enabled = True
        self.automatic_completions_enabled = True
        self.automatic_completion_chars = 3
        self.automatic_completion_ms = 300
        self.completions_hint_enabled = True
        self.completions_hint_after_ms = 500
        self.hover_hints_enabled = True
        self.format_on_save = False
        self.code_snippets_enabled = True
        self.code_folding_enabled = True
        self.underline_errors_enabled = False
        self.highlight_current_line_enabled = False
        self.highlight_current_cell_enabled = False
        self.occurrence_highlighting_enabled = True
        self.occurrence_highlighting_timeout = 1500
        self.checkeolchars_enabled = True
        self.always_remove_trailing_spaces = False
        self.add_newline = False
        self.remove_trailing_newlines = False
        self.convert_eol_on_save = False
        self.convert_eol_on_save_to = 'LF'
        self.create_new_file_if_empty = True
        self.indent_guides = False
        self.__file_status_flag = False

        # Set default color scheme
        color_scheme = 'spyder/dark' if is_dark_interface() else 'spyder'
        if color_scheme not in syntaxhighlighters.COLOR_SCHEME_NAMES:
            color_scheme = syntaxhighlighters.COLOR_SCHEME_NAMES[0]
        self.color_scheme = color_scheme

        # Real-time code analysis
        self.analysis_timer = QTimer(self)
        self.analysis_timer.setSingleShot(True)
        self.analysis_timer.setInterval(1000)
        self.analysis_timer.timeout.connect(self.analyze_script)

        # Update filename label
        self.editor_focus_changed.connect(self.update_fname_label)

        # Accepting drops
        self.setAcceptDrops(True)

        # Local shortcuts
        self.shortcuts = self.create_shortcuts()

        # For opening last closed tabs
        self.last_closed_files = []

        # Reference to save msgbox and avoid memory to be freed.
        self.msgbox = None

        # File types and filters used by the Save As dialog
        self.edit_filetypes = None
        self.edit_filters = None

        # For testing
        self.save_dialog_on_tests = not running_under_pytest()

        # Autusave component
        self.autosave = AutosaveForStack(self)

        self.last_cell_call = None

    @Slot()
    def show_in_external_file_explorer(self, fnames=None):
        """Show file in external file explorer"""
        if fnames is None or isinstance(fnames, bool):
            fnames = self.get_current_filename()
        try:
            show_in_external_file_explorer(fnames)
        except FileNotFoundError as error:
            file = str(error).split("'")[1]
            if "xdg-open" in file:
                msg_title = _("Warning")
                msg = _("Spyder can't show this file in the external file "
                        "explorer because the <tt>xdg-utils</tt> package is "
                        "not available on your system.")
                QMessageBox.information(self, msg_title, msg,
                                        QMessageBox.Ok)

    def copy_absolute_path(self):
        """Copy current filename absolute path to the clipboard."""
        QApplication.clipboard().setText(self.get_current_filename())

    def copy_relative_path(self):
        """Copy current filename relative path to the clipboard."""
        file_drive = osp.splitdrive(self.get_current_filename())[0]
        if (
            os.name == 'nt'
            and osp.splitdrive(getcwd_or_home())[0] != file_drive
        ):
            QMessageBox.warning(
               self,
               _("No available relative path"),
               _("It is not possible to copy a relative path "
                 "for this file because it is placed in a "
                 "different drive than your current working "
                 "directory. Please copy its absolute path.")
            )
        else:
            base_path = getcwd_or_home()
            if self.get_current_project_path():
                base_path = self.get_current_project_path()

            rel_path = osp.relpath(
                self.get_current_filename(), base_path
            ).replace(os.sep, "/")

            QApplication.clipboard().setText(rel_path)

    def create_shortcuts(self):
        """Create local shortcuts"""
        # --- Configurable shortcuts
        inspect = self.config_shortcut(
            self.inspect_current_object,
            context='Editor',
            name='Inspect current object',
            parent=self)

        gotoline = self.config_shortcut(
            self.go_to_line,
            context='Editor',
            name='Go to line',
            parent=self)

        tab = self.config_shortcut(
            lambda: self.tab_navigation_mru(forward=False),
            context='Editor',
            name='Go to previous file',
            parent=self)

        tabshift = self.config_shortcut(
            self.tab_navigation_mru,
            context='Editor',
            name='Go to next file',
            parent=self)

        prevtab = self.config_shortcut(
            lambda: self.tabs.tab_navigate(-1),
            context='Editor',
            name='Cycle to previous file',
            parent=self)

        nexttab = self.config_shortcut(
            lambda: self.tabs.tab_navigate(1),
            context='Editor',
            name='Cycle to next file',
            parent=self)

        new_file = self.config_shortcut(
            self.sig_new_file[()],
            context='Editor',
            name='New file',
            parent=self)

        open_file = self.config_shortcut(
            self.plugin_load[()],
            context='Editor',
            name='Open file',
            parent=self)

        save_file = self.config_shortcut(
            self.save,
            context='Editor',
            name='Save file',
            parent=self)

        save_all = self.config_shortcut(
            self.save_all,
            context='Editor',
            name='Save all',
            parent=self)

        save_as = self.config_shortcut(
            self.sig_save_as,
            context='Editor',
            name='Save As',
            parent=self)

        close_all = self.config_shortcut(
            self.close_all_files,
            context='Editor',
            name='Close all',
            parent=self)

        prev_edit_pos = self.config_shortcut(
            self.sig_prev_edit_pos,
            context="Editor",
            name="Last edit location",
            parent=self)

        prev_cursor = self.config_shortcut(
            self.sig_prev_cursor,
            context="Editor",
            name="Previous cursor position",
            parent=self)

        next_cursor = self.config_shortcut(
            self.sig_next_cursor,
            context="Editor",
            name="Next cursor position",
            parent=self)

        zoom_in_1 = self.config_shortcut(
            self.zoom_in,
            context="Editor",
            name="zoom in 1",
            parent=self)

        zoom_in_2 = self.config_shortcut(
            self.zoom_in,
            context="Editor",
            name="zoom in 2",
            parent=self)

        zoom_out = self.config_shortcut(
            self.zoom_out,
            context="Editor",
            name="zoom out",
            parent=self)

        zoom_reset = self.config_shortcut(
            self.zoom_reset,
            context="Editor",
            name="zoom reset",
            parent=self)

        close_file_1 = self.config_shortcut(
            self.close_file,
            context="Editor",
            name="close file 1",
            parent=self)

        close_file_2 = self.config_shortcut(
            self.close_file,
            context="Editor",
            name="close file 2",
            parent=self)

        go_to_next_cell = self.config_shortcut(
            self.advance_cell,
            context="Editor",
            name="go to next cell",
            parent=self)

        go_to_previous_cell = self.config_shortcut(
            lambda: self.advance_cell(reverse=True),
            context="Editor",
            name="go to previous cell",
            parent=self)

        prev_warning = self.config_shortcut(
            self.sig_prev_warning,
            context="Editor",
            name="Previous warning",
            parent=self)

        next_warning = self.config_shortcut(
            self.sig_next_warning,
            context="Editor",
            name="Next warning",
            parent=self)

        split_vertically = self.config_shortcut(
            self.sig_split_vertically,
            context="Editor",
            name="split vertically",
            parent=self)

        split_horizontally = self.config_shortcut(
            self.sig_split_horizontally,
            context="Editor",
            name="split horizontally",
            parent=self)

        close_split = self.config_shortcut(
            self.close_split,
            context="Editor",
            name="close split panel",
            parent=self)

        external_fileexp = self.config_shortcut(
            self.show_in_external_file_explorer,
            context="Editor",
            name="show in external file explorer",
            parent=self)

        # Return configurable ones
        return [inspect, gotoline, tab, tabshift, new_file, open_file,
                save_file, save_all, save_as, close_all, prev_edit_pos,
                prev_cursor, next_cursor, zoom_in_1, zoom_in_2,
                zoom_out, zoom_reset, close_file_1, close_file_2,
                go_to_next_cell, go_to_previous_cell,
                prev_warning, next_warning, split_vertically,
                split_horizontally, close_split,
                prevtab, nexttab, external_fileexp]

    def update_switcher_actions(self, switcher_available):
        if self.use_switcher and switcher_available:
            self.switcher_action = self.get_action(
                SwitcherActions.FileSwitcherAction,
                plugin="switcher"
            )
            self.symbolfinder_action = self.get_action(
                SwitcherActions.SymbolFinderAction,
                plugin="switcher"
            )
        else:
            self.switcher_action = None
            self.symbolfinder_action = None

    def get_shortcut_data(self):
        """
        Returns shortcut data, a list of tuples (shortcut, text, default)
        shortcut (QShortcut or QAction instance)
        text (string): action/shortcut description
        default (string): default key sequence
        """
        return [sc.data for sc in self.shortcuts]

    def setup_editorstack(self, parent, layout):
        """Setup editorstack's layout"""
        layout.setSpacing(0)

        # Create filename label, spinner and the toolbar that contains them
        self.create_top_widgets()

        # Add top toolbar
        layout.addWidget(self.top_toolbar)

        # Tabbar
        menu_btn = self.create_toolbutton(
            EditorStackButtons.OptionsButton,
            icon=self.create_icon('tooloptions'),
            tip=_('Options'),
            register=False
        )
        menu_btn.setStyleSheet(str(PANES_TABBAR_STYLESHEET))
        self.menu = self.create_menu(
            EditorStackMenus.OptionsMenu,
            register=False
        )
        menu_btn.setMenu(self.menu)
        menu_btn.setPopupMode(QToolButton.ToolButtonPopupMode.InstantPopup)
        self.menu.aboutToShow.connect(self.__setup_menu)

        corner_widgets = {Qt.TopRightCorner: [menu_btn]}
        self.tabs = BaseTabs(self, menu=self.menu, menu_use_tooltips=True,
                             corner_widgets=corner_widgets)
        self.tabs.set_close_function(self.close_file)
        self.tabs.tabBar().tabMoved.connect(self.move_editorstack_data)
        self.tabs.setMovable(True)

        self.stack_history.refresh()

        if hasattr(self.tabs, 'setDocumentMode') \
           and not sys.platform == 'darwin':
            # Don't set document mode to true on OSX because it generates
            # a crash when the editor is detached from the main window
            # Fixes spyder-ide/spyder#561.
            self.tabs.setDocumentMode(True)
        self.tabs.currentChanged.connect(self.current_changed)

        tab_container = QWidget()
        tab_container.setObjectName('tab-container')
        tab_layout = QHBoxLayout(tab_container)
        tab_layout.setContentsMargins(0, 0, 0, 0)
        tab_layout.addWidget(self.tabs)
        layout.addWidget(tab_container)

    def create_top_widgets(self):
        # Filename label
        self.fname_label = QLabel()

        # Spacer
        spacer = QWidget()
        spacer.setSizePolicy(QSizePolicy.Expanding, QSizePolicy.Preferred)

        # Spinner
        self.spinner = create_waitspinner(size=16, parent=self.fname_label)

        # Add widgets to toolbar
        self.top_toolbar = QToolBar(self)
        self.top_toolbar.addWidget(self.fname_label)
        self.top_toolbar.addWidget(spacer)
        self.top_toolbar.addWidget(self.spinner)

        # Set toolbar style
        css = qstylizer.style.StyleSheet()
        css.QToolBar.setValues(
            margin='0px',
            padding='4px',
            borderBottom=f'1px solid {SpyderPalette.COLOR_BACKGROUND_4}'
        )
        self.top_toolbar.setStyleSheet(css.toString())

    def hide_tooltip(self):
        """Hide any open tooltips."""
        for finfo in self.data:
            finfo.editor.hide_tooltip()

    @Slot()
    def update_fname_label(self):
        """Update file name label."""
        filename = to_text_string(self.get_current_filename())
        if len(filename) > 100:
            shorten_filename = u'...' + filename[-100:]
        else:
            shorten_filename = filename
        self.fname_label.setText(shorten_filename)

    def add_corner_widgets_to_tabbar(self, widgets):
        self.tabs.add_corner_widgets(widgets)

    @Slot()
    def close_split(self):
        """Closes the editorstack if it is not the last one opened."""
        if self.is_closable:
            self.close()

    def closeEvent(self, event):
        """Overrides QWidget closeEvent()."""
        self.threadmanager.close_all_threads()
        self.analysis_timer.timeout.disconnect(self.analyze_script)

        # Remove editor references from the outline explorer settings
        if self.outlineexplorer is not None:
            for finfo in self.data:
                self.outlineexplorer.remove_editor(finfo.editor.oe_proxy)

                # Delete reference to oe_proxy for cloned editors to prevent it
                # from receiving the signal to be updated.
                if finfo.editor.is_cloned:
                    finfo.editor.oe_proxy.deleteLater()

        # Notify the LSP that the file was closed, if necessary.
        for finfo in self.data:
            if not finfo.editor.is_cloned:
                finfo.editor.notify_close()

        QWidget.closeEvent(self, event)

    def clone_editor_from(self, other_finfo, set_current):
        fname = other_finfo.filename
        enc = other_finfo.encoding
        new = other_finfo.newly_created
        finfo = self.create_new_editor(fname, enc, "",
                                       set_current=set_current, new=new,
                                       cloned_from=other_finfo.editor)
        finfo.set_todo_results(other_finfo.todo_results)
        return finfo.editor

    def clone_from(self, other):
        """Clone EditorStack from other instance"""
        for other_finfo in other.data:
            self.clone_editor_from(other_finfo, set_current=True)
        self.set_stack_index(other.get_stack_index())

    def get_main_widget(self):
        """Get the main_widget of the parent widget."""
        # Needed for the editor stack to use its own switcher instance.
        # See spyder-ide/spyder#10684.
        return self.parent().main_widget

    def get_plugin_title(self):
        """Get the plugin title of the parent widget."""
        # Needed for the editor stack to use its own switcher instance.
        # See spyder-ide/spyder#9469.
        return self.get_main_widget().get_title()

    def go_to_line(self, line=None):
        """Go to line dialog"""
        if line is not None:
            # When this method is called from the flileswitcher, a line
            # number is specified, so there is no need for the dialog.
            self.get_current_editor().go_to_line(line)
        else:
            if self.data:
                self.get_current_editor().exec_gotolinedialog()

    def set_bookmark(self, slot_num):
        """Bookmark current position to given slot."""
        if self.data:
            editor = self.get_current_editor()
            editor.add_bookmark(slot_num)

    @Slot()
    @Slot(bool)
    def inspect_current_object(self, clicked=False):
        """Inspect current object in the Help plugin"""
        editor = self.get_current_editor()
        editor.sig_display_object_info.connect(self.display_help)
        cursor = None
        offset = editor.get_position('cursor')
        if clicked:
            cursor = editor.get_last_hover_cursor()
            if cursor:
                offset = cursor.position()
            else:
                return

        line, col = editor.get_cursor_line_column(cursor)
        editor.request_hover(line, col, offset,
                             show_hint=False, clicked=clicked)

    @Slot(str, bool)
    def display_help(self, help_text, clicked):
        editor = self.get_current_editor()
        if clicked:
            name = editor.get_last_hover_word()
        else:
            name = editor.get_current_word(help_req=True)

        try:
            editor.sig_display_object_info.disconnect(self.display_help)
        except TypeError:
            # Needed to prevent an error after some time in idle.
            # See spyder-ide/spyder#11228
            pass

        self.send_to_help(name, help_text, force=True)

    # ---- Editor Widget Settings
    @on_conf_change(option='connect_to_oi')
    def on_help_connection_change(self, value):
        help_option_value = self.get_conf('connect/editor', section='help')
        self.set_help_enabled(help_option_value)

    @on_conf_change(section='appearance', option=['selected', 'ui_theme'])
    def on_color_scheme_change(self, option, value):
        if option == 'ui_theme':
            value = self.get_conf('selected', section='appearance')

        logger.debug(f"Set color scheme to {value}")
        self.set_color_scheme(value)

    def set_closable(self, state):
        """Parent widget must handle the closable state"""
        self.is_closable = state

    def set_io_actions(self, new_action, open_action,
                       save_action, revert_action):
        self.new_action = new_action
        self.open_action = open_action
        self.save_action = save_action
        self.revert_action = revert_action

    def set_find_widget(self, find_widget):
        self.find_widget = find_widget

    def set_outlineexplorer(self, outlineexplorer):
        self.outlineexplorer = outlineexplorer

    def set_tempfile_path(self, path):
        self.tempfile_path = path

    def set_title(self, text):
        self.title = text

    @on_conf_change(option='show_class_func_dropdown')
    def set_classfunc_dropdown_visible(self, state):
        self.show_class_func_dropdown = state
        if self.data:
            for finfo in self.data:
                if finfo.editor.is_python_like():
                    finfo.editor.classfuncdropdown.setVisible(state)

    def __update_editor_margins(self, editor):
        editor.linenumberarea.setup_margins(
            linenumbers=self.linenumbers_enabled, markers=self.has_markers())

    def has_markers(self):
        """Return True if this editorstack has a marker margin for TODOs or
        code analysis"""
        return self.todolist_enabled

    def set_todolist_enabled(self, state, current_finfo=None):
        self.todolist_enabled = state
        if self.data:
            for finfo in self.data:
                self.__update_editor_margins(finfo.editor)
                finfo.cleanup_todo_results()
                if state and current_finfo is not None:
                    if current_finfo is not finfo:
                        finfo.run_todo_finder()

    @on_conf_change(option='line_numbers')
    def set_linenumbers_enabled(self, state, current_finfo=None):
        self.linenumbers_enabled = state
        if self.data:
            for finfo in self.data:
                self.__update_editor_margins(finfo.editor)

    @on_conf_change(option='blank_spaces')
    def set_blanks_enabled(self, state):
        self.blanks_enabled = state
        if self.data:
            for finfo in self.data:
                finfo.editor.set_blanks_enabled(state)

    @on_conf_change(option='scroll_past_end')
    def set_scrollpastend_enabled(self, state):
        self.scrollpastend_enabled = state
        if self.data:
            for finfo in self.data:
                finfo.editor.set_scrollpastend_enabled(state)

    @on_conf_change(option='edge_line')
    def set_edgeline_enabled(self, state):
        logger.debug(f"Set edge line to {state}")
        self.edgeline_enabled = state
        if self.data:
            for finfo in self.data:
                finfo.editor.edge_line.set_enabled(state)

    @on_conf_change(
        option=('provider_configuration', 'lsp', 'values',
                'pycodestyle/max_line_length'),
        section='completions'
    )
    def set_edgeline_columns(self, columns):
        logger.debug(f"Set edge line columns to {columns}")
        self.edgeline_columns = columns
        if self.data:
            for finfo in self.data:
                finfo.editor.edge_line.set_columns(columns)

    @on_conf_change(option='indent_guides')
    def set_indent_guides(self, state):
        self.indent_guides = state
        if self.data:
            for finfo in self.data:
                finfo.editor.toggle_identation_guides(state)

    @on_conf_change(option='close_parentheses')
    def set_close_parentheses_enabled(self, state):
        self.close_parentheses_enabled = state
        if self.data:
            for finfo in self.data:
                finfo.editor.set_close_parentheses_enabled(state)

    @on_conf_change(option='close_quotes')
    def set_close_quotes_enabled(self, state):
        self.close_quotes_enabled = state
        if self.data:
            for finfo in self.data:
                finfo.editor.set_close_quotes_enabled(state)

    @on_conf_change(option='add_colons')
    def set_add_colons_enabled(self, state):
        self.add_colons_enabled = state
        if self.data:
            for finfo in self.data:
                finfo.editor.set_add_colons_enabled(state)

    @on_conf_change(option='auto_unindent')
    def set_auto_unindent_enabled(self, state):
        self.auto_unindent_enabled = state
        if self.data:
            for finfo in self.data:
                finfo.editor.set_auto_unindent_enabled(state)

    @on_conf_change(option='indent_chars')
    def set_indent_chars(self, indent_chars):
        indent_chars = indent_chars[1:-1]  # removing the leading/ending '*'
        self.indent_chars = indent_chars
        if self.data:
            for finfo in self.data:
                finfo.editor.set_indent_chars(indent_chars)

    @on_conf_change(option='tab_stop_width_spaces')
    def set_tab_stop_width_spaces(self, tab_stop_width_spaces):
        self.tab_stop_width_spaces = tab_stop_width_spaces
        if self.data:
            for finfo in self.data:
                finfo.editor.tab_stop_width_spaces = tab_stop_width_spaces
                finfo.editor.update_tab_stop_width_spaces()

    def set_help_enabled(self, state):
        self.help_enabled = state

    def set_default_font(self, font, color_scheme=None):
        self.default_font = font
        if color_scheme is not None:
            self.color_scheme = color_scheme
        if self.data:
            for finfo in self.data:
                finfo.editor.set_font(font, color_scheme)

    def set_color_scheme(self, color_scheme):
        self.color_scheme = color_scheme
        if self.data:
            for finfo in self.data:
                finfo.editor.set_color_scheme(color_scheme)

                # Update the most important extra selections so new color
                # schemes appear to users as expected.
                finfo.editor.unhighlight_current_line()
                finfo.editor.unhighlight_current_cell()
                finfo.editor.clear_occurrences()

                if self.highlight_current_line_enabled:
                    finfo.editor.highlight_current_line()
                if self.highlight_current_cell_enabled:
                    finfo.editor.highlight_current_cell()
                if self.occurrence_highlighting_enabled:
                    finfo.editor.mark_occurrences()

    @on_conf_change(option='wrap')
    def set_wrap_enabled(self, state):
        self.wrap_enabled = state
        if self.data:
            for finfo in self.data:
                finfo.editor.toggle_wrap_mode(state)

    @on_conf_change(option='tab_always_indent')
    def set_tabmode_enabled(self, state):
        self.tabmode_enabled = state
        if self.data:
            for finfo in self.data:
                finfo.editor.set_tab_mode(state)

    @on_conf_change(option='strip_trailing_spaces_on_modify')
    def set_stripmode_enabled(self, state):
        self.stripmode_enabled = state
        if self.data:
            for finfo in self.data:
                finfo.editor.set_strip_mode(state)

    @on_conf_change(option='intelligent_backspace')
    def set_intelligent_backspace_enabled(self, state):
        self.intelligent_backspace_enabled = state
        if self.data:
            for finfo in self.data:
                finfo.editor.toggle_intelligent_backspace(state)

    @on_conf_change(option='enable_code_snippets', section='completions')
    def set_code_snippets_enabled(self, state):
        logger.debug(f"Set code snippets to {state}")
        self.code_snippets_enabled = state
        if self.data:
            for finfo in self.data:
                finfo.editor.toggle_code_snippets(state)

    @on_conf_change(option='code_folding')
    def set_code_folding_enabled(self, state):
        self.code_folding_enabled = state
        if self.data:
            for finfo in self.data:
                finfo.editor.toggle_code_folding(state)

    @on_conf_change(option='automatic_completions')
    def set_automatic_completions_enabled(self, state):
        logger.debug(f"Set automatic completions to {state}")
        self.automatic_completions_enabled = state
        if self.data:
            for finfo in self.data:
                finfo.editor.toggle_automatic_completions(state)

    @on_conf_change(option='automatic_completions_after_chars')
    def set_automatic_completions_after_chars(self, chars):
        logger.debug(f"Set chars for automatic completions to {chars}")
        self.automatic_completion_chars = chars
        if self.data:
            for finfo in self.data:
                finfo.editor.set_automatic_completions_after_chars(chars)

    @on_conf_change(option='completions_hint')
    def set_completions_hint_enabled(self, state):
        logger.debug(f"Set completions hint to {state}")
        self.completions_hint_enabled = state
        if self.data:
            for finfo in self.data:
                finfo.editor.toggle_completions_hint(state)

    @on_conf_change(option='completions_hint_after_ms')
    def set_completions_hint_after_ms(self, ms):
        logger.debug(f"Set completions hint after {ms} ms")
        self.completions_hint_after_ms = ms
        if self.data:
            for finfo in self.data:
                finfo.editor.set_completions_hint_after_ms(ms)

    @on_conf_change(
        option=('provider_configuration', 'lsp', 'values',
                'enable_hover_hints'),
        section='completions'
    )
    def set_hover_hints_enabled(self, state):
        logger.debug(f"Set hover hints to {state}")
        self.hover_hints_enabled = state
        if self.data:
            for finfo in self.data:
                finfo.editor.toggle_hover_hints(state)

    @on_conf_change(
        option=('provider_configuration', 'lsp', 'values', 'format_on_save'),
        section='completions'
    )
    def set_format_on_save(self, state):
        logger.debug(f"Set format on save to {state}")
        self.format_on_save = state
        if self.data:
            for finfo in self.data:
                finfo.editor.toggle_format_on_save(state)

    @on_conf_change(option='occurrence_highlighting')
    def set_occurrence_highlighting_enabled(self, state):
        self.occurrence_highlighting_enabled = state
        if self.data:
            for finfo in self.data:
                finfo.editor.set_occurrence_highlighting(state)

    @on_conf_change(option='occurrence_highlighting/timeout')
    def set_occurrence_highlighting_timeout(self, timeout):
        self.occurrence_highlighting_timeout = timeout
        if self.data:
            for finfo in self.data:
                finfo.editor.set_occurrence_timeout(timeout)

    @on_conf_change(option='underline_errors')
    def set_underline_errors_enabled(self, state):
        logger.debug(f"Set underline errors to {state}")
        self.underline_errors_enabled = state
        if self.data:
            for finfo in self.data:
                finfo.editor.set_underline_errors_enabled(state)

    @on_conf_change(option='highlight_current_line')
    def set_highlight_current_line_enabled(self, state):
        self.highlight_current_line_enabled = state
        if self.data:
            for finfo in self.data:
                finfo.editor.set_highlight_current_line(state)

    @on_conf_change(option='highlight_current_cell')
    def set_highlight_current_cell_enabled(self, state):
        self.highlight_current_cell_enabled = state
        if self.data:
            for finfo in self.data:
                finfo.editor.set_highlight_current_cell(state)

    def set_checkeolchars_enabled(self, state):
        self.checkeolchars_enabled = state

    @on_conf_change(option='always_remove_trailing_spaces')
    def set_always_remove_trailing_spaces(self, state):
        self.always_remove_trailing_spaces = state
        if self.data:
            for finfo in self.data:
                finfo.editor.set_remove_trailing_spaces(state)

    @on_conf_change(option='add_newline')
    def set_add_newline(self, state):
        self.add_newline = state
        if self.data:
            for finfo in self.data:
                finfo.editor.set_add_newline(state)

    @on_conf_change(option='always_remove_trailing_newlines')
    def set_remove_trailing_newlines(self, state):
        self.remove_trailing_newlines = state
        if self.data:
            for finfo in self.data:
                finfo.editor.set_remove_trailing_newlines(state)

    @on_conf_change(option='convert_eol_on_save')
    def set_convert_eol_on_save(self, state):
        """If `state` is `True`, saving files will convert line endings."""
        self.convert_eol_on_save = state

    @on_conf_change(option='convert_eol_on_save_to')
    def set_convert_eol_on_save_to(self, state):
        """`state` can be one of ('LF', 'CRLF', 'CR')"""
        self.convert_eol_on_save_to = state

    def set_current_project_path(self, root_path=None):
        """
        Set the current active project root path.

        Parameters
        ----------
        root_path: str or None, optional
            Path to current project root path. Default is None.
        """
        for finfo in self.data:
            finfo.editor.set_current_project_path(root_path)

    # ---- Stacked widget management
    def get_stack_index(self):
        return self.tabs.currentIndex()

    def get_current_finfo(self):
        if self.data:
            return self.data[self.get_stack_index()]

    def get_current_editor(self):
        return self.tabs.currentWidget()

    def get_stack_count(self):
        return self.tabs.count()

    def set_stack_index(self, index, instance=None):
        if instance == self or instance is None:
            self.tabs.setCurrentIndex(index)

    @on_conf_change(option='show_tab_bar')
    def set_tabbar_visible(self, state):
        self.tabs.tabBar().setVisible(state)

    def remove_from_data(self, index):
        self.tabs.blockSignals(True)
        self.tabs.removeTab(index)
        self.data.pop(index)
        self.tabs.blockSignals(False)
        self.update_actions()

    def __modified_readonly_title(self, title, is_modified, is_readonly):
        if is_modified is not None and is_modified:
            title += "*"
        if is_readonly is not None and is_readonly:
            title = "(%s)" % title
        return title

    def get_tab_text(self, index, is_modified=None, is_readonly=None):
        """Return tab title."""
        files_path_list = [finfo.filename for finfo in self.data]
        fname = self.data[index].filename
        fname = sourcecode.disambiguate_fname(files_path_list, fname)
        return self.__modified_readonly_title(fname,
                                              is_modified, is_readonly)

    def get_tab_tip(self, filename, is_modified=None, is_readonly=None):
        """Return tab menu title"""
        text = u"%s — %s"
        text = self.__modified_readonly_title(text,
                                              is_modified, is_readonly)
        if self.tempfile_path is not None\
           and filename == encoding.to_unicode_from_fs(self.tempfile_path):
            temp_file_str = to_text_string(_("Temporary file"))
            return text % (temp_file_str, self.tempfile_path)
        else:
            return text % (osp.basename(filename), osp.dirname(filename))

    def add_to_data(self, finfo, set_current, add_where='end'):
        finfo.editor.oe_proxy = None
        index = 0 if add_where == 'start' else len(self.data)
        self.data.insert(index, finfo)
        index = self.data.index(finfo)
        editor = finfo.editor
        self.tabs.insertTab(index, editor, self.get_tab_text(index))
        self.set_stack_title(index, False)
        if set_current:
            self.set_stack_index(index)
            self.current_changed(index)
        self.update_actions()

    def __repopulate_stack(self):
        self.tabs.blockSignals(True)
        self.tabs.clear()
        for finfo in self.data:
            if finfo.newly_created:
                is_modified = True
            else:
                is_modified = None
            index = self.data.index(finfo)
            tab_text = self.get_tab_text(index, is_modified)
            tab_tip = self.get_tab_tip(finfo.filename)
            index = self.tabs.addTab(finfo.editor, tab_text)
            self.tabs.setTabToolTip(index, tab_tip)
        self.tabs.blockSignals(False)

    def rename_in_data(self, original_filename, new_filename):
        index = self.has_filename(original_filename)
        if index is None:
            return
        finfo = self.data[index]

        # Send close request to LSP
        finfo.editor.notify_close()

        # Set new filename
        finfo.filename = new_filename
        finfo.editor.filename = new_filename

        # File type has changed!
        original_ext = osp.splitext(original_filename)[1]
        new_ext = osp.splitext(new_filename)[1]
        if original_ext != new_ext:
            # Set file language and re-run highlighter
            txt = to_text_string(finfo.editor.get_text_with_eol())
            language = get_file_language(new_filename, txt)
            finfo.editor.set_language(language, new_filename)
            finfo.editor.run_pygments_highlighter()

            # If the user renamed the file to a different language, we
            # need to emit sig_open_file to see if we can start a
            # language server for it.
            options = {
                'language': language,
                'filename': new_filename,
                'codeeditor': finfo.editor
            }
            self.sig_open_file.emit(options)

            # Update panels
            finfo.editor.cleanup_code_analysis()
            finfo.editor.cleanup_folding()
        else:
            # If there's no language change, we simply need to request a
            # document_did_open for the new file.
            finfo.editor.document_did_open()

        set_new_index = index == self.get_stack_index()
        current_fname = self.get_current_filename()
        finfo.editor.filename = new_filename
        new_index = self.data.index(finfo)
        self.__repopulate_stack()
        if set_new_index:
            self.set_stack_index(new_index)
        else:
            # Fixes spyder-ide/spyder#1287.
            self.set_current_filename(current_fname)
        if self.outlineexplorer is not None:
            self.outlineexplorer.file_renamed(
                finfo.editor.oe_proxy, finfo.filename)
        return new_index

    def set_stack_title(self, index, is_modified):
        finfo = self.data[index]
        fname = finfo.filename
        is_modified = (is_modified or finfo.newly_created) and not finfo.default
        is_readonly = finfo.editor.isReadOnly()
        tab_text = self.get_tab_text(index, is_modified, is_readonly)
        tab_tip = self.get_tab_tip(fname, is_modified, is_readonly)

        # Only update tab text if have changed, otherwise an unwanted scrolling
        # will happen when changing tabs. See spyder-ide/spyder#1170.
        if tab_text != self.tabs.tabText(index):
            self.tabs.setTabText(index, tab_text)
        self.tabs.setTabToolTip(index, tab_tip)

    # ---- Context menu
    def __setup_menu(self):
        """Setup tab context menu before showing it"""
        self.menu.clear_actions()
        if self.data:
            given_actions = self._given_actions + [
                self.external_fileexp_action
            ]
            for given_action in given_actions:
                self.menu.add_action(
                    given_action, section=EditorStackMenuSections.GivenSection
                )
            # switcher and path section
            switcher_path_actions = [
                self.switcher_action,
                self.symbolfinder_action,
                self.copy_absolute_path_action,
                self.copy_relative_path_action
            ]
            for switcher_path_action in switcher_path_actions:
                self.menu.add_action(
                    switcher_path_action,
                    section=EditorStackMenuSections.SwitcherSection
                )
            # close and order section
            close_order_actions = [
                self.close_right,
                self.close_all_but_this,
                self.sort_tabs
            ]
            for close_order_action in close_order_actions:
                self.menu.add_action(
                    close_order_action,
                    section=EditorStackMenuSections.CloseOrderSection
                )
        else:
            actions = (self.new_action, self.open_action)
            self.setFocus()  # --> Editor.__get_focus_editortabwidget
            for menu_action in actions:
                self.menu.add_action(menu_action)

        for split_actions in self.__get_split_actions():
            self.menu.add_action(
                split_actions,
                section=EditorStackMenuSections.SplitCloseSection
            )

        for window_actions in self.__get_window_actions():
            self.menu.add_action(
                window_actions, section=EditorStackMenuSections.WindowSection
            )

        for new_window_and_close_action in (
                self.__get_new_window_and_close_actions()
                ):
            self.menu.add_action(
                new_window_and_close_action,
                section=EditorStackMenuSections.NewWindowCloseSection
            )

        self.menu.render()

    # ---- Hor/Ver splitting actions
    def __get_split_actions(self):
        self.versplit_action = self.create_action(
            EditorStackActions.SplitVertically,
            text=_("Split vertically"),
            icon=self.create_icon('versplit'),
            tip=_("Split vertically this editor window"),
            triggered=self.sig_split_vertically,
            context=Qt.WidgetShortcut,
            register_shortcut=True,
            register_action=False
        )
        self.horsplit_action = self.create_action(
            EditorStackActions.SplitHorizontally,
            text=_("Split horizontally"),
            icon=self.create_icon('horsplit'),
            tip=_("Split horizontally this editor window"),
            triggered=self.sig_split_horizontally,
            context=Qt.WidgetShortcut,
            register_shortcut=True,
            register_action=False
        )
        self.close_split_action = self.create_action(
            EditorStackActions.CloseSplitPanel,
            text=_("Close this panel"),
            icon=self.create_icon('close_panel'),
            triggered=self.close_split,
            context=Qt.WidgetShortcut,
            register_shortcut=True,
            register_action=False
        )
        self.close_split_action.setEnabled(self.is_closable)

        actions = [
            self.versplit_action,
            self.horsplit_action,
            self.close_split_action
        ]

        return actions

    # ---- Window actions
    def __get_window_actions(self):
        actions = []

        if self.new_window:
            window = self.window()
            close_window_action = self.create_action(
                EditorStackActions.CloseWindow,
                text=_("Close window"),
                icon=self.create_icon('close_pane'),
                triggered=window.close,
                register_action=False
            )

            if self.new_window_action:
                actions += [self.new_window_action]
            actions += [close_window_action]

        return actions

    # ---- New window and close/docking/undocking actions
    def __get_new_window_and_close_actions(self):
        actions = []
        if self.parent() is not None:
            main_widget = self.get_main_widget()
        else:
            main_widget = None

        if main_widget is not None:
            if main_widget.windowwidget is not None:
                actions += [main_widget.dock_action]
            else:
                if self.new_window_action:
                    actions += [self.new_window_action]
                actions += [
                    main_widget.lock_unlock_action,
                    main_widget.undock_action,
                    main_widget.close_action
                ]

        return actions

    def reset_orientation(self):
        self.horsplit_action.setEnabled(True)
        self.versplit_action.setEnabled(True)

    def set_orientation(self, orientation):
        self.horsplit_action.setEnabled(orientation == Qt.Horizontal)
        self.versplit_action.setEnabled(orientation == Qt.Vertical)

    def update_actions(self):
        state = self.get_stack_count() > 0
        self.horsplit_action.setEnabled(state)
        self.versplit_action.setEnabled(state)

    # ------ Accessors
    def get_current_filename(self):
        if self.data:
            return self.data[self.get_stack_index()].filename

    def get_current_language(self):
        if self.data:
            return self.data[self.get_stack_index()].editor.language

    def get_current_project_path(self):
        if self.data:
            finfo = self.get_current_finfo()
            if finfo:
                return finfo.editor.current_project_path

    def get_filenames(self):
        """
        Return a list with the names of all the files currently opened in
        the editorstack.
        """
        return [finfo.filename for finfo in self.data]

    def has_filename(self, filename):
        """Return the self.data index position for the filename.

        Args:
            filename: Name of the file to search for in self.data.

        Returns:
            The self.data index for the filename.  Returns None
            if the filename is not found in self.data.
        """
        data_filenames = self.get_filenames()
        try:
            # Try finding without calling the slow realpath
            return data_filenames.index(filename)
        except ValueError:
            # See note about OSError on set_current_filename
            # Fixes spyder-ide/spyder#17685
            try:
                filename = fixpath(filename)
            except OSError:
                return None

            for index, editor_filename in enumerate(data_filenames):
                if filename == fixpath(editor_filename):
                    return index
            return None

    def set_current_filename(self, filename, focus=True):
        """Set current filename and return the associated editor instance."""
        # FileNotFoundError: This is necessary to catch an error on Windows
        # for files in a directory junction pointing to a symlink whose target
        # is on a network drive that is unavailable at startup.
        # Fixes spyder-ide/spyder#15714
        # OSError: This is necessary to catch an error on Windows when Spyder
        # was closed with a file in a shared folder on a different computer on
        # the network, and is started again when that folder is not available.
        # Fixes spyder-ide/spyder#17685
        try:
            index = self.has_filename(filename)
        except (FileNotFoundError, OSError):
            index = None

        if index is not None:
            if focus:
                self.set_stack_index(index)
            editor = self.data[index].editor
            if focus:
                editor.setFocus()
            else:
                self.stack_history.remove_and_append(index)

            return editor

    def is_file_opened(self, filename=None):
        """Return if filename is in the editor stack.

        Args:
            filename: Name of the file to search for.  If filename is None,
                then checks if any file is open.

        Returns:
            True: If filename is None and a file is open.
            False: If filename is None and no files are open.
            None: If filename is not None and the file isn't found.
            integer: Index of file name in editor stack.
        """
        if filename is None:
            # Is there any file opened?
            return len(self.data) > 0
        else:
            return self.has_filename(filename)

    def get_index_from_filename(self, filename):
        """
        Return the position index of a file in the tab bar of the editorstack
        from its name.
        """
        filenames = [d.filename for d in self.data]
        return filenames.index(filename)

    @Slot(int, int)
    def move_editorstack_data(self, start, end):
        """Reorder editorstack.data so it is synchronized with the tab bar when
        tabs are moved."""
        if start < 0 or end < 0:
            return
        else:
            steps = abs(end - start)
            direction = (end-start) // steps  # +1 for right, -1 for left

        data = self.data
        self.blockSignals(True)

        for i in range(start, end, direction):
            data[i], data[i+direction] = data[i+direction], data[i]

        self.blockSignals(False)
        self.refresh()

    # ---- Close file, tabwidget...
    def close_file(self, index=None, force=False):
        """Close file (index=None -> close current file)
        Keep current file index unchanged (if current file
        that is being closed)"""
        current_index = self.get_stack_index()
        count = self.get_stack_count()

        if index is None:
            if count > 0:
                index = current_index
            else:
                self.find_widget.set_editor(None)
                return

        new_index = None
        if count > 1:
            if current_index == index:
                new_index = self._get_previous_file_index()
            else:
                new_index = current_index

        can_close_file = self.get_main_widget().can_close_file(
            self.data[index].filename) if self.parent() else True
        is_ok = (force or self.save_if_changed(cancelable=True, index=index)
                 and can_close_file)
        if is_ok:
            finfo = self.data[index]
            self.threadmanager.close_threads(finfo)
            # Removing editor reference from outline explorer settings:
            if self.outlineexplorer is not None:
                self.outlineexplorer.remove_editor(finfo.editor.oe_proxy)

            filename = self.data[index].filename
            self.remove_from_data(index)
            editor = finfo.editor
            editor.notify_close()
            editor.setParent(None)
            editor.completion_widget.setParent(None)
            # TODO: Check move of this logic to be part of SpyderMenu itself/be
            # able to call a method to do this unregistration
            editor.menu.MENUS.remove((editor, None, editor.menu))
            editor.menu.setParent(None)
            editor.readonly_menu.MENUS.remove(
                (editor, None, editor.readonly_menu)
            )
            editor.readonly_menu.setParent(None)

            # We pass self object ID as a QString, because otherwise it would
            # depend on the platform: long for 64bit, int for 32bit. Replacing
            # by long all the time is not working on some 32bit platforms.
            # See spyder-ide/spyder#1094 and spyder-ide/spyder#1098.
            self.sig_close_file.emit(str(id(self)), filename)
            self.sig_codeeditor_deleted.emit(editor)

            self.opened_files_list_changed.emit()
            self.sig_update_code_analysis_actions.emit()
            self.refresh_file_dependent_actions.emit()
            self.update_plugin_title.emit()
            if new_index is not None:
                if index < new_index:
                    new_index -= 1
                self.set_stack_index(new_index)
            # Give focus to the previous editor in the stack
            editor = self.get_current_editor()
            if editor:
                # This is necessary to avoid a segfault when closing several
                # files that were removed outside Spyder one after the other.
                # Fixes spyder-ide/spyder#18838
                QApplication.processEvents()

                # This allows to close files that were removed outside Spyder
                # one after the other without refocusing each one.
                self.__file_status_flag = False

                editor.setFocus()

            self.add_last_closed_file(finfo.filename)

            if finfo.filename in self.autosave.file_hashes:
                del self.autosave.file_hashes[finfo.filename]

        if self.get_stack_count() == 0 and self.create_new_file_if_empty:
            self.sig_new_file[()].emit()
            self.update_fname_label()
            return False
        self.__modify_stack_title()
        return is_ok

    def register_completion_capabilities(self, capabilities, language):
        """
        Register completion server capabilities across all editors.

        Parameters
        ----------
        capabilities: dict
            Capabilities supported by a language server.
        language: str
            Programming language for the language server (it has to be
            in small caps).
        """
        for index in range(self.get_stack_count()):
            editor = self.tabs.widget(index)
            if editor.language.lower() == language:
                editor.register_completion_capabilities(capabilities)

    def start_completion_services(self, language):
        """Notify language server availability to code editors."""
        for index in range(self.get_stack_count()):
            editor = self.tabs.widget(index)
            if editor.language.lower() == language:
                editor.start_completion_services()

    def stop_completion_services(self, language):
        """Notify language server unavailability to code editors."""
        try:
            for index in range(self.get_stack_count()):
                editor = self.tabs.widget(index)
                if editor.language.lower() == language:
                    editor.stop_completion_services()
        except RuntimeError:
            pass

    def close_all_files(self):
        """Close all opened scripts"""
        while self.close_file():
            pass

    def close_all_right(self):
        """ Close all files opened to the right """
        num = self.get_stack_index()
        n = self.get_stack_count()
        for __ in range(num, n-1):
            self.close_file(num+1)

    def close_all_but_this(self):
        """Close all files but the current one"""
        self.close_all_right()
        for __ in range(0, self.get_stack_count() - 1):
            self.close_file(0)

    def sort_file_tabs_alphabetically(self):
        """Sort open tabs alphabetically."""
        while self.sorted() is False:
            for i in range(0, self.tabs.tabBar().count()):
                if (self.tabs.tabBar().tabText(i) >
                        self.tabs.tabBar().tabText(i + 1)):
                    self.tabs.tabBar().moveTab(i, i + 1)

    def sorted(self):
        """Utility function for sort_file_tabs_alphabetically()."""
        for i in range(0, self.tabs.tabBar().count() - 1):
            if (self.tabs.tabBar().tabText(i) >
                    self.tabs.tabBar().tabText(i + 1)):
                return False
        return True

    def add_last_closed_file(self, fname):
        """Add to last closed file list."""
        if fname in self.last_closed_files:
            self.last_closed_files.remove(fname)
        self.last_closed_files.insert(0, fname)
        if len(self.last_closed_files) > 10:
            self.last_closed_files.pop(-1)

    def get_last_closed_files(self):
        return self.last_closed_files

    def set_last_closed_files(self, fnames):
        self.last_closed_files = fnames

    # ---- Save
    def save_if_changed(self, cancelable=False, index=None):
        """Ask user to save file if modified.

        Args:
            cancelable: Show Cancel button.
            index: File to check for modification.

        Returns:
            False when save() fails or is cancelled.
            True when save() is successful, there are no modifications,
                or user selects No or NoToAll.

        This function controls the message box prompt for saving
        changed files.  The actual save is performed in save() for
        each index processed. This function also removes autosave files
        corresponding to files the user chooses not to save.
        """
        if index is None:
            indexes = list(range(self.get_stack_count()))
        else:
            indexes = [index]
        buttons = QMessageBox.Yes | QMessageBox.No
        if cancelable:
            buttons |= QMessageBox.Cancel
        unsaved_nb = 0
        for index in indexes:
            if self.data[index].editor.document().isModified():
                unsaved_nb += 1
        if not unsaved_nb:
            # No file to save
            return True
        yes_all = no_all = False
        for index in indexes:
            self.set_stack_index(index)

            # Prevent error when trying to remove several unsaved files from
            # Projects or Files.
            # Fixes spyder-ide/spyder#20998
            try:
                finfo = self.data[index]
            except IndexError:
                return False

            if finfo.filename == self.tempfile_path or yes_all:
                if not self.save(index):
                    return False
            elif no_all:
                self.autosave.remove_autosave_file(finfo)
            elif (
                finfo.editor.document().isModified()
                and self.save_dialog_on_tests
            ):
                if unsaved_nb > 1:
                    buttons |= QMessageBox.YesToAll | QMessageBox.NoToAll

                self.msgbox = QMessageBox(
                    QMessageBox.Question,
                    self.title,
                    _("<b>%s</b> has been modified."
                      "<br><br>Do you want to save changes?"
                      ) % osp.basename(finfo.filename),
                    buttons,
                    parent=self
                )

                self.msgbox.button(QMessageBox.Yes).setText(_("Save"))
                self.msgbox.button(QMessageBox.No).setText(_("Discard"))
                yta = self.msgbox.button(QMessageBox.YesToAll)
                nta = self.msgbox.button(QMessageBox.NoToAll)

                if yta:
                    yta.setText(_("Save all"))
                if nta:
                    nta.setText(_("Discard all"))

                answer = self.msgbox.exec_()
                if answer == QMessageBox.Yes:
                    if not self.save(index):
                        return False
                elif answer == QMessageBox.No:
                    self.autosave.remove_autosave_file(finfo.filename)
                elif answer == QMessageBox.YesToAll:
                    if not self.save(index):
                        return False
                    yes_all = True
                elif answer == QMessageBox.NoToAll:
                    self.autosave.remove_autosave_file(finfo.filename)
                    no_all = True
                elif answer == QMessageBox.Cancel:
                    return False
        return True

    def compute_hash(self, fileinfo):
        """Compute hash of contents of editor.

        Args:
            fileinfo: FileInfo object associated to editor whose hash needs
                to be computed.

        Returns:
            int: computed hash.
        """
        txt = to_text_string(fileinfo.editor.get_text_with_eol())
        return hash(txt)

    def _write_to_file(self, fileinfo, filename):
        """Low-level function for writing text of editor to file.

        Args:
            fileinfo: FileInfo object associated to editor to be saved
            filename: str with filename to save to

        This is a low-level function that only saves the text to file in the
        correct encoding without doing any error handling.
        """
        txt = to_text_string(fileinfo.editor.get_text_with_eol())
        fileinfo.encoding = encoding.write(txt, filename, fileinfo.encoding)

    def save(self, index=None, force=False, save_new_files=True):
        """Write text of editor to a file.

        Args:
            index: self.data index to save.  If None, defaults to
                currentIndex().
            force: Force save regardless of file state.

        Returns:
            True upon successful save or when file doesn't need to be saved.
            False if save failed.

        If the text isn't modified and it's not newly created, then the save
        is aborted.  If the file hasn't been saved before, then save_as()
        is invoked.  Otherwise, the file is written using the file name
        currently in self.data.  This function doesn't change the file name.
        """
        if index is None:
            # Save the currently edited file
            if not self.get_stack_count():
                return
            index = self.get_stack_index()

        finfo = self.data[index]
        if not (finfo.editor.document().isModified() or
                finfo.newly_created) and not force:
            return True
        if not osp.isfile(finfo.filename) and not force:
            # File has not been saved yet
            if save_new_files:
                return self.save_as(index=index)
            # The file doesn't need to be saved
            return True

        # The following options (`always_remove_trailing_spaces`,
        # `remove_trailing_newlines` and `add_newline`) also depend on the
        # `format_on_save` value.
        # See spyder-ide/spyder#17716
        if self.always_remove_trailing_spaces and not self.format_on_save:
            self.remove_trailing_spaces(index)
        if self.remove_trailing_newlines and not self.format_on_save:
            self.trim_trailing_newlines(index)
        if self.add_newline and not self.format_on_save:
            self.add_newline_to_file(index)

        if self.convert_eol_on_save:
            # hack to account for the fact that the config file saves
            # CR/LF/CRLF while set_os_eol_chars wants the os.name value.
            osname_lookup = {'LF': 'posix', 'CRLF': 'nt', 'CR': 'mac'}
            osname = osname_lookup[self.convert_eol_on_save_to]
            self.set_os_eol_chars(osname=osname)

        try:
            if (
                self.format_on_save
                and finfo.editor.formatting_enabled
                and finfo.editor.is_python()
            ):
                # Wait for document autoformat in case it is a Python file
                # and then save.
                # Just trigger the autoformat for Python files.
                # See spyder-ide/spyder#19344

                # Waiting for the autoformat to complete is needed
                # when the file is going to be closed after saving.
                # See spyder-ide/spyder#17836
                format_eventloop = finfo.editor.format_eventloop
                format_timer = finfo.editor.format_timer
                format_timer.setSingleShot(True)
                format_timer.timeout.connect(format_eventloop.quit)

                finfo.editor.sig_stop_operation_in_progress.connect(
                    lambda: self._save_file(finfo))
                finfo.editor.sig_stop_operation_in_progress.connect(
                    format_timer.stop)
                finfo.editor.sig_stop_operation_in_progress.connect(
                    format_eventloop.quit)

                format_timer.start(10000)
                finfo.editor.format_document()
                format_eventloop.exec_()
            else:
                self._save_file(finfo)
            return True
        except EnvironmentError as error:
            self.msgbox = QMessageBox(
                QMessageBox.Critical,
                _("Save Error"),
                _("<b>Unable to save file '%s'</b>"
                  "<br><br>Error message:<br>%s"
                  ) % (osp.basename(finfo.filename), str(error)),
                parent=self
            )
            self.msgbox.exec_()
            return False

    def _save_file(self, finfo):
        index = self.data.index(finfo)
        self._write_to_file(finfo, finfo.filename)
        file_hash = self.compute_hash(finfo)
        self.autosave.file_hashes[finfo.filename] = file_hash
        self.autosave.remove_autosave_file(finfo.filename)
        finfo.newly_created = False
        self.encoding_changed.emit(finfo.encoding)
        finfo.lastmodified = QFileInfo(finfo.filename).lastModified()

        # We pass self object ID as a QString, because otherwise it would
        # depend on the platform: long for 64bit, int for 32bit. Replacing
        # by long all the time is not working on some 32bit platforms.
        # See spyder-ide/spyder#1094 and spyder-ide/spyder#1098.
        # The filename is passed instead of an index in case the tabs
        # have been rearranged. See spyder-ide/spyder#5703.
        self.file_saved.emit(str(id(self)),
                             finfo.filename, finfo.filename)

        finfo.editor.document().setModified(False)
        self.modification_changed(index=index)
        self.analyze_script(index=index)

        finfo.editor.notify_save()

    def file_saved_in_other_editorstack(self, original_filename, filename):
        """
        File was just saved in another editorstack, let's synchronize!
        This avoids file being automatically reloaded.

        The original filename is passed instead of an index in case the tabs
        on the editor stacks were moved and are now in a different order - see
        spyder-ide/spyder#5703.
        Filename is passed in case file was just saved as another name.
        """
        index = self.has_filename(original_filename)
        if index is None:
            return
        finfo = self.data[index]
        finfo.newly_created = False
        finfo.filename = to_text_string(filename)
        finfo.lastmodified = QFileInfo(finfo.filename).lastModified()

    def select_savename(self, original_filename):
        """Select a name to save a file.

        Args:
            original_filename: Used in the dialog to display the current file
                    path and name.

        Returns:
            Normalized path for the selected file name or None if no name was
            selected.
        """
        if self.edit_filetypes is None:
            self.edit_filetypes = get_edit_filetypes()
        if self.edit_filters is None:
            self.edit_filters = get_edit_filters()

        # Don't use filters on KDE to not make the dialog incredible
        # slow
        # Fixes spyder-ide/spyder#4156.
        if is_kde_desktop() and not is_anaconda():
            filters = ''
            selectedfilter = ''
        else:
            filters = self.edit_filters
            selectedfilter = get_filter(self.edit_filetypes,
                                        osp.splitext(original_filename)[1])

        self.redirect_stdio.emit(False)
        filename, _selfilter = getsavefilename(
            self, _("Save file"),
            original_filename,
            filters=filters,
            selectedfilter=selectedfilter,
            options=QFileDialog.HideNameFilterDetails
        )
        self.redirect_stdio.emit(True)
        if filename:
            return osp.normpath(filename)
        return None

    def save_as(self, index=None):
        """Save file as...

        Args:
            index: self.data index for the file to save.

        Returns:
            False if no file name was selected or if save() was unsuccessful.
            True is save() was successful.

        Gets the new file name from select_savename().  If no name is chosen,
        then the save_as() aborts.  Otherwise, the current stack is checked
        to see if the selected name already exists and, if so, then the tab
        with that name is closed.

        The current stack (self.data) and current tabs are updated with the
        new name and other file info.  The text is written with the new
        name using save() and the name change is propagated to the other stacks
        via the file_renamed_in_data signal.
        """
        if index is None:
            # Save the currently edited file
            index = self.get_stack_index()
        finfo = self.data[index]
        original_newly_created = finfo.newly_created
        # The next line is necessary to avoid checking if the file exists
        # While running __check_file_status
        # See spyder-ide/spyder#3678 and spyder-ide/spyder#3026.
        finfo.newly_created = True
        original_filename = finfo.filename
        filename = self.select_savename(original_filename)
        if filename:
            ao_index = self.has_filename(filename)
            # Note: ao_index == index --> saving an untitled file
            if ao_index is not None and ao_index != index:
                if not self.close_file(ao_index):
                    return
                if ao_index < index:
                    index -= 1

            new_index = self.rename_in_data(original_filename,
                                            new_filename=filename)

            # We pass self object ID as a QString, because otherwise it would
            # depend on the platform: long for 64bit, int for 32bit. Replacing
            # by long all the time is not working on some 32bit platforms
            # See spyder-ide/spyder#1094 and spyder-ide/spyder#1098.
            self.file_renamed_in_data.emit(
                original_filename, filename, str(id(self)))

            ok = self.save(index=new_index, force=True)
            self.refresh(new_index)
            self.set_stack_index(new_index)
            return ok
        else:
            finfo.newly_created = original_newly_created
            return False

    def save_copy_as(self, index=None):
        """Save copy of file as...

        Args:
            index: self.data index for the file to save.

        Returns:
            False if no file name was selected or if save() was unsuccessful.
            True is save() was successful.

        Gets the new file name from select_savename().  If no name is chosen,
        then the save_copy_as() aborts.  Otherwise, the current stack is
        checked to see if the selected name already exists and, if so, then the
        tab with that name is closed.

        Unlike save_as(), this calls write() directly instead of using save().
        The current file and tab aren't changed at all.  The copied file is
        opened in a new tab.
        """
        if index is None:
            # Save the currently edited file
            index = self.get_stack_index()
        finfo = self.data[index]
        original_filename = finfo.filename
        filename = self.select_savename(original_filename)
        if filename:
            ao_index = self.has_filename(filename)
            # Note: ao_index == index --> saving an untitled file
            if ao_index is not None and ao_index != index:
                if not self.close_file(ao_index):
                    return
                if ao_index < index:
                    index -= 1
            try:
                self._write_to_file(finfo, filename)
                # open created copy file
                self.plugin_load.emit(filename)
                return True
            except EnvironmentError as error:
                self.msgbox = QMessageBox(
                    QMessageBox.Critical,
                    _("Save Error"),
                    _("<b>Unable to save file '%s'</b>"
                      "<br><br>Error message:<br>%s"
                      ) % (osp.basename(finfo.filename), str(error)),
                    parent=self)
                self.msgbox.exec_()
        else:
            return False

    def save_all(self, save_new_files=True):
        """Save all opened files.

        Iterate through self.data and call save() on any modified files.
        """
        all_saved = True
        for index in range(self.get_stack_count()):
            if self.data[index].editor.document().isModified():
                all_saved &= self.save(index, save_new_files=save_new_files)
        return all_saved

    # ------ Update UI
    def start_stop_analysis_timer(self):
        self.is_analysis_done = False
        self.analysis_timer.stop()
        self.analysis_timer.start()

    def analyze_script(self, index=None):
        """Analyze current script for TODOs."""
        if self.is_analysis_done:
            return
        if index is None:
            index = self.get_stack_index()
        if self.data and len(self.data) > index:
            finfo = self.data[index]
            if self.todolist_enabled:
                finfo.run_todo_finder()
        self.is_analysis_done = True

    def set_todo_results(self, filename, todo_results):
        """Synchronize todo results between editorstacks"""
        index = self.has_filename(filename)
        if index is None:
            return
        self.data[index].set_todo_results(todo_results)

    def get_todo_results(self):
        if self.data:
            return self.data[self.get_stack_index()].todo_results

    def current_changed(self, index):
        """Stack index has changed"""
        editor = self.get_current_editor()
        if index != -1:
            editor.setFocus()
            logger.debug("Set focus to: %s" % editor.filename)
        else:
            self.reset_statusbar.emit()
        self.opened_files_list_changed.emit()

        self.stack_history.refresh()
        self.stack_history.remove_and_append(index)
        self.sig_codeeditor_changed.emit(editor)

        # Needed to avoid an error generated after moving/renaming
        # files outside Spyder while in debug mode.
        # See spyder-ide/spyder#8749.
        try:
            logger.debug("Current changed: %d - %s" %
                         (index, self.data[index].editor.filename))
        except IndexError:
            pass

        self.update_plugin_title.emit()

        # Make sure that any replace happens in the editor on top
        # See spyder-ide/spyder#9688.
        self.find_widget.set_editor(editor, refresh=False)

        # Update highlighted matches and its total number when switching files.
        self.find_widget.highlight_matches()
        self.find_widget.update_matches()

        if editor is not None:
            # Needed in order to handle the close of files open in a directory
            # that has been renamed. See spyder-ide/spyder#5157.
            try:
                line, col = editor.get_cursor_line_column()
                self.current_file_changed.emit(self.data[index].filename,
                                               editor.get_position('cursor'),
                                               line, col)
            except IndexError:
                pass

    def _get_previous_file_index(self):
        """Return the penultimate element of the stack history."""
        try:
            return self.stack_history[-2]
        except IndexError:
            return None

    def tab_navigation_mru(self, forward=True):
        """
        Tab navigation with "most recently used" behaviour.

        It's fired when pressing 'go to previous file' or 'go to next file'
        shortcuts.

        forward:
            True: move to next file
            False: move to previous file
        """
        self.tabs_switcher = TabSwitcherWidget(self, self.stack_history,
                                               self.tabs)
        self.tabs_switcher.show()
        self.tabs_switcher.select_row(1 if forward else -1)
        self.tabs_switcher.setFocus()

    def focus_changed(self):
        """Editor focus has changed"""
        fwidget = QApplication.focusWidget()
        for finfo in self.data:
            if fwidget is finfo.editor:
                if finfo.editor.operation_in_progress:
                    self.spinner.start()
                else:
                    self.spinner.stop()
                self.refresh()
        self.editor_focus_changed.emit()

    def _refresh_outlineexplorer(self, index=None, update=True, clear=False):
        """Refresh outline explorer panel"""
        oe = self.outlineexplorer
        if oe is None:
            return
        if index is None:
            index = self.get_stack_index()
        if self.data and len(self.data) > index:
            finfo = self.data[index]
            oe.setEnabled(True)
            oe.set_current_editor(finfo.editor.oe_proxy,
                                  update=update, clear=clear)
            if index != self.get_stack_index():
                # The last file added to the outline explorer is not the
                # currently focused one in the editor stack. Therefore,
                # we need to force a refresh of the outline explorer to set
                # the current editor to the currently focused one in the
                # editor stack. See spyder-ide/spyder#8015.
                self._refresh_outlineexplorer(update=False)
                return
        self._sync_outlineexplorer_file_order()

    def _sync_outlineexplorer_file_order(self):
        """
        Order the root file items of the outline explorer as in the tabbar
        of the current EditorStack.
        """
        if self.outlineexplorer is not None:
            self.outlineexplorer.treewidget.set_editor_ids_order(
                [finfo.editor.get_document_id() for finfo in self.data])

    def __refresh_statusbar(self, index):
        """Refreshing statusbar widgets"""
        if self.data and len(self.data) > index:
            finfo = self.data[index]
            self.encoding_changed.emit(finfo.encoding)
            # Refresh cursor position status:
            line, index = finfo.editor.get_cursor_line_column()
            self.sig_editor_cursor_position_changed.emit(line, index)

    def __refresh_readonly(self, index):
        if self.data and len(self.data) > index:
            finfo = self.data[index]
            read_only = not QFileInfo(finfo.filename).isWritable()
            if not osp.isfile(finfo.filename):
                # This is an 'untitledX.py' file (newly created)
                read_only = False
            elif os.name == 'nt':
                try:
                    # Try to open the file to see if its permissions allow
                    # to write on it
                    # Fixes spyder-ide/spyder#10657
                    fd = os.open(finfo.filename, os.O_RDWR)
                    os.close(fd)
                except (IOError, OSError):
                    read_only = True
            finfo.editor.setReadOnly(read_only)
            self.readonly_changed.emit(read_only)

    def __check_file_status(self, index):
        """
        Check if file has been changed in any way outside Spyder.

        Notes
        -----
        Possible ways are:
        * The file was removed, moved or renamed outside Spyder.
        * The file was modified outside Spyder.
        """
        if self.__file_status_flag:
            # Avoid infinite loop: when the QMessageBox.question pops, it
            # gets focus and then give it back to the CodeEditor instance,
            # triggering a refresh cycle which calls this method
            return
        self.__file_status_flag = True

        if len(self.data) <= index:
            index = self.get_stack_index()

        finfo = self.data[index]
        name = osp.basename(finfo.filename)

        if finfo.newly_created:
            # File was just created (not yet saved): do nothing
            # (do not return because of the clean-up at the end of the method)
            pass
        elif not osp.isfile(finfo.filename):
            # File doesn't exist (removed, moved or offline):
            self.msgbox = QMessageBox(
                QMessageBox.Warning,
                self.title,
                _("The file <b>%s</b> is unavailable."
                  "<br><br>"
                  "It may have been removed, moved or renamed outside Spyder."
                  "<br><br>"
                  "Do you want to close it?") % name,
                QMessageBox.Yes | QMessageBox.No,
                self
            )

            answer = self.msgbox.exec_()
            if answer == QMessageBox.Yes:
                self.close_file(index, force=True)
            else:
                finfo.newly_created = True
                finfo.editor.document().setModified(True)
                self.modification_changed(index=index)
        else:
            # Else, testing if it has been modified elsewhere:
            lastm = QFileInfo(finfo.filename).lastModified()
            if str(lastm.toString()) != str(finfo.lastmodified.toString()):
                # Catch any error when trying to reload a file and close it if
                # that's the case to prevent users from destroying external
                # changes in Spyder.
                # Fixes spyder-ide/spyder#21248
                try:
                    if finfo.editor.document().isModified():
                        self.msgbox = QMessageBox(
                            QMessageBox.Question,
                            self.title,
                            _("The file <b>{}</b> has been modified outside "
                              "Spyder."
                              "<br><br>"
                              "Do you want to reload it and lose all your "
                              "changes?").format(name),
                            QMessageBox.Yes | QMessageBox.No,
                            self
                        )

                        answer = self.msgbox.exec_()
                        if answer == QMessageBox.Yes:
                            self.reload(index)
                        else:
                            finfo.lastmodified = lastm
                    else:
                        self.reload(index)
                except Exception:
                    self.msgbox = QMessageBox(
                        QMessageBox.Warning,
                        self.title,
                        _("The file <b>{}</b> has been modified outside "
                          "Spyder but it was not possible to reload it."
                          "<br><br>"
                          "Therefore, it will be closed.").format(name),
                        QMessageBox.Ok,
                        self
                    )
                    self.msgbox.exec_()
                    self.close_file(index, force=True)

        # Finally, resetting temporary flag:
        self.__file_status_flag = False

    def __modify_stack_title(self):
        for index, finfo in enumerate(self.data):
            state = finfo.editor.document().isModified()
            self.set_stack_title(index, state)

    def refresh(self, index=None):
        """Refresh tabwidget"""
        logger.debug("Refresh EditorStack")

        if index is None:
            index = self.get_stack_index()

        # Set current editor
        if self.get_stack_count():
            index = self.get_stack_index()
            finfo = self.data[index]
            editor = finfo.editor
            editor.setFocus()
            self._refresh_outlineexplorer(index, update=False)
            self.sig_update_code_analysis_actions.emit()
            self.__refresh_statusbar(index)
            self.__refresh_readonly(index)
            self.__check_file_status(index)
            self.__modify_stack_title()
            self.update_plugin_title.emit()
        else:
            editor = None

        # Update the modification-state-dependent parameters
        self.modification_changed()

        # Update FindReplace binding
        self.find_widget.set_editor(editor, refresh=False)

    def modification_changed(self, state=None, index=None, editor_id=None):
        """
        Current editor's modification state has changed
        --> change tab title depending on new modification state
        --> enable/disable save/save all actions
        """
        if editor_id is not None:
            for index, _finfo in enumerate(self.data):
                if id(_finfo.editor) == editor_id:
                    break

        # This must be done before refreshing save/save all actions:
        # (otherwise Save/Save all actions will always be enabled)
        self.opened_files_list_changed.emit()

        # Get index
        if index is None:
            index = self.get_stack_index()

        if index == -1:
            return

        finfo = self.data[index]
        if state is None:
            state = finfo.editor.document().isModified() or finfo.newly_created
        self.set_stack_title(index, state)

        # Toggle save/save all actions state
        self.save_action.setEnabled(state)
        self.refresh_save_all_action.emit()

        # Refreshing eol mode
        eol_chars = finfo.editor.get_line_separator()
        self.refresh_eol_chars(eol_chars)
        self.stack_history.refresh()

    def refresh_eol_chars(self, eol_chars):
        os_name = sourcecode.get_os_name_from_eol_chars(eol_chars)
        self.sig_refresh_eol_chars.emit(os_name)

    # ---- Load, reload
    def reload(self, index):
        """Reload file from disk."""
        finfo = self.data[index]
        logger.debug("Reloading {}".format(finfo.filename))

        txt, finfo.encoding = encoding.read(finfo.filename)
        finfo.lastmodified = QFileInfo(finfo.filename).lastModified()
        position = finfo.editor.get_position('cursor')
        finfo.editor.set_text(txt)
        finfo.editor.document().setModified(False)
        self.autosave.file_hashes[finfo.filename] = hash(txt)
        finfo.editor.set_cursor_position(position)

        # XXX CodeEditor-only: re-scan the whole text to rebuild outline
        # explorer data from scratch (could be optimized because
        # rehighlighting text means searching for all syntax coloring
        # patterns instead of only searching for class/def patterns which
        # would be sufficient for outline explorer data.
        finfo.editor.rehighlight()

    def revert(self):
        """Revert file from disk."""
        index = self.get_stack_index()
        finfo = self.data[index]
        logger.debug("Reverting {}".format(finfo.filename))

        filename = finfo.filename
        if finfo.editor.document().isModified():
            self.msgbox = QMessageBox(
                QMessageBox.Warning,
                self.title,
                _("All changes to file <b>%s</b> will be lost.<br>"
                  "Do you want to revert it from disk?"
                  ) % osp.basename(filename),
                QMessageBox.Yes | QMessageBox.No,
                self
            )

            answer = self.msgbox.exec_()
            if answer != QMessageBox.Yes:
                return

        # This is necessary to catch an error when trying to revert the
        # contents of files not saved on disk (e.g. untitled ones).
        # Fixes spyder-ide/spyder#20284
        try:
            self.reload(index)
        except FileNotFoundError:
            QMessageBox.critical(
                self,
                _("Error"),
                _("File <b>%s</b> is not saved on disk, so it can't be "
                  "reverted.") % osp.basename(filename),
                QMessageBox.Ok
            )

    def create_new_editor(self, fname, enc, txt, set_current, new=False,
                          cloned_from=None, add_where='end'):
        """
        Create a new editor instance
        Returns finfo object (instead of editor as in previous releases)
        """
        editor = codeeditor.CodeEditor(self)
        editor.go_to_definition.connect(
            lambda fname, line, column: self.sig_go_to_definition.emit(
                fname, line, column))

        finfo = FileInfo(fname, enc, editor, new, self.threadmanager)

        self.add_to_data(finfo, set_current, add_where)
        finfo.sig_send_to_help.connect(self.send_to_help)
        finfo.sig_show_object_info.connect(self.inspect_current_object)
        finfo.todo_results_changed.connect(self.todo_results_changed)
        finfo.edit_goto.connect(lambda fname, lineno, name:
                                self.edit_goto.emit(fname, lineno, name))
        finfo.sig_save_bookmarks.connect(lambda s1, s2:
                                         self.sig_save_bookmarks.emit(s1, s2))
        editor.sig_new_file.connect(self.sig_new_file)
        editor.sig_process_code_analysis.connect(
            self.sig_update_code_analysis_actions)
        editor.sig_refresh_formatting.connect(self.sig_refresh_formatting)
        editor.sig_save_requested.connect(self.save)
        language = get_file_language(fname, txt)
        editor.setup_editor(
            linenumbers=self.linenumbers_enabled,
            show_blanks=self.blanks_enabled,
            underline_errors=self.underline_errors_enabled,
            scroll_past_end=self.scrollpastend_enabled,
            edge_line=self.edgeline_enabled,
            edge_line_columns=self.edgeline_columns,
            language=language,
            markers=self.has_markers(),
            font=self.default_font,
            color_scheme=self.color_scheme,
            wrap=self.wrap_enabled,
            tab_mode=self.tabmode_enabled,
            strip_mode=self.stripmode_enabled,
            intelligent_backspace=self.intelligent_backspace_enabled,
            automatic_completions=self.automatic_completions_enabled,
            automatic_completions_after_chars=self.automatic_completion_chars,
            code_snippets=self.code_snippets_enabled,
            completions_hint=self.completions_hint_enabled,
            completions_hint_after_ms=self.completions_hint_after_ms,
            hover_hints=self.hover_hints_enabled,
            highlight_current_line=self.highlight_current_line_enabled,
            highlight_current_cell=self.highlight_current_cell_enabled,
            occurrence_highlighting=self.occurrence_highlighting_enabled,
            occurrence_timeout=self.occurrence_highlighting_timeout,
            close_parentheses=self.close_parentheses_enabled,
            close_quotes=self.close_quotes_enabled,
            add_colons=self.add_colons_enabled,
            auto_unindent=self.auto_unindent_enabled,
            indent_chars=self.indent_chars,
            tab_stop_width_spaces=self.tab_stop_width_spaces,
            cloned_from=cloned_from,
            filename=fname,
            show_class_func_dropdown=self.show_class_func_dropdown,
            indent_guides=self.indent_guides,
            folding=self.code_folding_enabled,
            remove_trailing_spaces=self.always_remove_trailing_spaces,
            remove_trailing_newlines=self.remove_trailing_newlines,
            add_newline=self.add_newline,
            format_on_save=self.format_on_save
        )

        if cloned_from is None:
            editor.set_text(txt)
            editor.document().setModified(False)
        finfo.text_changed_at.connect(
            lambda fname, position:
            self.text_changed_at.emit(fname, position))
        editor.sig_cursor_position_changed.connect(
            self.editor_cursor_position_changed)
        editor.textChanged.connect(self.start_stop_analysis_timer)

        # Register external panels
        for panel_class, args, kwargs, position in self.external_panels:
            self.register_panel(
                panel_class, *args, position=position, **kwargs)

        def perform_completion_request(lang, method, params):
            self.sig_perform_completion_request.emit(lang, method, params)

        editor.sig_perform_completion_request.connect(
            perform_completion_request)
        editor.sig_start_operation_in_progress.connect(self.spinner.start)
        editor.sig_stop_operation_in_progress.connect(self.spinner.stop)
        editor.modificationChanged.connect(
            lambda state: self.modification_changed(
                state, editor_id=id(editor)))
        editor.focus_in.connect(self.focus_changed)
        editor.zoom_in.connect(self.zoom_in)
        editor.zoom_out.connect(self.zoom_out)
        editor.zoom_reset.connect(self.zoom_reset)
        editor.sig_eol_chars_changed.connect(
            lambda eol_chars: self.refresh_eol_chars(eol_chars))
        editor.sig_next_cursor.connect(self.sig_next_cursor)
        editor.sig_prev_cursor.connect(self.sig_prev_cursor)

        self.find_widget.set_editor(editor)

        self.refresh_file_dependent_actions.emit()
        self.modification_changed(index=self.data.index(finfo))

        # To update the outline explorer.
        editor.oe_proxy = OutlineExplorerProxyEditor(editor, editor.filename)
        if self.outlineexplorer is not None:
            self.outlineexplorer.register_editor(editor.oe_proxy)

        if cloned_from is not None:
            # Connect necessary signals from the original editor so that
            # symbols for the clon are updated as expected.
            cloned_from.oe_proxy.sig_outline_explorer_data_changed.connect(
                editor.oe_proxy.update_outline_info)
            cloned_from.oe_proxy.sig_outline_explorer_data_changed.connect(
                editor._update_classfuncdropdown)
            cloned_from.oe_proxy.sig_start_outline_spinner.connect(
                editor.oe_proxy.emit_request_in_progress)

            # This ensures that symbols will be requested and its info saved
            # for the clon.
            cloned_from.document_did_change()

        # Needs to reset the highlighting on startup in case the PygmentsSH
        # is in use
        editor.run_pygments_highlighter()
        options = {
            'language': editor.language,
            'filename': editor.filename,
            'codeeditor': editor
        }
        self.sig_open_file.emit(options)
        self.sig_codeeditor_created.emit(editor)
        if self.get_stack_index() == 0:
            self.current_changed(0)

        return finfo

    def editor_cursor_position_changed(self, line, index):
        """Cursor position of one of the editor in the stack has changed"""
        self.sig_editor_cursor_position_changed.emit(line, index)

    @Slot(str, str, bool)
    def send_to_help(self, name, signature, force=False):
        """qstr1: obj_text, qstr2: argpspec, qstr3: note, qstr4: doc_text"""
        if not force and not self.help_enabled:
            return

        editor = self.get_current_editor()
        language = editor.language.lower()
        signature = to_text_string(signature)
        signature = unicodedata.normalize("NFKD", signature)
        parts = signature.split('\n\n')
        definition = parts[0]
        documentation = '\n\n'.join(parts[1:])
        args = ''

        if '(' in definition and language == 'python':
            args = definition[definition.find('('):]
        else:
            documentation = signature

        doc = {
            'obj_text': '',
            'name': name,
            'argspec': args,
            'note': '',
            'docstring': documentation,
            'force_refresh': force,
            'path': editor.filename
        }
        self.sig_help_requested.emit(doc)

    def new(self, filename, encoding, text, default_content=False,
            empty=False):
        """
        Create new filename with *encoding* and *text*
        """
        finfo = self.create_new_editor(filename, encoding, text,
                                       set_current=False, new=True)
        finfo.editor.set_cursor_position('eof')
        if not empty:
            finfo.editor.insert_text(os.linesep)
        if default_content:
            finfo.default = True
            finfo.editor.document().setModified(False)
        return finfo

    def load(self, filename, set_current=True, add_where='end',
             processevents=True):
        """
        Load filename, create an editor instance and return it.

        This also sets the hash of the loaded file in the autosave component.
        """
        filename = osp.abspath(to_text_string(filename))

        if processevents:
            self.starting_long_process.emit(_("Loading %s...") % filename)

        # This is necessary to avoid a crash at startup when trying to restore
        # files from the previous session.
        # Fixes spyder-ide/spyder#20670
        try:
            # Read file contents
            text, enc = encoding.read(filename)
        except Exception:
            return

        # Associate hash of file's text with its name for autosave
        self.autosave.file_hashes[filename] = hash(text)

        # Create editor
        finfo = self.create_new_editor(filename, enc, text, set_current,
                                       add_where=add_where)
        index = self.data.index(finfo)

        if processevents:
            self.ending_long_process.emit("")

        # Fix mixed EOLs
        if (
            self.isVisible() and self.checkeolchars_enabled
            and sourcecode.has_mixed_eol_chars(text)
        ):
            name = osp.basename(filename)
            self.msgbox = QMessageBox(
                QMessageBox.Warning,
                self.title,
                _("<b>%s</b> contains mixed end-of-line characters.<br>"
                  "Spyder will fix this automatically.") % name,
                QMessageBox.Ok,
                self
            )
            self.msgbox.exec_()
            self.set_os_eol_chars(index)

        # Analyze file for TODOs, FIXMEs, etc
        self.is_analysis_done = False
        self.analyze_script(index)

        # Set timeout to sync symbols and folding
        finfo.editor.set_sync_symbols_and_folding_timeout()

        # Unhighlight and rehighlight current line to prevent a visual glitch
        # when opening files.
        # Fixes spyder-ide/spyder#20033
        finfo.editor.unhighlight_current_line()
        if self.highlight_current_line_enabled:
            finfo.editor.highlight_current_line()

        return finfo

    def set_os_eol_chars(self, index=None, osname=None):
        """
        Sets the EOL character(s) based on the operating system.

        If `osname` is None, then the default line endings for the current
        operating system will be used.

        `osname` can be one of: 'posix', 'nt', 'mac'.
        """
        if osname is None:
            if os.name == 'nt':
                osname = 'nt'
            elif sys.platform == 'darwin':
                osname = 'mac'
            else:
                osname = 'posix'

        if index is None:
            index = self.get_stack_index()

        finfo = self.data[index]
        eol_chars = sourcecode.get_eol_chars_from_os_name(osname)
        logger.debug(f"Set OS eol chars {eol_chars} for file {finfo.filename}")
        finfo.editor.set_eol_chars(eol_chars=eol_chars)
        finfo.editor.document().setModified(True)

    def remove_trailing_spaces(self, index=None):
        """Remove trailing spaces"""
        if index is None:
            index = self.get_stack_index()
        finfo = self.data[index]
        logger.debug(f"Remove trailing spaces for file {finfo.filename}")
        finfo.editor.trim_trailing_spaces()

    def trim_trailing_newlines(self, index=None):
        if index is None:
            index = self.get_stack_index()
        finfo = self.data[index]
        logger.debug(f"Trim trailing new lines for file {finfo.filename}")
        finfo.editor.trim_trailing_newlines()

    def add_newline_to_file(self, index=None):
        if index is None:
            index = self.get_stack_index()
        finfo = self.data[index]
        logger.debug(f"Add new line to file {finfo.filename}")
        finfo.editor.add_newline_to_file()

    def fix_indentation(self, index=None):
        """Replace tab characters by spaces"""
        if index is None:
            index = self.get_stack_index()
        finfo = self.data[index]
        logger.debug(f"Fix indentation for file {finfo.filename}")
        finfo.editor.fix_indentation()

    def format_document_or_selection(self, index=None):
        if index is None:
            index = self.get_stack_index()
        finfo = self.data[index]
        logger.debug(f"Run formatting in file {finfo.filename}")
        finfo.editor.format_document_or_range()

    # ---- Run
    def _get_lines_cursor(self, direction):
        """ Select and return all lines from cursor in given direction"""
        editor = self.get_current_editor()
        finfo = self.get_current_finfo()
        enc = finfo.encoding

        # Move cursor to start of line then move to beginning or end of
        # document with KeepAnchor
        cursor = editor.textCursor()
        cursor.movePosition(QTextCursor.StartOfLine)

        if direction == 'up':
            cursor.movePosition(QTextCursor.Start, QTextCursor.KeepAnchor)
        elif direction == 'down':
            cursor.movePosition(QTextCursor.End, QTextCursor.KeepAnchor)

        selection = editor.get_selection_as_executable_code(cursor)
        if selection:
            code_text, off_pos, line_col_pos = selection
            return code_text.rstrip(), off_pos, line_col_pos, enc

    def get_to_current_line(self):
        """
        Get all lines from the beginning up to, but not including, current
        line.
        """
        return self._get_lines_cursor(direction='up')

    def get_from_current_line(self):
        """
        Get all lines from and including the current line to the end of
        the document.
        """
        return self._get_lines_cursor(direction='down')

    def get_selection(self):
        """
        Get selected text or current line in console.

        If some text is selected, then execute that text in console.

        If no text is selected, then execute current line, unless current line
        is empty. Then, advance cursor to next line. If cursor is on last line
        and that line is not empty, then add a new blank line and move the
        cursor there. If cursor is on last line and that line is empty, then do
        not move cursor.
        """
        editor = self.get_current_editor()
        encoding = self.get_current_finfo().encoding
        selection = editor.get_selection_as_executable_code()
        if selection:
            text, off_pos, line_col_pos = selection
            return text, off_pos, line_col_pos, encoding

        line_col_from, line_col_to = editor.get_current_line_bounds()
        line_off_from, line_off_to = editor.get_current_line_offsets()
        line = editor.get_current_line()
        text = line.lstrip()

        return (
            text, (line_off_from, line_off_to),
            (line_col_from, line_col_to),
            encoding
        )

    def advance_line(self):
        """Advance to the next line."""
        editor = self.get_current_editor()
        if (
            editor.is_cursor_on_last_line()
            and editor.get_current_line().strip()
        ):
            editor.append(editor.get_line_separator())

        editor.move_cursor_to_next('line', 'down')

    def get_current_cell(self):
        """Get current cell attributes."""
        text, block, off_pos, line_col_pos = (
            self.get_current_editor().get_cell_as_executable_code())
        encoding = self.get_current_finfo().encoding
        name = cell_name(block)
        return text, off_pos, line_col_pos, name, encoding

    def advance_cell(self, reverse=False):
        """Advance to the next cell.

        reverse = True --> go to previous cell.
        """
        if not reverse:
            move_func = self.get_current_editor().go_to_next_cell
        else:
            move_func = self.get_current_editor().go_to_previous_cell

        move_func()

    def get_last_cell(self):
        """Run the previous cell again."""
        if self.last_cell_call is None:
            return
        filename, cell_name = self.last_cell_call
        index = self.has_filename(filename)
        if index is None:
            return
        editor = self.data[index].editor

        try:
            text, off_pos, col_pos = editor.get_cell_code_and_position(
                cell_name)
            encoding = self.get_current_finfo().encoding
        except RuntimeError:
            return

        return text, off_pos, col_pos, cell_name, encoding

    # ---- Drag and drop
    def dragEnterEvent(self, event):
        """
        Reimplemented Qt method.

        Inform Qt about the types of data that the widget accepts.
        """
        logger.debug("dragEnterEvent was received")
        source = event.mimeData()
        # The second check is necessary on Windows, where source.hasUrls()
        # can return True but source.urls() is []
        # The third check is needed since a file could be dropped from
        # compressed files. In Windows mimedata2url(source) returns None
        # Fixes spyder-ide/spyder#5218.
        has_urls = source.hasUrls()
        has_text = source.hasText()
        urls = source.urls()
        all_urls = mimedata2url(source)
        logger.debug("Drag event source has_urls: {}".format(has_urls))
        logger.debug("Drag event source urls: {}".format(urls))
        logger.debug("Drag event source all_urls: {}".format(all_urls))
        logger.debug("Drag event source has_text: {}".format(has_text))
        if has_urls and urls and all_urls:
            text = [encoding.is_text_file(url) for url in all_urls]
            logger.debug("Accept proposed action?: {}".format(any(text)))
            if any(text):
                event.acceptProposedAction()
            else:
                event.ignore()
        elif source.hasText():
            event.acceptProposedAction()
        elif os.name == 'nt':
            # This covers cases like dragging from compressed files,
            # which can be opened by the Editor if they are plain
            # text, but doesn't come with url info.
            # Fixes spyder-ide/spyder#2032.
            logger.debug("Accept proposed action on Windows")
            event.acceptProposedAction()
        else:
            logger.debug("Ignore drag event")
            event.ignore()

    def dropEvent(self, event):
        """
        Reimplement Qt method.

        Unpack dropped data and handle it.
        """
        logger.debug("dropEvent was received")
        source = event.mimeData()
        # The second check is necessary when mimedata2url(source)
        # returns None.
        # Fixes spyder-ide/spyder#7742.
        if source.hasUrls() and mimedata2url(source):
            files = mimedata2url(source)
            files = [f for f in files if encoding.is_text_file(f)]
            files = set(files or [])
            for fname in files:
                self.plugin_load.emit(fname)
        elif source.hasText():
            editor = self.get_current_editor()
            if editor is not None:
                editor.insert_text(source.text())
        else:
            event.ignore()
        event.acceptProposedAction()

    def register_panel(self, panel_class, *args,
                       position=Panel.Position.LEFT, **kwargs):
        """Register a panel in all codeeditors."""
        if (panel_class, args, kwargs, position) not in self.external_panels:
            self.external_panels.append((panel_class, args, kwargs, position))
        for finfo in self.data:
            cur_panel = finfo.editor.panels.register(
                panel_class(*args, **kwargs), position=position)
            if not cur_panel.isVisible():
                cur_panel.setVisible(True)<|MERGE_RESOLUTION|>--- conflicted
+++ resolved
@@ -50,16 +50,8 @@
 from spyder.py3compat import to_text_string
 from spyder.utils import encoding, sourcecode, syntaxhighlighters
 from spyder.utils.misc import getcwd_or_home
-<<<<<<< HEAD
 from spyder.utils.palette import SpyderPalette
-from spyder.utils.qthelpers import (add_actions, create_action,
-                                    create_toolbutton, MENU_SEPARATOR,
-                                    mimedata2url, set_menu_icons,
-                                    create_waitspinner)
-=======
-from spyder.utils.palette import QStylePalette
 from spyder.utils.qthelpers import mimedata2url, create_waitspinner
->>>>>>> 28e08022
 from spyder.utils.stylesheet import PANES_TABBAR_STYLESHEET
 from spyder.widgets.tabs import BaseTabs
 
