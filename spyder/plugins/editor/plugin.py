# -*- coding: utf-8 -*-
#
# Copyright © Spyder Project Contributors
# Licensed under the terms of the MIT License
# (see spyder/__init__.py for details)

"""Editor Plugin"""

# pylint: disable=C0103
# pylint: disable=R0903
# pylint: disable=R0911
# pylint: disable=R0201

# Standard library imports
from datetime import datetime
import logging
import os
import os.path as osp
import re
import sys
import time
from typing import Dict, Optional
import uuid

# Third party imports
from qtpy.compat import from_qvariant, getopenfilenames, to_qvariant
from qtpy.QtCore import QByteArray, Qt, Signal, Slot, QDir
from qtpy.QtGui import QTextCursor
from qtpy.QtPrintSupport import QAbstractPrintDialog, QPrintDialog, QPrinter
from qtpy.QtWidgets import (QAction, QActionGroup, QApplication, QDialog,
                            QFileDialog, QInputDialog, QMenu, QSplitter,
                            QToolBar, QVBoxLayout, QWidget)

# Local imports
from spyder.api.config.decorators import on_conf_change
from spyder.api.config.mixins import SpyderConfigurationObserver
from spyder.api.panel import Panel
from spyder.api.plugins import Plugins, SpyderPluginWidget
from spyder.config.base import _, get_conf_path, running_under_pytest
from spyder.config.manager import CONF
from spyder.config.utils import (get_edit_filetypes, get_edit_filters,
                                 get_filter)
from spyder.py3compat import qbytearray_to_str, to_text_string
from spyder.utils import encoding, programs, sourcecode
from spyder.utils.icon_manager import ima
from spyder.utils.qthelpers import create_action, add_actions, MENU_SEPARATOR
from spyder.utils.misc import getcwd_or_home
from spyder.widgets.findreplace import FindReplace
from spyder.plugins.editor.api.run import (
    EditorRunConfiguration, FileRun, SelectionRun, CellRun,
    SelectionContextModificator, ExtraAction)
from spyder.plugins.editor.confpage import EditorConfigPage
from spyder.plugins.editor.utils.autosave import AutosaveForPlugin
from spyder.plugins.editor.utils.switcher import EditorSwitcherManager
from spyder.plugins.editor.widgets.codeeditor import CodeEditor
from spyder.plugins.editor.widgets.editor import (EditorMainWindow,
                                                  EditorSplitter,
                                                  EditorStack)
from spyder.plugins.editor.widgets.printer import (
    SpyderPrinter, SpyderPrintPreviewDialog)
from spyder.plugins.editor.utils.bookmarks import (load_bookmarks,
                                                   save_bookmarks)
from spyder.plugins.editor.widgets.status import (CursorPositionStatus,
                                                  EncodingStatus, EOLStatus,
                                                  ReadWriteStatus, VCSStatus)
from spyder.plugins.mainmenu.api import ApplicationMenus
from spyder.plugins.run.api import (
    RunContext, RunConfigurationMetadata, RunConfiguration,
    SupportedExtensionContexts, ExtendedContext)
from spyder.plugins.toolbar.api import ApplicationToolbars
from spyder.widgets.simplecodeeditor import SimpleCodeEditor


logger = logging.getLogger(__name__)


class Editor(SpyderPluginWidget, SpyderConfigurationObserver):
    """
    Multi-file Editor widget
    """
    CONF_SECTION = 'editor'
    CONFIGWIDGET_CLASS = EditorConfigPage
    CONF_FILE = False
    TEMPFILE_PATH = get_conf_path('temp.py')
    TEMPLATE_PATH = get_conf_path('template.py')
    DISABLE_ACTIONS_WHEN_HIDDEN = False  # SpyderPluginWidget class attribute

    # This is required for the new API
    NAME = 'editor'
    REQUIRES = [Plugins.Console]
    OPTIONAL = [Plugins.Completions, Plugins.OutlineExplorer]

    # Signals
    redirect_stdio = Signal(bool)

    sig_dir_opened = Signal(str)
    """
    This signal is emitted when the editor changes the current directory.

    Parameters
    ----------
    new_working_directory: str
        The new working directory path.

    Notes
    -----
    This option is available on the options menu of the editor plugin
    """

    sig_file_opened_closed_or_updated = Signal(str, str)
    """
    This signal is emitted when a file is opened, closed or updated,
    including switching among files.

    Parameters
    ----------
    filename: str
        Name of the file that was opened, closed or updated.
    language: str
        Name of the programming language of the file that was opened,
        closed or updated.
    """

    # This signal is fired for any focus change among all editor stacks
    sig_editor_focus_changed = Signal()

    # This signal is used to communicate with the run plugin
    sig_editor_focus_changed_uuid = Signal(str)

    sig_help_requested = Signal(dict)
    """
    This signal is emitted to request help on a given object `name`.

    Parameters
    ----------
    help_data: dict
        Dictionary required by the Help pane to render a docstring.

    Examples
    --------
    >>> help_data = {
        'obj_text': str,
        'name': str,
        'argspec': str,
        'note': str,
        'docstring': str,
        'force_refresh': bool,
        'path': str,
    }

    See Also
    --------
    :py:meth:spyder.plugins.editor.widgets.editor.EditorStack.send_to_help
    """

    sig_open_files_finished = Signal()
    """
    This signal is emitted when the editor finished to open files.
    """

    sig_codeeditor_created = Signal(object)
    """
    This signal is emitted when a codeeditor is created.

    Parameters
    ----------
    codeeditor: spyder.plugins.editor.widgets.codeeditor.CodeEditor
        The codeeditor.
    """

    sig_codeeditor_deleted = Signal(object)
    """
    This signal is emitted when a codeeditor is closed.

    Parameters
    ----------
    codeeditor: spyder.plugins.editor.widgets.codeeditor.CodeEditor
        The codeeditor.
    """

    sig_codeeditor_changed = Signal(object)
    """
    This signal is emitted when the current codeeditor changes.

    Parameters
    ----------
    codeeditor: spyder.plugins.editor.widgets.codeeditor.CodeEditor
        The codeeditor.
    """

    def __init__(self, parent, ignore_last_opened_files=False):
        SpyderPluginWidget.__init__(self, parent)

        self.__set_eol_chars = True

        # Creating template if it doesn't already exist
        if not osp.isfile(self.TEMPLATE_PATH):
            if os.name == "nt":
                shebang = []
            else:
                shebang = ['#!/usr/bin/env python3']
            header = shebang + [
                '# -*- coding: utf-8 -*-',
                '"""', 'Created on %(date)s', '',
                '@author: %(username)s', '"""', '', '']
            try:
                encoding.write(os.linesep.join(header), self.TEMPLATE_PATH,
                               'utf-8')
            except EnvironmentError:
                pass

        self.pending_run_files = set({})
        self.run_configurations_per_origin = {}
        self.supported_run_configurations = {}

        self.file_per_id = {}
        self.id_per_file = {}
        self.metadata_per_id: Dict[str, RunConfigurationMetadata] = {}

        self.projects = None
        self.outlineexplorer = None

        self.file_dependent_actions = []
        self.pythonfile_dependent_actions = []
        self.dock_toolbar_actions = None
        self.edit_menu_actions = None #XXX: find another way to notify Spyder
        self.stack_menu_actions = None
        self.checkable_actions = {}

        self.__first_open_files_setup = True
        self.editorstacks = []
        self.last_focused_editorstack = {}
        self.editorwindows = []
        self.editorwindows_to_be_created = []
        self.toolbar_list = None
        self.menu_list = None

        # We need to call this here to create self.dock_toolbar_actions,
        # which is used below.
        self._setup()
        self.options_button.hide()

        # Configuration dialog size
        self.dialog_size = None

        self.vcs_status = VCSStatus(self)
        self.cursorpos_status = CursorPositionStatus(self)
        self.encoding_status = EncodingStatus(self)
        self.eol_status = EOLStatus(self)
        self.readwrite_status = ReadWriteStatus(self)

        # TODO: temporal fix while editor uses new API
        statusbar = self.main.get_plugin(Plugins.StatusBar, error=False)
        if statusbar:
            statusbar.add_status_widget(self.readwrite_status)
            statusbar.add_status_widget(self.eol_status)
            statusbar.add_status_widget(self.encoding_status)
            statusbar.add_status_widget(self.cursorpos_status)
            statusbar.add_status_widget(self.vcs_status)


        self.supported_run_extensions = [
            {
                'input_extension': 'py',
                'contexts': [
                    {'context': {'name': 'File'}, 'is_super': True},
                    {'context': {'name': 'Selection'}, 'is_super': False},
                    {'context': {'name': 'Cell'}, 'is_super': False}
                ]
            }
        ]

        run = self.main.get_plugin(Plugins.Run, error=False)
        if run:
            self.sig_editor_focus_changed_uuid.connect(
                run.switch_focused_run_configuration)

            run.register_run_configuration_provider(
                self.NAME, self.supported_run_extensions)

            run.create_run_button(
                RunContext.Cell,
                _("Run cell"),
                icon=ima.icon('run_cell'),
                tip=_("Run current cell\n[Use #%% to create cells]"),
                shortcut_context=self.NAME,
                register_shortcut=True,
                add_to_toolbar=True,
                add_to_menu=True
            )

            run.create_run_button(
                RunContext.Cell,
                _("Run cell and advance"),
                icon=ima.icon('run_cell_advance'),
                tip=_("Run current cell and go to the next one"),
                shortcut_context=self.NAME,
                register_shortcut=True,
                add_to_toolbar=True,
                add_to_menu=True,
                extra_action_name=ExtraAction.Advance
            )

            run.create_run_button(
                RunContext.Cell,
                _("Re-run last cell"),
                tip=_("Re run last cell "),
                shortcut_context=self.NAME,
                register_shortcut=True,
                add_to_menu=True,
                re_run=True
            )

            run.create_run_button(
                RunContext.Selection,
                _("Run &selection or current line"),
                icon=ima.icon('run_selection'),
                tip=_("Run selection or current line"),
                shortcut_context=self.NAME,
                register_shortcut=True,
                add_to_toolbar=True,
                add_to_menu=True,
                extra_action_name=ExtraAction.Advance,
            )

            run.create_run_button(
                RunContext.Selection,
                _("Run &to line"),
                tip=_("Run selection up to the current line"),
                shortcut_context=self.NAME,
                register_shortcut=True,
                add_to_toolbar=False,
                add_to_menu=True,
                context_modificator=SelectionContextModificator.ToLine
            )

            run.create_run_button(
                RunContext.Selection,
                _("Run &from line"),
                tip=_("Run selection from the current line"),
                shortcut_context=self.NAME,
                register_shortcut=True,
                add_to_toolbar=False,
                add_to_menu=True,
                context_modificator=SelectionContextModificator.FromLine
            )

        layout = QVBoxLayout()
        self.dock_toolbar = QToolBar(self)
        add_actions(self.dock_toolbar, self.dock_toolbar_actions)
        layout.addWidget(self.dock_toolbar)

        self.last_edit_cursor_pos = None
        self.cursor_undo_history = []
        self.cursor_redo_history = []
        self.__ignore_cursor_history = True

        # Completions setup
        self.completion_capabilities = {}

        # Setup new windows:
        self.main.sig_setup_finished.connect(self.setup_other_windows)

        # Find widget
        self.find_widget = FindReplace(self, enable_replace=True)
        self.find_widget.hide()
        self.register_widget_shortcuts(self.find_widget)

        # Start autosave component
        # (needs to be done before EditorSplitter)
        self.autosave = AutosaveForPlugin(self)
        self.autosave.try_recover_from_autosave()

        # Multiply by 1000 to convert seconds to milliseconds
        self.autosave.interval = self.get_option('autosave_interval') * 1000
        self.autosave.enabled = self.get_option('autosave_enabled')

        # SimpleCodeEditor instance used to print file contents
        self._print_editor = self._create_print_editor()
        self._print_editor.hide()

        # Tabbed editor widget + Find/Replace widget
        editor_widgets = QWidget(self)
        editor_layout = QVBoxLayout()
        editor_layout.setSpacing(0)
        editor_layout.setContentsMargins(0, 0, 0, 0)
        editor_widgets.setLayout(editor_layout)
        self.editorsplitter = EditorSplitter(self, self,
                                         self.stack_menu_actions, first=True)
        editor_layout.addWidget(self.editorsplitter)
        editor_layout.addWidget(self.find_widget)
        editor_layout.addWidget(self._print_editor)

        # Splitter: editor widgets (see above) + outline explorer
        self.splitter = QSplitter(self)
        self.splitter.setContentsMargins(0, 0, 0, 0)
        self.splitter.addWidget(editor_widgets)
        self.splitter.setStretchFactor(0, 5)
        self.splitter.setStretchFactor(1, 1)
        layout.addWidget(self.splitter)
        self.setLayout(layout)
        self.setFocusPolicy(Qt.ClickFocus)

        # Editor's splitter state
        state = self.get_option('splitter_state', None)
        if state is not None:
            self.splitter.restoreState( QByteArray().fromHex(
                    str(state).encode('utf-8')) )

        self.recent_files = self.get_option('recent_files', [])
        self.untitled_num = 0

        # Parameters of last file execution:
        self.__last_ic_exec = None # internal console
        self.__last_ec_exec = None # external console

        # File types and filters used by the Open dialog
        self.edit_filetypes = None
        self.edit_filters = None

        self.__ignore_cursor_history = False
        current_editor = self.get_current_editor()
        if current_editor is not None:
            filename = self.get_current_filename()
            cursor = current_editor.textCursor()
            self.add_cursor_to_history(filename, cursor)
        self.update_cursorpos_actions()

    def set_projects(self, projects):
        self.projects = projects

    @Slot()
    def show_hide_projects(self):
        if self.projects is not None:
            dw = self.projects.dockwidget
            if dw.isVisible():
                dw.hide()
            else:
                dw.show()
                dw.raise_()
            self.switch_to_plugin()

    def set_outlineexplorer(self, outlineexplorer):
        self.outlineexplorer = outlineexplorer
        for editorstack in self.editorstacks:
            # Pass the OutlineExplorer widget to the stacks because they
            # don't need the plugin
            editorstack.set_outlineexplorer(self.outlineexplorer.get_widget())
        self.outlineexplorer.get_widget().edit_goto.connect(
                           lambda filenames, goto, word:
                           self.load(filenames=filenames, goto=goto, word=word,
                                     editorwindow=self))
        self.outlineexplorer.get_widget().edit.connect(
                             lambda filenames:
                             self.load(filenames=filenames, editorwindow=self))

    #------ Private API --------------------------------------------------------
    def restore_scrollbar_position(self):
        """Restoring scrollbar position after main window is visible"""
        # Widget is now visible, we may center cursor on top level editor:
        try:
            self.get_current_editor().centerCursor()
        except AttributeError:
            pass

    def update_run_focus_file(self):
        """
        Inform other plugins that the current editor with focus has changed.
        """
        filename = self.get_current_filename()
        file_id = self.id_per_file.get(filename, None)
        self.sig_editor_focus_changed_uuid.emit(file_id)

    def register_file_run_metadata(self, filename, filename_ext):
        """Register opened files with the Run plugin."""
        all_uuids = CONF.get('editor', 'file_uuids', default={})
        file_id = all_uuids.get(filename, str(uuid.uuid4()))
        all_uuids[filename] = file_id
        CONF.set('editor', 'file_uuids', all_uuids)

        metadata: RunConfigurationMetadata = {
            'name': filename,
            'source': self.NAME,
            'path': filename,
            'datetime': datetime.now(),
            'uuid': file_id,
            'context': {
                'name': 'File'
            },
            'input_extension': filename_ext
        }

        self.file_per_id[file_id] = filename
        self.id_per_file[filename] = file_id
        self.metadata_per_id[file_id] = metadata

        run = self.main.get_plugin(Plugins.Run, error=False)
        if run:
            run.register_run_configuration_metadata(self, metadata)

    @Slot(dict)
    def report_open_file(self, options):
        """Report that a file was opened to other plugins."""
        filename = options['filename']
        language = options['language']
        codeeditor = options['codeeditor']
        __, filename_ext = osp.splitext(filename)
        filename_ext = filename_ext[1:]

        able_to_run_file = False
        if filename_ext in self.supported_run_configurations:
            ext_contexts = self.supported_run_configurations[filename_ext]

            if (
                filename not in self.id_per_file
                and RunContext.File in ext_contexts
            ):
                self.register_file_run_metadata(filename, filename_ext)
                able_to_run_file = True

        if not able_to_run_file:
            self.pending_run_files |= {(filename, filename_ext)}

        status = None
        if self.main.get_plugin(Plugins.Completions, error=False):
            status = (
                self.main.completions.start_completion_services_for_language(
                    language.lower()))
            self.main.completions.register_file(
                language.lower(), filename, codeeditor)
        if status:
            if language.lower() in self.completion_capabilities:
                # When this condition is True, it means there's a server
                # that can provide completion services for this file.
                codeeditor.register_completion_capabilities(
                    self.completion_capabilities[language.lower()])
                codeeditor.start_completion_services()
            elif self.main.completions.is_fallback_only(language.lower()):
                # This is required to use fallback completions for files
                # without a language server.
                codeeditor.start_completion_services()
        else:
            if codeeditor.language == language.lower():
                logger.debug('Setting {0} completions off'.format(filename))
                codeeditor.completions_available = False

    @Slot(dict, str)
    def register_completion_capabilities(self, capabilities, language):
        """
        Register completion server capabilities in all editorstacks.

        Parameters
        ----------
        capabilities: dict
            Capabilities supported by a language server.
        language: str
            Programming language for the language server (it has to be
            in small caps).
        """
        logger.debug(
            'Completion server capabilities for {!s} are: {!r}'.format(
                language, capabilities)
        )

        # This is required to start workspace before completion
        # services when Spyder starts with an open project.
        # TODO: Find a better solution for it in the future!!
        projects = self.main.get_plugin(Plugins.Projects, error=False)
        if projects:
            projects.start_workspace_services()

        self.completion_capabilities[language] = dict(capabilities)
        for editorstack in self.editorstacks:
            editorstack.register_completion_capabilities(
                capabilities, language)

        self.start_completion_services(language)

    def start_completion_services(self, language):
        """Notify all editorstacks about LSP server availability."""
        for editorstack in self.editorstacks:
            editorstack.start_completion_services(language)

    def stop_completion_services(self, language):
        """Notify all editorstacks about LSP server unavailability."""
        for editorstack in self.editorstacks:
            editorstack.stop_completion_services(language)

    def send_completion_request(self, language, request, params):
        logger.debug("Perform request {0} for: {1}".format(
            request, params['file']))
        try:
            self.main.completions.send_request(language, request, params)
        except AttributeError:
            # Completions was closed
            pass

    @Slot(str, tuple, dict)
    def _rpc_call(self, method, args, kwargs):
        meth = getattr(self, method)
        meth(*args, **kwargs)

    #------ SpyderPluginWidget API ---------------------------------------------
    @staticmethod
    def get_plugin_title():
        """Return widget title"""
        # TODO: This is a temporary measure to get the title of this plugin
        # without creating an instance
        title = _('Editor')
        return title

    def get_plugin_icon(self):
        """Return widget icon."""
        return ima.icon('edit')

    def get_focus_widget(self):
        """
        Return the widget to give focus to.

        This happens when plugin's dockwidget is raised on top-level.
        """
        return self.get_current_editor()

    def _visibility_changed(self, enable):
        """DockWidget visibility has changed"""
        SpyderPluginWidget._visibility_changed(self, enable)
        if self.dockwidget is None:
            return
        if self.dockwidget.isWindow():
            self.dock_toolbar.show()
        else:
            self.dock_toolbar.hide()
        if enable:
            self.refresh_plugin()
        self.sig_update_plugin_title.emit()

    def refresh_plugin(self):
        """Refresh editor plugin"""
        editorstack = self.get_current_editorstack()
        editorstack.refresh()
        self.refresh_save_all_action()

    def closing_plugin(self, cancelable=False):
        """Perform actions before parent main window is closed"""
        state = self.splitter.saveState()
        self.set_option('splitter_state', qbytearray_to_str(state))
        editorstack = self.editorstacks[0]

        active_project_path = None
        if self.projects is not None:
            active_project_path = self.projects.get_active_project_path()
        if not active_project_path:
            filenames = self.get_open_filenames()
            self.set_option('filenames', filenames)
        else:
            self.projects.set_project_filenames(
                [finfo.filename for finfo in editorstack.data])

        self.set_option('layout_settings',
                        self.editorsplitter.get_layout_settings())
        self.set_option('windows_layout_settings',
                    [win.get_layout_settings() for win in self.editorwindows])
#        self.set_option('filenames', filenames)
        self.set_option('recent_files', self.recent_files)

        # Stop autosave timer before closing windows
        self.autosave.stop_autosave_timer()

        try:
            if not editorstack.save_if_changed(cancelable) and cancelable:
                return False
            else:
                for win in self.editorwindows[:]:
                    win.close()
                return True
        except IndexError:
            return True

    def get_plugin_actions(self):
        """Return a list of actions related to plugin"""
        # ---- File menu and toolbar ----
        self.new_action = create_action(
                self,
                _("&New file..."),
                icon=ima.icon('filenew'), tip=_("New file"),
                triggered=self.new,
                context=Qt.WidgetShortcut
        )
        self.register_shortcut(self.new_action, context="Editor",
                               name="New file", add_shortcut_to_tip=True)

        self.open_last_closed_action = create_action(
                self,
                _("O&pen last closed"),
                tip=_("Open last closed"),
                triggered=self.open_last_closed
        )
        self.register_shortcut(self.open_last_closed_action, context="Editor",
                               name="Open last closed")

        self.open_action = create_action(self, _("&Open..."),
                icon=ima.icon('fileopen'), tip=_("Open file"),
                triggered=self.load,
                context=Qt.WidgetShortcut)
        self.register_shortcut(self.open_action, context="Editor",
                               name="Open file", add_shortcut_to_tip=True)

        self.revert_action = create_action(self, _("&Revert"),
                icon=ima.icon('revert'), tip=_("Revert file from disk"),
                triggered=self.revert)

        self.save_action = create_action(self, _("&Save"),
                icon=ima.icon('filesave'), tip=_("Save file"),
                triggered=self.save,
                context=Qt.WidgetShortcut)
        self.register_shortcut(self.save_action, context="Editor",
                               name="Save file", add_shortcut_to_tip=True)

        self.save_all_action = create_action(self, _("Sav&e all"),
                icon=ima.icon('save_all'), tip=_("Save all files"),
                triggered=self.save_all,
                context=Qt.WidgetShortcut)
        self.register_shortcut(self.save_all_action, context="Editor",
                               name="Save all", add_shortcut_to_tip=True)

        save_as_action = create_action(self, _("Save &as..."), None,
                ima.icon('filesaveas'), tip=_("Save current file as..."),
                triggered=self.save_as,
                context=Qt.WidgetShortcut)
        self.register_shortcut(save_as_action, "Editor", "Save As")

        save_copy_as_action = create_action(self, _("Save copy as..."), None,
                ima.icon('filesaveas'), _("Save copy of current file as..."),
                triggered=self.save_copy_as)

        print_preview_action = create_action(self, _("Print preview..."),
                tip=_("Print preview..."), triggered=self.print_preview)
        self.print_action = create_action(self, _("&Print..."),
                icon=ima.icon('print'), tip=_("Print current file..."),
                triggered=self.print_file)
        # Shortcut for close_action is defined in widgets/editor.py
        self.close_action = create_action(self, _("&Close"),
                icon=ima.icon('fileclose'), tip=_("Close current file"),
                triggered=self.close_file)

        self.close_all_action = create_action(self, _("C&lose all"),
                icon=ima.icon('filecloseall'), tip=_("Close all opened files"),
                triggered=self.close_all_files,
                context=Qt.WidgetShortcut)
        self.register_shortcut(self.close_all_action, context="Editor",
                               name="Close all")

        # ---- Find menu and toolbar ----
        _text = _("&Find text")
        find_action = create_action(self, _text, icon=ima.icon('find'),
                                    tip=_text, triggered=self.find,
                                    context=Qt.WidgetShortcut)
        self.register_shortcut(find_action, context="find_replace",
                               name="Find text", add_shortcut_to_tip=True)
        find_next_action = create_action(self, _("Find &next"),
                                         icon=ima.icon('findnext'),
                                         triggered=self.find_next,
                                         context=Qt.WidgetShortcut)
        self.register_shortcut(find_next_action, context="find_replace",
                               name="Find next")
        find_previous_action = create_action(self, _("Find &previous"),
                                             icon=ima.icon('findprevious'),
                                             triggered=self.find_previous,
                                             context=Qt.WidgetShortcut)
        self.register_shortcut(find_previous_action, context="find_replace",
                               name="Find previous")
        _text = _("&Replace text")
        replace_action = create_action(self, _text, icon=ima.icon('replace'),
                                       tip=_text, triggered=self.replace,
                                       context=Qt.WidgetShortcut)
        self.register_shortcut(replace_action, context="find_replace",
                               name="Replace text")

        # --- Run toolbar ---
<<<<<<< HEAD
        run_action = create_action(self, _("&Run"), icon=ima.icon('run'),
                                   tip=_("Run file"),
                                   triggered=self.run_file)
        self.register_shortcut(run_action, context="_", name="Run",
                               add_shortcut_to_tip=True)

        configure_action = create_action(
            self,
            _("&Configuration per file..."),
            icon=ima.icon('run_settings'),
            tip=_("Run settings"),
            menurole=QAction.NoRole,
            triggered=self.edit_run_configurations)

        self.register_shortcut(configure_action, context="_",
                               name="Configure", add_shortcut_to_tip=True)

        re_run_action = create_action(self, _("Re-run &last script"),
                                      icon=ima.icon('run_again'),
                                      tip=_("Run again last file"),
                                      triggered=self.re_run_file)
        self.register_shortcut(re_run_action, context="_",
                               name="Re-run last script",
                               add_shortcut_to_tip=True)
        run_selected_action = create_action(self, _("Run &selection or "
                                                    "current line"),
                                            icon=ima.icon('run_selection'),
                                            tip=_("Run selection or "
                                                  "current line"),
                                            triggered=self.run_selection,
                                            context=Qt.WidgetShortcut)
        self.register_shortcut(run_selected_action, context="Editor",
                               name="Run selection", add_shortcut_to_tip=True)

        run_to_line_action = create_action(self, _("Run &to current line"),
                                           tip=_("Run to current line"),
                                           triggered=self.run_to_line,
                                           context=Qt.WidgetShortcut)
        self.register_shortcut(run_to_line_action, context="Editor",
                               name="Run to line", add_shortcut_to_tip=True)

        run_from_line_action = create_action(self, _("Run &from current line"),
                                             tip=_("Run from current line"),
                                             triggered=self.run_from_line,
                                             context=Qt.WidgetShortcut)
        self.register_shortcut(run_from_line_action, context="Editor",
                               name="Run from line", add_shortcut_to_tip=True)

        run_cell_action = create_action(self,
                            _("Run cell"),
                            icon=ima.icon('run_cell'),
                            tip=_("Run current cell \n"
                                  "[Use #%% to create cells]"),
                            triggered=self.run_cell,
                            context=Qt.WidgetShortcut)

        self.register_shortcut(run_cell_action, context="Editor",
                               name="Run cell", add_shortcut_to_tip=True)

        run_cell_advance_action = create_action(
            self,
            _("Run cell and advance"),
            icon=ima.icon('run_cell_advance'),
            tip=_("Run current cell and go to the next one "),
            triggered=self.run_cell_and_advance,
            context=Qt.WidgetShortcut)

        self.register_shortcut(run_cell_advance_action, context="Editor",
                               name="Run cell and advance",
                               add_shortcut_to_tip=True)

        re_run_last_cell_action = create_action(self,
                   _("Re-run last cell"),
                   tip=_("Re run last cell "),
                   triggered=self.re_run_last_cell,
                   context=Qt.WidgetShortcut)
        self.register_shortcut(re_run_last_cell_action,
                               context="Editor",
                               name='re-run last cell',
                               add_shortcut_to_tip=True)

=======
>>>>>>> 8dc6d182
        # --- Source code Toolbar ---
        self.todo_list_action = create_action(self,
                _("Show todo list"), icon=ima.icon('todo_list'),
                tip=_("Show comments list (TODO/FIXME/XXX/HINT/TIP/@todo/"
                      "HACK/BUG/OPTIMIZE/!!!/???)"),
                triggered=self.go_to_next_todo)
        self.todo_menu = QMenu(self)
        self.todo_menu.setStyleSheet("QMenu {menu-scrollable: 1;}")
        self.todo_list_action.setMenu(self.todo_menu)
        self.todo_menu.aboutToShow.connect(self.update_todo_menu)

        self.warning_list_action = create_action(self,
                _("Show warning/error list"), icon=ima.icon('wng_list'),
                tip=_("Show code analysis warnings/errors"),
                triggered=self.go_to_next_warning)
        self.warning_menu = QMenu(self)
        self.warning_menu.setStyleSheet("QMenu {menu-scrollable: 1;}")
        self.warning_list_action.setMenu(self.warning_menu)
        self.warning_menu.aboutToShow.connect(self.update_warning_menu)
        self.previous_warning_action = create_action(self,
                _("Previous warning/error"), icon=ima.icon('prev_wng'),
                tip=_("Go to previous code analysis warning/error"),
                triggered=self.go_to_previous_warning,
                context=Qt.WidgetShortcut)
        self.register_shortcut(self.previous_warning_action,
                               context="Editor",
                               name="Previous warning",
                               add_shortcut_to_tip=True)
        self.next_warning_action = create_action(self,
                _("Next warning/error"), icon=ima.icon('next_wng'),
                tip=_("Go to next code analysis warning/error"),
                triggered=self.go_to_next_warning,
                context=Qt.WidgetShortcut)
        self.register_shortcut(self.next_warning_action,
                               context="Editor",
                               name="Next warning",
                               add_shortcut_to_tip=True)

        self.previous_edit_cursor_action = create_action(self,
                _("Last edit location"), icon=ima.icon('last_edit_location'),
                tip=_("Go to last edit location"),
                triggered=self.go_to_last_edit_location,
                context=Qt.WidgetShortcut)
        self.register_shortcut(self.previous_edit_cursor_action,
                               context="Editor",
                               name="Last edit location",
                               add_shortcut_to_tip=True)
        self.previous_cursor_action = create_action(self,
                _("Previous cursor position"), icon=ima.icon('prev_cursor'),
                tip=_("Go to previous cursor position"),
                triggered=self.go_to_previous_cursor_position,
                context=Qt.WidgetShortcut)
        self.register_shortcut(self.previous_cursor_action,
                               context="Editor",
                               name="Previous cursor position",
                               add_shortcut_to_tip=True)
        self.next_cursor_action = create_action(self,
                _("Next cursor position"), icon=ima.icon('next_cursor'),
                tip=_("Go to next cursor position"),
                triggered=self.go_to_next_cursor_position,
                context=Qt.WidgetShortcut)
        self.register_shortcut(self.next_cursor_action,
                               context="Editor",
                               name="Next cursor position",
                               add_shortcut_to_tip=True)

        # --- Edit Toolbar ---
        create_new_cell = create_action(self, _("Create new Cell at "
                                                "current line"),
                                        icon=ima.icon('cell'),
                                        tip=_("Create new Cell"),
                                        triggered=self.create_cell,
                                        context=Qt.WidgetShortcut)
        self.register_shortcut(create_new_cell, context="Editor",
                               name="create_new_cell")
        self.toggle_comment_action = create_action(self,
                _("Comment")+"/"+_("Uncomment"), icon=ima.icon('comment'),
                tip=_("Comment current line or selection"),
                triggered=self.toggle_comment, context=Qt.WidgetShortcut)
        self.register_shortcut(self.toggle_comment_action, context="Editor",
                               name="Toggle comment")
        blockcomment_action = create_action(self, _("Add &block comment"),
                tip=_("Add block comment around "
                            "current line or selection"),
                triggered=self.blockcomment, context=Qt.WidgetShortcut)
        self.register_shortcut(blockcomment_action, context="Editor",
                               name="Blockcomment")
        unblockcomment_action = create_action(self,
                _("R&emove block comment"),
                tip = _("Remove comment block around "
                              "current line or selection"),
                triggered=self.unblockcomment, context=Qt.WidgetShortcut)
        self.register_shortcut(unblockcomment_action, context="Editor",
                               name="Unblockcomment")

        # ----------------------------------------------------------------------
        # The following action shortcuts are hard-coded in CodeEditor
        # keyPressEvent handler (the shortcut is here only to inform user):
        # (context=Qt.WidgetShortcut -> disable shortcut for other widgets)
        self.indent_action = create_action(self,
                _("Indent"), "Tab", icon=ima.icon('indent'),
                tip=_("Indent current line or selection"),
                triggered=self.indent, context=Qt.WidgetShortcut)
        self.unindent_action = create_action(self,
                _("Unindent"), "Shift+Tab", icon=ima.icon('unindent'),
                tip=_("Unindent current line or selection"),
                triggered=self.unindent, context=Qt.WidgetShortcut)

        self.text_uppercase_action = create_action(self,
                _("Toggle Uppercase"), icon=ima.icon('toggle_uppercase'),
                tip=_("Change to uppercase current line or selection"),
                triggered=self.text_uppercase, context=Qt.WidgetShortcut)
        self.register_shortcut(self.text_uppercase_action, context="Editor",
                               name="transform to uppercase")

        self.text_lowercase_action = create_action(self,
                _("Toggle Lowercase"), icon=ima.icon('toggle_lowercase'),
                tip=_("Change to lowercase current line or selection"),
                triggered=self.text_lowercase, context=Qt.WidgetShortcut)
        self.register_shortcut(self.text_lowercase_action, context="Editor",
                               name="transform to lowercase")
        # ----------------------------------------------------------------------

        self.win_eol_action = create_action(
            self,
            _("CRLF (Windows)"),
            toggled=lambda checked: self.toggle_eol_chars('nt', checked)
        )
        self.linux_eol_action = create_action(
            self,
            _("LF (Unix)"),
            toggled=lambda checked: self.toggle_eol_chars('posix', checked)
        )
        self.mac_eol_action = create_action(
            self,
            _("CR (macOS)"),
            toggled=lambda checked: self.toggle_eol_chars('mac', checked)
        )
        eol_action_group = QActionGroup(self)
        eol_actions = (self.win_eol_action, self.linux_eol_action,
                       self.mac_eol_action)
        add_actions(eol_action_group, eol_actions)
        eol_menu = QMenu(_("Convert end-of-line characters"), self)
        eol_menu.setObjectName('checkbox-padding')
        add_actions(eol_menu, eol_actions)

        trailingspaces_action = create_action(
            self,
            _("Remove trailing spaces"),
            triggered=self.remove_trailing_spaces)

        formatter = CONF.get(
            'completions',
            ('provider_configuration', 'lsp', 'values', 'formatting'),
            '')
        self.formatting_action = create_action(
            self,
            _('Format file or selection with {0}').format(
                formatter.capitalize()),
            shortcut=CONF.get_shortcut('editor', 'autoformatting'),
            context=Qt.WidgetShortcut,
            triggered=self.format_document_or_selection)
        self.formatting_action.setEnabled(False)

        # Checkable actions
        showblanks_action = self._create_checkable_action(
            _("Show blank spaces"), 'blank_spaces', 'set_blanks_enabled')

        scrollpastend_action = self._create_checkable_action(
            _("Scroll past the end"), 'scroll_past_end',
            'set_scrollpastend_enabled')

        showindentguides_action = self._create_checkable_action(
            _("Show indent guides"), 'indent_guides', 'set_indent_guides')

        showcodefolding_action = self._create_checkable_action(
            _("Show code folding"), 'code_folding', 'set_code_folding_enabled')

        show_classfunc_dropdown_action = self._create_checkable_action(
            _("Show selector for classes and functions"),
            'show_class_func_dropdown', 'set_classfunc_dropdown_visible')

        show_codestyle_warnings_action = self._create_checkable_action(
            _("Show code style warnings"), 'pycodestyle',)

        show_docstring_warnings_action = self._create_checkable_action(
            _("Show docstring style warnings"), 'pydocstyle')

        underline_errors = self._create_checkable_action(
            _("Underline errors and warnings"),
            'underline_errors', 'set_underline_errors_enabled')

        self.checkable_actions = {
                'blank_spaces': showblanks_action,
                'scroll_past_end': scrollpastend_action,
                'indent_guides': showindentguides_action,
                'code_folding': showcodefolding_action,
                'show_class_func_dropdown': show_classfunc_dropdown_action,
                'pycodestyle': show_codestyle_warnings_action,
                'pydocstyle': show_docstring_warnings_action,
                'underline_errors': underline_errors}

        fixindentation_action = create_action(self, _("Fix indentation"),
                      tip=_("Replace tab characters by space characters"),
                      triggered=self.fix_indentation)

        gotoline_action = create_action(self, _("Go to line..."),
                                        icon=ima.icon('gotoline'),
                                        triggered=self.go_to_line,
                                        context=Qt.WidgetShortcut)
        self.register_shortcut(gotoline_action, context="Editor",
                               name="Go to line")

        workdir_action = create_action(self,
                _("Set console working directory"),
                icon=ima.icon('DirOpenIcon'),
                tip=_("Set current console (and file explorer) working "
                            "directory to current script directory"),
                triggered=self.__set_workdir)

        self.max_recent_action = create_action(self,
            _("Maximum number of recent files..."),
            triggered=self.change_max_recent_files)
        self.clear_recent_action = create_action(self,
            _("Clear this list"), tip=_("Clear recent files list"),
            triggered=self.clear_recent_files)

        # Fixes spyder-ide/spyder#6055.
        # See: https://bugreports.qt.io/browse/QTBUG-8596
        self.tab_navigation_actions = []
        if sys.platform == 'darwin':
            self.go_to_next_file_action = create_action(
                self,
                _("Go to next file"),
                shortcut=CONF.get_shortcut('editor', 'go to previous file'),
                triggered=self.go_to_next_file,
            )
            self.go_to_previous_file_action = create_action(
                self,
                _("Go to previous file"),
                shortcut=CONF.get_shortcut('editor', 'go to next file'),
                triggered=self.go_to_previous_file,
            )
            self.register_shortcut(
                self.go_to_next_file_action,
                context="Editor",
                name="Go to next file",
            )
            self.register_shortcut(
                self.go_to_previous_file_action,
                context="Editor",
                name="Go to previous file",
            )
            self.tab_navigation_actions = [
                MENU_SEPARATOR,
                self.go_to_previous_file_action,
                self.go_to_next_file_action,
            ]

        # ---- File menu/toolbar construction ----
        self.recent_file_menu = QMenu(_("Open &recent"), self)
        self.recent_file_menu.aboutToShow.connect(self.update_recent_file_menu)

        from spyder.plugins.mainmenu.api import (
            ApplicationMenus, FileMenuSections)
        # New Section
        self.main.mainmenu.add_item_to_application_menu(
            self.new_action,
            menu_id=ApplicationMenus.File,
            section=FileMenuSections.New,
            before_section=FileMenuSections.Restart,
            omit_id=True)
        # Open section
        open_actions = [
            self.open_action,
            self.open_last_closed_action,
            self.recent_file_menu,
        ]
        for open_action in open_actions:
            self.main.mainmenu.add_item_to_application_menu(
                open_action,
                menu_id=ApplicationMenus.File,
                section=FileMenuSections.Open,
                before_section=FileMenuSections.Restart,
                omit_id=True)
        # Save section
        save_actions = [
            self.save_action,
            self.save_all_action,
            save_as_action,
            save_copy_as_action,
            self.revert_action,
        ]
        for save_action in save_actions:
            self.main.mainmenu.add_item_to_application_menu(
                save_action,
                menu_id=ApplicationMenus.File,
                section=FileMenuSections.Save,
                before_section=FileMenuSections.Restart,
                omit_id=True)
        # Print
        print_actions = [
            print_preview_action,
            self.print_action,
        ]
        for print_action in print_actions:
            self.main.mainmenu.add_item_to_application_menu(
                print_action,
                menu_id=ApplicationMenus.File,
                section=FileMenuSections.Print,
                before_section=FileMenuSections.Restart,
                omit_id=True)
        # Close
        close_actions = [
            self.close_action,
            self.close_all_action
        ]
        for close_action in close_actions:
            self.main.mainmenu.add_item_to_application_menu(
                close_action,
                menu_id=ApplicationMenus.File,
                section=FileMenuSections.Close,
                before_section=FileMenuSections.Restart,
                omit_id=True)
        # Navigation
        if sys.platform == 'darwin':
            self.main.mainmenu.add_item_to_application_menu(
                self.tab_navigation_actions,
                menu_id=ApplicationMenus.File,
                section=FileMenuSections.Navigation,
                before_section=FileMenuSections.Restart,
                omit_id=True)

        file_toolbar_actions = ([self.new_action, self.open_action,
                                self.save_action, self.save_all_action] +
                                self.main.file_toolbar_actions)

        self.main.file_toolbar_actions += file_toolbar_actions

        # ---- Find menu/toolbar construction ----
        search_menu_actions = [find_action,
                               find_next_action,
                               find_previous_action,
                               replace_action,
                               gotoline_action]

        self.main.search_toolbar_actions = [find_action,
                                            find_next_action,
                                            replace_action]

        # ---- Edit menu/toolbar construction ----
        self.edit_menu_actions = [self.toggle_comment_action,
                                  blockcomment_action, unblockcomment_action,
                                  self.indent_action, self.unindent_action,
                                  self.text_uppercase_action,
                                  self.text_lowercase_action]

        # ---- Search menu/toolbar construction ----
        if not hasattr(self.main, 'search_menu_actions'):
            # This list will not exist in the fast tests.
            self.main.search_menu_actions = []

        self.main.search_menu_actions = (
            search_menu_actions + self.main.search_menu_actions)

<<<<<<< HEAD
        # ---- Run menu/toolbar construction ----
        run_menu_actions = [run_action, run_cell_action,
                            run_cell_advance_action,
                            re_run_last_cell_action, MENU_SEPARATOR,
                            run_selected_action, run_to_line_action,
                            run_from_line_action, re_run_action,
                            configure_action, MENU_SEPARATOR]
        self.main.run_menu_actions = (
            run_menu_actions + self.main.run_menu_actions)
        run_toolbar_actions = [create_new_cell, run_action, run_cell_action,
                               run_cell_advance_action, run_selected_action]
        self.main.run_toolbar_actions += run_toolbar_actions

=======
>>>>>>> 8dc6d182
        # ---- Source menu/toolbar construction ----
        source_menu_actions = [
            showblanks_action,
            scrollpastend_action,
            showindentguides_action,
            showcodefolding_action,
            show_classfunc_dropdown_action,
            show_codestyle_warnings_action,
            show_docstring_warnings_action,
            underline_errors,
            MENU_SEPARATOR,
            self.todo_list_action,
            self.warning_list_action,
            self.previous_warning_action,
            self.next_warning_action,
            MENU_SEPARATOR,
            self.previous_edit_cursor_action,
            self.previous_cursor_action,
            self.next_cursor_action,
            MENU_SEPARATOR,
            eol_menu,
            trailingspaces_action,
            fixindentation_action,
            self.formatting_action
        ]
        self.main.source_menu_actions = (
            source_menu_actions + self.main.source_menu_actions)

        # ---- Dock widget and file dependent actions ----
        self.dock_toolbar_actions = (
            file_toolbar_actions +
            [MENU_SEPARATOR]
        )
        self.pythonfile_dependent_actions = [
            blockcomment_action,
            unblockcomment_action,
        ]
        self.file_dependent_actions = (
            self.pythonfile_dependent_actions +
            [
                self.save_action,
                save_as_action,
                save_copy_as_action,
                print_preview_action,
                self.print_action,
                self.save_all_action,
                gotoline_action,
                workdir_action,
                self.close_action,
                self.close_all_action,
                self.toggle_comment_action,
                self.revert_action,
                self.indent_action,
                self.unindent_action
            ]
        )
        self.stack_menu_actions = [gotoline_action, workdir_action]

        return self.file_dependent_actions

    def register_plugin(self):
        """Register plugin in Spyder's main window"""
        completions = self.main.get_plugin(Plugins.Completions, error=False)
        outlineexplorer = self.main.get_plugin(
            Plugins.OutlineExplorer, error=False)
        ipyconsole = self.main.get_plugin(Plugins.IPythonConsole, error=False)

        self.main.restore_scrollbar_position.connect(
            self.restore_scrollbar_position)
        self.main.console.sig_edit_goto_requested.connect(self.load)
        self.redirect_stdio.connect(self.main.redirect_internalshell_stdio)

        if completions:
            self.main.completions.sig_language_completions_available.connect(
                self.register_completion_capabilities)
            self.main.completions.sig_open_file.connect(self.load)
            self.main.completions.sig_editor_rpc.connect(self._rpc_call)
            self.main.completions.sig_stop_completions.connect(
                self.stop_completion_services)

            self.sig_file_opened_closed_or_updated.connect(
                self.main.completions.file_opened_closed_or_updated)

        if outlineexplorer:
            self.set_outlineexplorer(self.main.outlineexplorer)

        if ipyconsole:
            ipyconsole.register_spyder_kernel_call_handler(
                'cell_count', self.handle_cell_count)
            ipyconsole.register_spyder_kernel_call_handler(
                'current_filename', self.handle_current_filename)
            ipyconsole.register_spyder_kernel_call_handler(
                'get_file_code', self.handle_get_file_code)
            ipyconsole.register_spyder_kernel_call_handler(
                'run_cell', self.handle_run_cell)

        self.add_dockwidget()

        # Add modes to switcher
        self.switcher_manager = EditorSwitcherManager(
            self,
            self.main.switcher,
            self.get_current_editor,
            self.get_current_editorstack,
            section=self.get_plugin_title())

    def update_source_menu(self, options, **kwargs):
        option_names = [opt[-1] if isinstance(opt, tuple) else opt
                        for opt in options]
        named_options = dict(zip(option_names, options))
        for name, action in self.checkable_actions.items():
            if name in named_options:
                if name == 'underline_errors':
                    section = 'editor'
                    opt = 'underline_errors'
                else:
                    section = 'completions'
                    opt = named_options[name]

                state = self.get_option(opt, section=section)

                # Avoid triggering the action when this action changes state
                # See: spyder-ide/spyder#9915
                action.blockSignals(True)
                action.setChecked(state)
                action.blockSignals(False)

    def update_font(self):
        """Update font from Preferences"""
        font = self.get_font()
        color_scheme = self.get_color_scheme()
        for editorstack in self.editorstacks:
            editorstack.set_default_font(font, color_scheme)
            completion_size = CONF.get('main', 'completion/size')
            for finfo in editorstack.data:
                comp_widget = finfo.editor.completion_widget
                comp_widget.setup_appearance(completion_size, font)

    def set_ancestor(self, ancestor):
        """
        Set ancestor of child widgets like the CompletionWidget.

        Needed to properly set position of the widget based on the correct
        parent/ancestor.

        See spyder-ide/spyder#11076
        """
        for editorstack in self.editorstacks:
            for finfo in editorstack.data:
                comp_widget = finfo.editor.completion_widget

                # This is necessary to catch an error when the plugin is
                # undocked and docked back, and (probably) a completion is
                # in progress.
                # Fixes spyder-ide/spyder#17486
                try:
                    comp_widget.setParent(ancestor)
                except RuntimeError:
                    pass

    def _create_checkable_action(self, text, conf_name, method=''):
        """Helper function to create a checkable action.

        Args:
            text (str): Text to be displayed in the action.
            conf_name (str): configuration setting associated with the
                action
            method (str): name of EditorStack class that will be used
                to update the changes in each editorstack.
        """
        def toogle(checked):
            self.switch_to_plugin()
            self._toggle_checkable_action(checked, method, conf_name)

        action = create_action(self, text, toggled=toogle)
        action.blockSignals(True)

        if conf_name not in ['pycodestyle', 'pydocstyle']:
            action.setChecked(self.get_option(conf_name))
        else:
            opt = CONF.get(
                'completions',
                ('provider_configuration', 'lsp', 'values', conf_name),
                False
            )
            action.setChecked(opt)

        action.blockSignals(False)

        return action

    @Slot(bool, str, str)
    def _toggle_checkable_action(self, checked, method_name, conf_name):
        """
        Handle the toogle of a checkable action.

        Update editorstacks, PyLS and CONF.

        Args:
            checked (bool): State of the action.
            method_name (str): name of EditorStack class that will be used
                to update the changes in each editorstack.
            conf_name (str): configuration setting associated with the
                action.
        """
        if method_name:
            if self.editorstacks:
                for editorstack in self.editorstacks:
                    try:
                        method = getattr(editorstack, method_name)
                        method(checked)
                    except AttributeError as e:
                        logger.error(e, exc_info=True)
            self.set_option(conf_name, checked)
        else:
            if conf_name in ('pycodestyle', 'pydocstyle'):
                CONF.set(
                    'completions',
                    ('provider_configuration', 'lsp', 'values', conf_name),
                    checked)
            if self.main.get_plugin(Plugins.Completions, error=False):
                completions = self.main.completions
                completions.after_configuration_update([])

    #------ Focus tabwidget
    def __get_focused_editorstack(self):
        fwidget = QApplication.focusWidget()
        if isinstance(fwidget, EditorStack):
            return fwidget
        else:
            for editorstack in self.editorstacks:
                if editorstack.isAncestorOf(fwidget):
                    return editorstack

    def set_last_focused_editorstack(self, editorwindow, editorstack):
        self.last_focused_editorstack[editorwindow] = editorstack
        # very last editorstack
        self.last_focused_editorstack[None] = editorstack

    def get_last_focused_editorstack(self, editorwindow=None):
        return self.last_focused_editorstack[editorwindow]

    def remove_last_focused_editorstack(self, editorstack):
        for editorwindow, widget in list(
                self.last_focused_editorstack.items()):
            if widget is editorstack:
                self.last_focused_editorstack[editorwindow] = None

    def save_focused_editorstack(self):
        editorstack = self.__get_focused_editorstack()
        if editorstack is not None:
            for win in [self]+self.editorwindows:
                if win.isAncestorOf(editorstack):
                    self.set_last_focused_editorstack(win, editorstack)

    # ------ Handling editorstacks
    def register_editorstack(self, editorstack):
        logger.debug("Registering new EditorStack")
        self.editorstacks.append(editorstack)
        self.register_widget_shortcuts(editorstack)

        if self.isAncestorOf(editorstack):
            # editorstack is a child of the Editor plugin
            self.set_last_focused_editorstack(self, editorstack)
            editorstack.set_closable(len(self.editorstacks) > 1)
            if self.outlineexplorer is not None:
                editorstack.set_outlineexplorer(
                    self.outlineexplorer.get_widget())
            editorstack.set_find_widget(self.find_widget)
            editorstack.reset_statusbar.connect(self.readwrite_status.hide)
            editorstack.reset_statusbar.connect(self.encoding_status.hide)
            editorstack.reset_statusbar.connect(self.cursorpos_status.hide)
            editorstack.readonly_changed.connect(
                                        self.readwrite_status.update_readonly)
            editorstack.encoding_changed.connect(
                                         self.encoding_status.update_encoding)
            editorstack.sig_editor_cursor_position_changed.connect(
                                 self.cursorpos_status.update_cursor_position)
            editorstack.sig_editor_cursor_position_changed.connect(
                self.current_editor_cursor_changed)
            editorstack.sig_refresh_eol_chars.connect(
                self.eol_status.update_eol)
            editorstack.current_file_changed.connect(
                self.vcs_status.update_vcs)
            editorstack.file_saved.connect(
                self.vcs_status.update_vcs_state)

        editorstack.set_io_actions(self.new_action, self.open_action,
                                   self.save_action, self.revert_action)
        editorstack.set_tempfile_path(self.TEMPFILE_PATH)

        settings = (
            ('set_todolist_enabled',                'todo_list'),
            ('set_blanks_enabled',                  'blank_spaces'),
            ('set_underline_errors_enabled',        'underline_errors'),
            ('set_scrollpastend_enabled',           'scroll_past_end'),
            ('set_linenumbers_enabled',             'line_numbers'),
            ('set_edgeline_enabled',                'edge_line'),
            ('set_indent_guides',                   'indent_guides'),
            ('set_code_folding_enabled',            'code_folding'),
            ('set_close_parentheses_enabled',       'close_parentheses'),
            ('set_close_quotes_enabled',            'close_quotes'),
            ('set_add_colons_enabled',              'add_colons'),
            ('set_auto_unindent_enabled',           'auto_unindent'),
            ('set_indent_chars',                    'indent_chars'),
            ('set_tab_stop_width_spaces',           'tab_stop_width_spaces'),
            ('set_wrap_enabled',                    'wrap'),
            ('set_tabmode_enabled',                 'tab_always_indent'),
            ('set_stripmode_enabled',               'strip_trailing_spaces_on_modify'),
            ('set_intelligent_backspace_enabled',   'intelligent_backspace'),
            ('set_automatic_completions_enabled',   'automatic_completions'),
            ('set_automatic_completions_after_chars',
             'automatic_completions_after_chars'),
            ('set_completions_hint_enabled',        'completions_hint'),
            ('set_completions_hint_after_ms',
             'completions_hint_after_ms'),
            ('set_highlight_current_line_enabled',  'highlight_current_line'),
            ('set_highlight_current_cell_enabled',  'highlight_current_cell'),
            ('set_occurrence_highlighting_enabled',  'occurrence_highlighting'),
            ('set_occurrence_highlighting_timeout',  'occurrence_highlighting/timeout'),
            ('set_checkeolchars_enabled',           'check_eol_chars'),
            ('set_tabbar_visible',                  'show_tab_bar'),
            ('set_classfunc_dropdown_visible',      'show_class_func_dropdown'),
            ('set_always_remove_trailing_spaces',   'always_remove_trailing_spaces'),
            ('set_remove_trailing_newlines',        'always_remove_trailing_newlines'),
            ('set_add_newline',                     'add_newline'),
            ('set_convert_eol_on_save',             'convert_eol_on_save'),
            ('set_convert_eol_on_save_to',          'convert_eol_on_save_to'),
                    )

        for method, setting in settings:
            getattr(editorstack, method)(self.get_option(setting))

        editorstack.set_help_enabled(CONF.get('help', 'connect/editor'))

        hover_hints = CONF.get(
            'completions',
            ('provider_configuration', 'lsp', 'values',
                'enable_hover_hints'),
            True
        )

        format_on_save = CONF.get(
            'completions',
            ('provider_configuration', 'lsp', 'values', 'format_on_save'),
            False
        )

        edge_line_columns = CONF.get(
            'completions',
            ('provider_configuration', 'lsp', 'values',
             'pycodestyle/max_line_length'),
            79
        )

        editorstack.set_hover_hints_enabled(hover_hints)
        editorstack.set_format_on_save(format_on_save)
        editorstack.set_edgeline_columns(edge_line_columns)
        color_scheme = self.get_color_scheme()
        editorstack.set_default_font(self.get_font(), color_scheme)

        editorstack.starting_long_process.connect(self.starting_long_process)
        editorstack.ending_long_process.connect(self.ending_long_process)

        # Redirect signals
        editorstack.sig_option_changed.connect(self.sig_option_changed)
        editorstack.redirect_stdio.connect(
                                 lambda state: self.redirect_stdio.emit(state))
        editorstack.update_plugin_title.connect(self.sig_update_plugin_title)
        editorstack.editor_focus_changed.connect(self.save_focused_editorstack)
        editorstack.editor_focus_changed.connect(self.main.plugin_focus_changed)
        editorstack.editor_focus_changed.connect(self.sig_editor_focus_changed)
        editorstack.editor_focus_changed.connect(self.update_run_focus_file)
        editorstack.zoom_in.connect(lambda: self.zoom(1))
        editorstack.zoom_out.connect(lambda: self.zoom(-1))
        editorstack.zoom_reset.connect(lambda: self.zoom(0))
        editorstack.sig_open_file.connect(self.report_open_file)
        editorstack.sig_new_file.connect(lambda s: self.new(text=s))
        editorstack.sig_new_file[()].connect(self.new)
        editorstack.sig_close_file.connect(self.close_file_in_all_editorstacks)
        editorstack.sig_close_file.connect(self.remove_file_cursor_history)
        editorstack.file_saved.connect(self.file_saved_in_editorstack)
        editorstack.file_renamed_in_data.connect(
                                      self.file_renamed_in_data_in_editorstack)
        editorstack.opened_files_list_changed.connect(
                                                self.opened_files_list_changed)
        editorstack.active_languages_stats.connect(
            self.update_active_languages)
        editorstack.sig_go_to_definition.connect(
            lambda fname, line, col: self.load(
                fname, line, start_column=col))
        editorstack.sig_perform_completion_request.connect(
            self.send_completion_request)
        editorstack.todo_results_changed.connect(self.todo_results_changed)
        editorstack.sig_update_code_analysis_actions.connect(
            self.update_code_analysis_actions)
        editorstack.sig_update_code_analysis_actions.connect(
            self.update_todo_actions)
        editorstack.refresh_file_dependent_actions.connect(
                                           self.refresh_file_dependent_actions)
        editorstack.refresh_save_all_action.connect(self.refresh_save_all_action)
        editorstack.sig_refresh_eol_chars.connect(self.refresh_eol_chars)
        editorstack.sig_refresh_formatting.connect(self.refresh_formatting)
        editorstack.text_changed_at.connect(self.text_changed_at)
        editorstack.current_file_changed.connect(self.current_file_changed)
        editorstack.plugin_load.connect(self.load)
        editorstack.plugin_load[()].connect(self.load)
        editorstack.edit_goto.connect(self.load)
        editorstack.sig_save_as.connect(self.save_as)
        editorstack.sig_prev_edit_pos.connect(self.go_to_last_edit_location)
        editorstack.sig_prev_cursor.connect(self.go_to_previous_cursor_position)
        editorstack.sig_next_cursor.connect(self.go_to_next_cursor_position)
        editorstack.sig_prev_warning.connect(self.go_to_previous_warning)
        editorstack.sig_next_warning.connect(self.go_to_next_warning)
        editorstack.sig_save_bookmark.connect(self.save_bookmark)
        editorstack.sig_load_bookmark.connect(self.load_bookmark)
        editorstack.sig_save_bookmarks.connect(self.save_bookmarks)
        editorstack.sig_help_requested.connect(self.sig_help_requested)
        editorstack.sig_codeeditor_created.connect(self.sig_codeeditor_created)
        editorstack.sig_codeeditor_changed.connect(self.sig_codeeditor_changed)
        editorstack.sig_codeeditor_deleted.connect(self.sig_codeeditor_deleted)


        # Register editorstack's autosave component with plugin's autosave
        # component
        self.autosave.register_autosave_for_stack(editorstack.autosave)

    def unregister_editorstack(self, editorstack):
        """Removing editorstack only if it's not the last remaining"""
        logger.debug("Unregistering EditorStack")
        self.remove_last_focused_editorstack(editorstack)
        if len(self.editorstacks) > 1:
            index = self.editorstacks.index(editorstack)
            self.editorstacks.pop(index)
            self.find_widget.set_editor(self.get_current_editor())
            return True
        else:
            # editorstack was not removed!
            return False

    def clone_editorstack(self, editorstack):
        editorstack.clone_from(self.editorstacks[0])
        for finfo in editorstack.data:
            self.register_widget_shortcuts(finfo.editor)

    @Slot(str, str)
    def close_file_in_all_editorstacks(self, editorstack_id_str, filename):
        run = self.main.get_plugin(Plugins.Run, error=False)
        if filename in self.id_per_file:
            file_id = self.id_per_file.pop(filename)
            self.file_per_id.pop(file_id)
            self.metadata_per_id.pop(file_id)
            if run is not None:
                run.deregister_run_configuration_metadata(file_id)
        else:
            _, filename_ext = osp.splitext(filename)
            filename_ext = filename_ext[1:]
            self.pending_run_files -= {(filename, filename_ext)}

        for editorstack in self.editorstacks:
            if str(id(editorstack)) != editorstack_id_str:
                editorstack.blockSignals(True)
                index = editorstack.get_index_from_filename(filename)
                editorstack.close_file(index, force=True)
                editorstack.blockSignals(False)

    @Slot(str, str, str)
    def file_saved_in_editorstack(self, editorstack_id_str,
                                  original_filename, filename):
        """A file was saved in editorstack, this notifies others"""
        for editorstack in self.editorstacks:
            if str(id(editorstack)) != editorstack_id_str:
                editorstack.file_saved_in_other_editorstack(original_filename,
                                                            filename)

    @Slot(str, str, str)
    def file_renamed_in_data_in_editorstack(self, editorstack_id_str,
                                            original_filename, filename):
        """A file was renamed in data in editorstack, this notifies others"""
        for editorstack in self.editorstacks:
            if str(id(editorstack)) != editorstack_id_str:
                editorstack.rename_in_data(original_filename, filename)

    #------ Handling editor windows
    def setup_other_windows(self):
        """Setup toolbars and menus for 'New window' instances"""
        # TODO: All the actions here should be taken from
        # the MainMenus plugin
        file_menu_actions = self.main.mainmenu.get_application_menu(
            ApplicationMenus.File).get_actions()
        tools_menu_actions = self.main.mainmenu.get_application_menu(
            ApplicationMenus.Tools).get_actions()
        help_menu_actions = self.main.mainmenu.get_application_menu(
            ApplicationMenus.Help).get_actions()
        run_menu_actions = self.main.mainmenu.get_application_menu(
            ApplicationMenus.Run).get_actions()

        # --- TODO: Rewrite when the editor is moved to the new API
        debug_toolbar_actions = self.main.toolbar.get_application_toolbar(
            ApplicationToolbars.Debug).actions()
        run_toolbar_actions = self.main.toolbar.get_application_toolbar(
            ApplicationToolbars.Run).actions()

        self.toolbar_list = ((_("File toolbar"), "file_toolbar",
                              self.main.file_toolbar_actions),
                             (_("Run toolbar"), "run_toolbar",
                              run_toolbar_actions),
                             (_("Debug toolbar"), "debug_toolbar",
                              debug_toolbar_actions))

        self.menu_list = ((_("&File"), file_menu_actions),
                          (_("&Edit"), self.main.edit_menu_actions),
                          (_("&Search"), self.main.search_menu_actions),
                          (_("Sour&ce"), self.main.source_menu_actions),
                          (_("&Run"), run_menu_actions),
                          (_("&Tools"), tools_menu_actions),
                          (_("&View"), []),
                          (_("&Help"), help_menu_actions))
        # Create pending new windows:
        for layout_settings in self.editorwindows_to_be_created:
            win = self.create_new_window()
            win.set_layout_settings(layout_settings)

    def switch_to_plugin(self):
        """
        Reimplemented method to deactivate shortcut when
        opening a new window.
        """
        if not self.editorwindows:
            super(Editor, self).switch_to_plugin()

    def create_new_window(self):
        """Create a new editor window."""
        window = EditorMainWindow(
            self,
            self.stack_menu_actions,
            self.toolbar_list,
            self.menu_list,
            outline_plugin=self.outlineexplorer
        )

        window.add_toolbars_to_menu("&View", window.get_toolbars())
        window.load_toolbars()
        window.resize(self.size())
        window.show()
        window.editorwidget.editorsplitter.editorstack.new_window = True
        self.register_editorwindow(window)
        window.destroyed.connect(lambda: self.unregister_editorwindow(window))
        return window

    def register_editorwindow(self, window):
        """Register a new editor window."""
        logger.debug("Registering new window")
        self.editorwindows.append(window)

    def unregister_editorwindow(self, window):
        """Unregister editor window."""
        logger.debug("Unregistering window")
        idx = self.editorwindows.index(window)
        self.editorwindows[idx] = None
        self.editorwindows.pop(idx)


    #------ Accessors
    def get_filenames(self):
        return [finfo.filename for finfo in self.editorstacks[0].data]

    def get_filename_index(self, filename):
        return self.editorstacks[0].has_filename(filename)

    def get_current_editorstack(self, editorwindow=None):
        if self.editorstacks is not None:
            if len(self.editorstacks) == 1:
                editorstack = self.editorstacks[0]
            else:
                editorstack = self.__get_focused_editorstack()
                if editorstack is None or editorwindow is not None:
                    editorstack = self.get_last_focused_editorstack(
                        editorwindow)
                    if editorstack is None:
                        editorstack = self.editorstacks[0]
            return editorstack

    def get_current_editor(self):
        editorstack = self.get_current_editorstack()
        if editorstack is not None:
            return editorstack.get_current_editor()

    def get_current_finfo(self):
        editorstack = self.get_current_editorstack()
        if editorstack is not None:
            return editorstack.get_current_finfo()

    def get_current_filename(self):
        editorstack = self.get_current_editorstack()
        if editorstack is not None:
            return editorstack.get_current_filename()

    def get_current_language(self):
        editorstack = self.get_current_editorstack()
        if editorstack is not None:
            return editorstack.get_current_language()

    def is_file_opened(self, filename=None):
        return self.editorstacks[0].is_file_opened(filename)

    def set_current_filename(self, filename, editorwindow=None, focus=True):
        """Set focus to *filename* if this file has been opened.

        Return the editor instance associated to *filename*.
        """
        editorstack = self.get_current_editorstack(editorwindow)
        return editorstack.set_current_filename(filename, focus)

    #------ Refresh methods
    def refresh_file_dependent_actions(self):
        """Enable/disable file dependent actions
        (only if dockwidget is visible)"""
        if self.dockwidget and self.dockwidget.isVisible():
            enable = self.get_current_editor() is not None
            for action in self.file_dependent_actions:
                action.setEnabled(enable)

    def refresh_save_all_action(self):
        """Enable 'Save All' if there are files to be saved"""
        editorstack = self.get_current_editorstack()
        if editorstack:
            state = any(finfo.editor.document().isModified() or finfo.newly_created
                        for finfo in editorstack.data)
            self.save_all_action.setEnabled(state)

    def update_warning_menu(self):
        """Update warning list menu"""
        editor = self.get_current_editor()
        check_results = editor.get_current_warnings()
        self.warning_menu.clear()
        filename = self.get_current_filename()
        for message, line_number in check_results:
            error = 'syntax' in message
            text = message[:1].upper() + message[1:]
            icon = ima.icon('error') if error else ima.icon('warning')
            slot = lambda _checked, _l=line_number: self.load(filename, goto=_l)
            action = create_action(self, text=text, icon=icon)
            action.triggered[bool].connect(slot)
            self.warning_menu.addAction(action)

    def update_todo_menu(self):
        """Update todo list menu"""
        editorstack = self.get_current_editorstack()
        results = editorstack.get_todo_results()
        self.todo_menu.clear()
        filename = self.get_current_filename()
        for text, line0 in results:
            icon = ima.icon('todo')
            slot = lambda _checked, _l=line0: self.load(filename, goto=_l)
            action = create_action(self, text=text, icon=icon)
            action.triggered[bool].connect(slot)
            self.todo_menu.addAction(action)
        self.update_todo_actions()

    def todo_results_changed(self):
        """
        Synchronize todo results between editorstacks
        Refresh todo list navigation buttons
        """
        editorstack = self.get_current_editorstack()
        results = editorstack.get_todo_results()
        index = editorstack.get_stack_index()
        if index != -1:
            filename = editorstack.data[index].filename
            for other_editorstack in self.editorstacks:
                if other_editorstack is not editorstack:
                    other_editorstack.set_todo_results(filename, results)
        self.update_todo_actions()

    def refresh_eol_chars(self, os_name):
        os_name = to_text_string(os_name)
        self.__set_eol_chars = False
        if os_name == 'nt':
            self.win_eol_action.setChecked(True)
        elif os_name == 'posix':
            self.linux_eol_action.setChecked(True)
        else:
            self.mac_eol_action.setChecked(True)
        self.__set_eol_chars = True

    def refresh_formatting(self, status):
        self.formatting_action.setEnabled(status)

    def refresh_formatter_name(self):
        formatter = CONF.get(
            'completions',
            ('provider_configuration', 'lsp', 'values', 'formatting'),
            '')
        self.formatting_action.setText(
            _('Format file or selection with {0}').format(
                formatter.capitalize()))

    #------ Slots
    def opened_files_list_changed(self):
        """
        Opened files list has changed:
        --> open/close file action
        --> modification ('*' added to title)
        --> current edited file has changed
        """
        # Refresh Python file dependent actions:
        editor = self.get_current_editor()
        if editor:
            python_enable = editor.is_python_or_ipython()
            cython_enable = python_enable or (
                programs.is_module_installed('Cython') and editor.is_cython())
            for action in self.pythonfile_dependent_actions:
                enable = python_enable
                action.setEnabled(enable)
            self.sig_file_opened_closed_or_updated.emit(
                self.get_current_filename(), self.get_current_language())

    def update_code_analysis_actions(self):
        """Update actions in the warnings menu."""
        editor = self.get_current_editor()

        # To fix an error at startup
        if editor is None:
            return

        # Update actions state if there are errors present
        for action in (self.warning_list_action, self.previous_warning_action,
                       self.next_warning_action):
            action.setEnabled(editor.errors_present())

    def update_todo_actions(self):
        editorstack = self.get_current_editorstack()
        results = editorstack.get_todo_results()
        state = (self.get_option('todo_list') and
                 results is not None and len(results))
        if state is not None:
            self.todo_list_action.setEnabled(state)

    @Slot(set)
    def update_active_languages(self, languages):
        if self.main.get_plugin(Plugins.Completions, error=False):
            self.main.completions.update_client_status(languages)

    # ------ Bookmarks
    def save_bookmarks(self, filename, bookmarks):
        """Receive bookmark changes and save them."""
        filename = to_text_string(filename)
        bookmarks = to_text_string(bookmarks)
        filename = osp.normpath(osp.abspath(filename))
        bookmarks = eval(bookmarks)
        save_bookmarks(filename, bookmarks)

    #------ File I/O
    def __load_temp_file(self):
        """Load temporary file from a text file in user home directory"""
        if not osp.isfile(self.TEMPFILE_PATH):
            # Creating temporary file
            default = ['# -*- coding: utf-8 -*-',
                       '"""', _("Spyder Editor"), '',
                       _("This is a temporary script file."),
                       '"""', '', '']
            text = os.linesep.join([encoding.to_unicode(qstr)
                                    for qstr in default])
            try:
                encoding.write(to_text_string(text), self.TEMPFILE_PATH,
                               'utf-8')
            except EnvironmentError:
                self.new()
                return

        self.load(self.TEMPFILE_PATH)

    @Slot()
    def __set_workdir(self):
        """Set current script directory as working directory"""
        fname = self.get_current_filename()
        if fname is not None:
            directory = osp.dirname(osp.abspath(fname))
            self.sig_dir_opened.emit(directory)

    def __add_recent_file(self, fname):
        """Add to recent file list"""
        if fname is None:
            return
        if fname in self.recent_files:
            self.recent_files.remove(fname)
        self.recent_files.insert(0, fname)
        if len(self.recent_files) > self.get_option('max_recent_files'):
            self.recent_files.pop(-1)

    def _clone_file_everywhere(self, finfo):
        """Clone file (*src_editor* widget) in all editorstacks
        Cloning from the first editorstack in which every single new editor
        is created (when loading or creating a new file)"""
        for editorstack in self.editorstacks[1:]:
            editor = editorstack.clone_editor_from(finfo, set_current=False)
            self.register_widget_shortcuts(editor)


    @Slot()
    @Slot(str)
    def new(self, fname=None, editorstack=None, text=None):
        """
        Create a new file - Untitled

        fname=None --> fname will be 'untitledXX.py' but do not create file
        fname=<basestring> --> create file
        """
        # If no text is provided, create default content
        try:
            if text is None:
                default_content = True
                text, enc = encoding.read(self.TEMPLATE_PATH)
                enc_match = re.search(r'-*- coding: ?([a-z0-9A-Z\-]*) -*-',
                                      text)
                if enc_match:
                    enc = enc_match.group(1)
                # Initialize template variables
                # Windows
                username = encoding.to_unicode_from_fs(
                                os.environ.get('USERNAME', ''))
                # Linux, Mac OS X
                if not username:
                    username = encoding.to_unicode_from_fs(
                                   os.environ.get('USER', '-'))
                VARS = {
                    'date': time.ctime(),
                    'username': username,
                }
                try:
                    text = text % VARS
                except Exception:
                    pass
            else:
                default_content = False
                enc = encoding.read(self.TEMPLATE_PATH)[1]
        except (IOError, OSError):
            text = ''
            enc = 'utf-8'
            default_content = True

        create_fname = lambda n: to_text_string(_("untitled")) + ("%d.py" % n)
        # Creating editor widget
        if editorstack is None:
            current_es = self.get_current_editorstack()
        else:
            current_es = editorstack
        created_from_here = fname is None
        if created_from_here:
            if self.untitled_num == 0:
                for finfo in current_es.data:
                    current_filename = finfo.editor.filename
                    if _("untitled") in current_filename:
                        # Start the counter of the untitled_num with respect
                        # to this number if there's other untitled file in
                        # spyder. Please see spyder-ide/spyder#7831
                        fname_data = osp.splitext(current_filename)
                        try:
                            act_num = int(
                                fname_data[0].split(_("untitled"))[-1])
                            self.untitled_num = act_num + 1
                        except ValueError:
                            # Catch the error in case the user has something
                            # different from a number after the untitled
                            # part.
                            # Please see spyder-ide/spyder#12892
                            self.untitled_num = 0
            while True:
                fname = create_fname(self.untitled_num)
                self.untitled_num += 1
                if not osp.isfile(fname):
                    break
            basedir = getcwd_or_home()

            projects = self.main.get_plugin(Plugins.Projects, error=False)
            if projects and projects.get_active_project() is not None:
                basedir = projects.get_active_project_path()
            else:
                c_fname = self.get_current_filename()
                if c_fname is not None and c_fname != self.TEMPFILE_PATH:
                    basedir = osp.dirname(c_fname)
            fname = osp.abspath(osp.join(basedir, fname))
        else:
            # QString when triggered by a Qt signal
            fname = osp.abspath(to_text_string(fname))
            index = current_es.has_filename(fname)
            if index is not None and not current_es.close_file(index):
                return

        # Creating the editor widget in the first editorstack (the one that
        # can't be destroyed), then cloning this editor widget in all other
        # editorstacks:
        # Setting empty to True by default to avoid the additional space
        # created at the end of the templates.
        # See: spyder-ide/spyder#12596
        finfo = self.editorstacks[0].new(fname, enc, text, default_content,
                                         empty=True)
        self._clone_file_everywhere(finfo)
        current_editor = current_es.set_current_filename(finfo.filename)
        self.register_widget_shortcuts(current_editor)
        if not created_from_here:
            self.save(force=True)

    def edit_template(self):
        """Edit new file template"""
        self.load(self.TEMPLATE_PATH)

    def update_recent_file_menu(self):
        """Update recent file menu"""
        recent_files = []
        for fname in self.recent_files:
            if osp.isfile(fname):
                recent_files.append(fname)
        self.recent_file_menu.clear()
        if recent_files:
            for fname in recent_files:
                action = create_action(
                    self, fname,
                    icon=ima.get_icon_by_extension_or_type(
                        fname, scale_factor=1.0))
                action.triggered[bool].connect(self.load)
                action.setData(to_qvariant(fname))
                self.recent_file_menu.addAction(action)
        self.clear_recent_action.setEnabled(len(recent_files) > 0)
        add_actions(self.recent_file_menu, (None, self.max_recent_action,
                                            self.clear_recent_action))

    @Slot()
    def clear_recent_files(self):
        """Clear recent files list"""
        self.recent_files = []

    @Slot()
    def change_max_recent_files(self):
        "Change max recent files entries"""
        editorstack = self.get_current_editorstack()
        mrf, valid = QInputDialog.getInt(editorstack, _('Editor'),
                               _('Maximum number of recent files'),
                               self.get_option('max_recent_files'), 1, 35)
        if valid:
            self.set_option('max_recent_files', mrf)

    @Slot()
    @Slot(str)
    @Slot(str, int, str)
    @Slot(str, int, str, object)
    def load(self, filenames=None, goto=None, word='',
             editorwindow=None, processevents=True, start_column=None,
             end_column=None, set_focus=True, add_where='end'):
        """
        Load a text file
        editorwindow: load in this editorwindow (useful when clicking on
        outline explorer with multiple editor windows)
        processevents: determines if processEvents() should be called at the
        end of this method (set to False to prevent keyboard events from
        creeping through to the editor during debugging)
        If goto is not none it represent a line to go to. start_column is
        the start position in this line and end_column the length
        (So that the end position is start_column + end_column)
        Alternatively, the first match of word is used as a position.
        """
        cursor_history_state = self.__ignore_cursor_history
        self.__ignore_cursor_history = True

        # Switch to editor before trying to load a file.
        # Here we catch RuntimeError to avoid an issue when loading files.
        # Fixes spyder-ide/spyder#20055
        try:
            self.switch_to_plugin()
        except (AttributeError, RuntimeError):
            pass

        editor0 = self.get_current_editor()
        if editor0 is not None:
            filename0 = self.get_current_filename()
        else:
            filename0 = None
        if not filenames:
            # Recent files action
            action = self.sender()
            if isinstance(action, QAction):
                filenames = from_qvariant(action.data(), to_text_string)
        if not filenames:
            basedir = getcwd_or_home()
            if self.edit_filetypes is None:
                self.edit_filetypes = get_edit_filetypes()
            if self.edit_filters is None:
                self.edit_filters = get_edit_filters()

            c_fname = self.get_current_filename()
            if c_fname is not None and c_fname != self.TEMPFILE_PATH:
                basedir = osp.dirname(c_fname)

            self.redirect_stdio.emit(False)
            parent_widget = self.get_current_editorstack()
            if filename0 is not None:
                selectedfilter = get_filter(self.edit_filetypes,
                                            osp.splitext(filename0)[1])
            else:
                selectedfilter = ''

            if not running_under_pytest():
                # See: spyder-ide/spyder#3291
                if sys.platform == 'darwin':
                    dialog = QFileDialog(
                        parent=parent_widget,
                        caption=_("Open file"),
                        directory=basedir,
                    )
                    dialog.setNameFilters(self.edit_filters.split(';;'))
                    dialog.setOption(QFileDialog.HideNameFilterDetails, True)
                    dialog.setFilter(QDir.AllDirs | QDir.Files | QDir.Drives
                                     | QDir.Hidden)
                    dialog.setFileMode(QFileDialog.ExistingFiles)

                    if dialog.exec_():
                        filenames = dialog.selectedFiles()
                else:
                    filenames, _sf = getopenfilenames(
                        parent_widget,
                        _("Open file"),
                        basedir,
                        self.edit_filters,
                        selectedfilter=selectedfilter,
                        options=QFileDialog.HideNameFilterDetails,
                    )
            else:
                # Use a Qt (i.e. scriptable) dialog for pytest
                dialog = QFileDialog(parent_widget, _("Open file"),
                                     options=QFileDialog.DontUseNativeDialog)
                if dialog.exec_():
                    filenames = dialog.selectedFiles()

            self.redirect_stdio.emit(True)

            if filenames:
                filenames = [osp.normpath(fname) for fname in filenames]
            else:
                self.__ignore_cursor_history = cursor_history_state
                return

        focus_widget = QApplication.focusWidget()
        if self.editorwindows and not self.dockwidget.isVisible():
            # We override the editorwindow variable to force a focus on
            # the editor window instead of the hidden editor dockwidget.
            # See spyder-ide/spyder#5742.
            if editorwindow not in self.editorwindows:
                editorwindow = self.editorwindows[0]
            editorwindow.setFocus()
            editorwindow.raise_()
        elif (self.dockwidget and not self._ismaximized
              and not self.dockwidget.isAncestorOf(focus_widget)
              and not isinstance(focus_widget, CodeEditor)):
            self.switch_to_plugin()

        def _convert(fname):
            fname = osp.abspath(encoding.to_unicode_from_fs(fname))
            if os.name == 'nt' and len(fname) >= 2 and fname[1] == ':':
                fname = fname[0].upper()+fname[1:]
            return fname

        if hasattr(filenames, 'replaceInStrings'):
            # This is a QStringList instance (PyQt API #1), converting to list:
            filenames = list(filenames)
        if not isinstance(filenames, list):
            filenames = [_convert(filenames)]
        else:
            filenames = [_convert(fname) for fname in list(filenames)]
        if isinstance(goto, int):
            goto = [goto]
        elif goto is not None and len(goto) != len(filenames):
            goto = None

        for index, filename in enumerate(filenames):
            # -- Do not open an already opened file
            focus = set_focus and index == 0
            current_editor = self.set_current_filename(filename,
                                                       editorwindow,
                                                       focus=focus)
            if current_editor is None:
                # -- Not a valid filename:
                if not osp.isfile(filename):
                    continue
                # --
                current_es = self.get_current_editorstack(editorwindow)
                # Creating the editor widget in the first editorstack
                # (the one that can't be destroyed), then cloning this
                # editor widget in all other editorstacks:
                finfo = self.editorstacks[0].load(
                    filename, set_current=False, add_where=add_where,
                    processevents=processevents)
                self._clone_file_everywhere(finfo)
                current_editor = current_es.set_current_filename(filename,
                                                                 focus=focus)
                current_editor.set_bookmarks(load_bookmarks(filename))
                self.register_widget_shortcuts(current_editor)
                current_es.analyze_script()
                self.__add_recent_file(filename)
            if goto is not None:  # 'word' is assumed to be None as well
                current_editor.go_to_line(goto[index], word=word,
                                          start_column=start_column,
                                          end_column=end_column)
            current_editor.clearFocus()
            current_editor.setFocus()
            current_editor.window().raise_()
            if processevents:
                QApplication.processEvents()

        self.__ignore_cursor_history = cursor_history_state
        self.add_cursor_to_history()

    def _create_print_editor(self):
        """Create a SimpleCodeEditor instance to print file contents."""
        editor = SimpleCodeEditor(self)
        editor.setup_editor(
            color_scheme="scintilla", highlight_current_line=False
        )
        return editor

    @Slot()
    def print_file(self):
        """Print current file."""
        editor = self.get_current_editor()
        filename = self.get_current_filename()

        # Set print editor
        self._print_editor.set_text(editor.toPlainText())
        self._print_editor.set_language(editor.language)
        self._print_editor.set_font(self.get_font())

        # Create printer
        printer = SpyderPrinter(mode=QPrinter.HighResolution,
                                header_font=self.get_font())
        print_dialog = QPrintDialog(printer, self._print_editor)

        # Adjust print options when user has selected text
        if editor.has_selected_text():
            print_dialog.setOption(QAbstractPrintDialog.PrintSelection, True)

            # Copy selection from current editor to print editor
            cursor_1 = editor.textCursor()
            start, end = cursor_1.selectionStart(), cursor_1.selectionEnd()

            cursor_2 = self._print_editor.textCursor()
            cursor_2.setPosition(start)
            cursor_2.setPosition(end, QTextCursor.KeepAnchor)
            self._print_editor.setTextCursor(cursor_2)

        # Print
        self.redirect_stdio.emit(False)
        answer = print_dialog.exec_()
        self.redirect_stdio.emit(True)

        if answer == QDialog.Accepted:
            self.starting_long_process(_("Printing..."))
            printer.setDocName(filename)
            self._print_editor.print_(printer)
            self.ending_long_process()

        # Clear selection
        self._print_editor.textCursor().removeSelectedText()

    @Slot()
    def print_preview(self):
        """Print preview for current file."""
        editor = self.get_current_editor()

        # Set print editor
        self._print_editor.set_text(editor.toPlainText())
        self._print_editor.set_language(editor.language)
        self._print_editor.set_font(self.get_font())

        # Create printer
        printer = SpyderPrinter(mode=QPrinter.HighResolution,
                                header_font=self.get_font())

        # Create preview
        preview = SpyderPrintPreviewDialog(printer, self)
        preview.setWindowFlags(Qt.Window)
        preview.paintRequested.connect(
            lambda printer: self._print_editor.print_(printer)
        )

        # Show preview
        self.redirect_stdio.emit(False)
        preview.exec_()
        self.redirect_stdio.emit(True)

    def can_close_file(self, filename=None):
        """
        Check if a file can be closed taking into account debugging state.
        """
        debugger = self.main.get_plugin(Plugins.Debugger, error=False)
        if debugger is None:
            return True
        return debugger.can_close_file(filename)

    @Slot()
    def close_file(self):
        """Close current file"""
        filename = self.get_current_filename()
        if self.can_close_file(filename=filename):
            editorstack = self.get_current_editorstack()
            editorstack.close_file()

    @Slot()
    def close_all_files(self):
        """Close all opened scripts"""
        self.editorstacks[0].close_all_files()

    @Slot()
    def save(self, index=None, force=False):
        """Save file"""
        editorstack = self.get_current_editorstack()
        return editorstack.save(index=index, force=force)

    @Slot()
    def save_as(self):
        """Save *as* the currently edited file"""
        editorstack = self.get_current_editorstack()
        if editorstack.save_as():
            fname = editorstack.get_current_filename()
            self.__add_recent_file(fname)

    @Slot()
    def save_copy_as(self):
        """Save *copy as* the currently edited file"""
        editorstack = self.get_current_editorstack()
        editorstack.save_copy_as()

    @Slot()
    def save_all(self, save_new_files=True):
        """Save all opened files"""
        self.get_current_editorstack().save_all(save_new_files=save_new_files)

    @Slot()
    def revert(self):
        """Revert the currently edited file from disk"""
        editorstack = self.get_current_editorstack()
        editorstack.revert()

    @Slot()
    def find(self):
        """Find slot"""
        editorstack = self.get_current_editorstack()
        editorstack.find_widget.show()
        editorstack.find_widget.search_text.setFocus()

    @Slot()
    def find_next(self):
        """Fnd next slot"""
        editorstack = self.get_current_editorstack()
        editorstack.find_widget.find_next()

    @Slot()
    def find_previous(self):
        """Find previous slot"""
        editorstack = self.get_current_editorstack()
        editorstack.find_widget.find_previous()

    @Slot()
    def replace(self):
        """Replace slot"""
        editorstack = self.get_current_editorstack()
        editorstack.find_widget.show_replace()

    def open_last_closed(self):
        """ Reopens the last closed tab."""
        editorstack = self.get_current_editorstack()
        last_closed_files = editorstack.get_last_closed_files()
        if (len(last_closed_files) > 0):
            file_to_open = last_closed_files[0]
            last_closed_files.remove(file_to_open)
            editorstack.set_last_closed_files(last_closed_files)
            self.load(file_to_open)

    #------ Explorer widget
    def close_file_from_name(self, filename):
        """Close file from its name"""
        filename = osp.abspath(to_text_string(filename))
        index = self.get_filename_index(filename)
        if index is not None:
            self.editorstacks[0].close_file(index)

    def removed(self, filename):
        """File was removed in file explorer widget or in project explorer"""
        self.close_file_from_name(filename)

    def removed_tree(self, dirname):
        """Directory was removed in project explorer widget"""
        dirname = osp.abspath(to_text_string(dirname))
        for fname in self.get_filenames():
            if osp.abspath(fname).startswith(dirname):
                self.close_file_from_name(fname)

    def renamed(self, source, dest):
        """
        Propagate file rename to editor stacks and autosave component.

        This function is called when a file is renamed in the file explorer
        widget or the project explorer. The file may not be opened in the
        editor.
        """
        filename = osp.abspath(to_text_string(source))
        index = self.get_filename_index(filename)
        if index is not None:
            for editorstack in self.editorstacks:
                editorstack.rename_in_data(filename,
                                           new_filename=to_text_string(dest))
            self.editorstacks[0].autosave.file_renamed(
                filename, to_text_string(dest))

    def renamed_tree(self, source, dest):
        """Directory was renamed in file explorer or in project explorer."""
        dirname = osp.abspath(to_text_string(source))
        tofile = to_text_string(dest)
        for fname in self.get_filenames():
            if osp.abspath(fname).startswith(dirname):
                new_filename = fname.replace(dirname, tofile)
                self.renamed(source=fname, dest=new_filename)

    #------ Source code
    @Slot()
    def indent(self):
        """Indent current line or selection"""
        editor = self.get_current_editor()
        if editor is not None:
            editor.indent()

    @Slot()
    def unindent(self):
        """Unindent current line or selection"""
        editor = self.get_current_editor()
        if editor is not None:
            editor.unindent()

    @Slot()
    def text_uppercase(self):
        """Change current line or selection to uppercase."""
        editor = self.get_current_editor()
        if editor is not None:
            editor.transform_to_uppercase()

    @Slot()
    def text_lowercase(self):
        """Change current line or selection to lowercase."""
        editor = self.get_current_editor()
        if editor is not None:
            editor.transform_to_lowercase()

    @Slot()
    def toggle_comment(self):
        """Comment current line or selection"""
        editor = self.get_current_editor()
        if editor is not None:
            editor.toggle_comment()

    @Slot()
    def blockcomment(self):
        """Block comment current line or selection"""
        editor = self.get_current_editor()
        if editor is not None:
            editor.blockcomment()

    @Slot()
    def unblockcomment(self):
        """Un-block comment current line or selection"""
        editor = self.get_current_editor()
        if editor is not None:
            editor.unblockcomment()
    @Slot()
    def go_to_next_todo(self):
        self.switch_to_plugin()
        editor = self.get_current_editor()
        editor.go_to_next_todo()
        filename = self.get_current_filename()
        cursor = editor.textCursor()
        self.add_cursor_to_history(filename, cursor)

    @Slot()
    def go_to_next_warning(self):
        self.switch_to_plugin()
        editor = self.get_current_editor()
        editor.go_to_next_warning()
        filename = self.get_current_filename()
        cursor = editor.textCursor()
        self.add_cursor_to_history(filename, cursor)

    @Slot()
    def go_to_previous_warning(self):
        self.switch_to_plugin()
        editor = self.get_current_editor()
        editor.go_to_previous_warning()
        filename = self.get_current_filename()
        cursor = editor.textCursor()
        self.add_cursor_to_history(filename, cursor)

    def toggle_eol_chars(self, os_name, checked):
        if checked:
            editor = self.get_current_editor()
            if self.__set_eol_chars:
                self.switch_to_plugin()
                editor.set_eol_chars(
                    eol_chars=sourcecode.get_eol_chars_from_os_name(os_name)
                )

    @Slot()
    def remove_trailing_spaces(self):
        self.switch_to_plugin()
        editorstack = self.get_current_editorstack()
        editorstack.remove_trailing_spaces()

    @Slot()
    def format_document_or_selection(self):
        self.switch_to_plugin()
        editorstack = self.get_current_editorstack()
        editorstack.format_document_or_selection()

    @Slot()
    def fix_indentation(self):
        self.switch_to_plugin()
        editorstack = self.get_current_editorstack()
        editorstack.fix_indentation()

    #------ Cursor position history management
    def update_cursorpos_actions(self):
        self.previous_edit_cursor_action.setEnabled(
            self.last_edit_cursor_pos is not None)
        self.previous_cursor_action.setEnabled(
            len(self.cursor_undo_history) > 0)
        self.next_cursor_action.setEnabled(
            len(self.cursor_redo_history) > 0)

    def add_cursor_to_history(self, filename=None, cursor=None):
        if self.__ignore_cursor_history:
            return
        if filename is None:
            filename = self.get_current_filename()
        if cursor is None:
            editor = self._get_editor(filename)
            if editor is None:
                return
            cursor = editor.textCursor()

        replace_last_entry = False
        if len(self.cursor_undo_history) > 0:
            fname, hist_cursor = self.cursor_undo_history[-1]
            if fname == filename:
                if cursor.blockNumber() == hist_cursor.blockNumber():
                    # Only one cursor per line
                    replace_last_entry = True

        if replace_last_entry:
            self.cursor_undo_history.pop()
        else:
            # Drop redo stack as we moved
            self.cursor_redo_history = []

        self.cursor_undo_history.append((filename, cursor))
        self.update_cursorpos_actions()

    def text_changed_at(self, filename, position):
        self.last_edit_cursor_pos = (to_text_string(filename), position)

    def current_file_changed(self, filename, position, line, column):
        cursor = self.get_current_editor().textCursor()
        self.add_cursor_to_history(to_text_string(filename), cursor)

        # Hide any open tooltips
        current_stack = self.get_current_editorstack()
        if current_stack is not None:
            current_stack.hide_tooltip()

    def current_editor_cursor_changed(self, line, column):
        """Handles the change of the cursor inside the current editor."""
        code_editor = self.get_current_editor()
        filename = code_editor.filename
        cursor = code_editor.textCursor()
        self.add_cursor_to_history(
            to_text_string(filename), cursor)

    def remove_file_cursor_history(self, id, filename):
        """Remove the cursor history of a file if the file is closed."""
        new_history = []
        for i, (cur_filename, cursor) in enumerate(
                self.cursor_undo_history):
            if cur_filename != filename:
                new_history.append((cur_filename, cursor))
        self.cursor_undo_history = new_history

        new_redo_history = []
        for i, (cur_filename, cursor) in enumerate(
                self.cursor_redo_history):
            if cur_filename != filename:
                new_redo_history.append((cur_filename, cursor))
        self.cursor_redo_history = new_redo_history

    @Slot()
    def go_to_last_edit_location(self):
        if self.last_edit_cursor_pos is None:
            return

        filename, position = self.last_edit_cursor_pos
        editor = None
        if osp.isfile(filename):
            self.load(filename)
            editor = self.get_current_editor()
        else:
            editor = self.set_current_filename(filename)

        if editor is None:
            self.last_edit_cursor_pos = None
            return

        if position < editor.document().characterCount():
            editor.set_cursor_position(position)

    def _pop_next_cursor_diff(self, history, current_filename, current_cursor):
        """Get the next cursor from history that is different from current."""
        while history:
            filename, cursor = history.pop()
            if (filename != current_filename or
                    cursor.position() != current_cursor.position()):
                return filename, cursor
        return None, None

    def _history_steps(self, number_steps,
                       backwards_history, forwards_history,
                       current_filename, current_cursor):
        """
        Move number_steps in the forwards_history, filling backwards_history.
        """
        for i in range(number_steps):
            if len(forwards_history) > 0:
                # Put the current cursor in history
                backwards_history.append(
                    (current_filename, current_cursor))
                # Extract the next different cursor
                current_filename, current_cursor = (
                    self._pop_next_cursor_diff(
                        forwards_history,
                        current_filename, current_cursor))
        if current_cursor is None:
            # Went too far, back up once
            current_filename, current_cursor = (
                backwards_history.pop())
        return current_filename, current_cursor


    def __move_cursor_position(self, index_move):
        """
        Move the cursor position forward or backward in the cursor
        position history by the specified index increment.
        """
        self.__ignore_cursor_history = True
        # Remove last position as it will be replaced by the current position
        if self.cursor_undo_history:
            self.cursor_undo_history.pop()

        # Update last position on the line
        current_filename = self.get_current_filename()
        current_cursor = self.get_current_editor().textCursor()

        if index_move < 0:
            # Undo
            current_filename, current_cursor = self._history_steps(
                -index_move,
                self.cursor_redo_history,
                self.cursor_undo_history,
                current_filename, current_cursor)

        else:
            # Redo
            current_filename, current_cursor = self._history_steps(
                index_move,
                self.cursor_undo_history,
                self.cursor_redo_history,
                current_filename, current_cursor)

        # Place current cursor in history
        self.cursor_undo_history.append(
            (current_filename, current_cursor))
        filenames = self.get_current_editorstack().get_filenames()
        if (not osp.isfile(current_filename)
                and current_filename not in filenames):
            self.cursor_undo_history.pop()
        else:
            self.load(current_filename)
            editor = self.get_current_editor()
            editor.setTextCursor(current_cursor)
            editor.ensureCursorVisible()
        self.__ignore_cursor_history = False
        self.update_cursorpos_actions()

    @Slot()
    def go_to_previous_cursor_position(self):
        self.__ignore_cursor_history = True
        self.switch_to_plugin()
        self.__move_cursor_position(-1)

    @Slot()
    def go_to_next_cursor_position(self):
        self.__ignore_cursor_history = True
        self.switch_to_plugin()
        self.__move_cursor_position(1)

    @Slot()
    def go_to_line(self, line=None):
        """Open 'go to line' dialog"""
        if isinstance(line, bool):
            line = None
        editorstack = self.get_current_editorstack()
        if editorstack is not None:
            editorstack.go_to_line(line)

    # ----- Handlers for the IPython Console kernels
    def _get_editorstack(self):
        """
        Get the current editorstack.

        Raises an exception in case no editorstack is found
        """
        editorstack = self.get_current_editorstack()
        if editorstack is None:
            raise RuntimeError('No editorstack found.')

        return editorstack

    def _get_editor(self, filename):
        """Get editor for filename and set it as the current editor."""
        editorstack = self._get_editorstack()
        if editorstack is None:
            return None

        if not filename:
            return None

        index = editorstack.has_filename(filename)
        if index is None:
            return None

        return editorstack.data[index].editor

    def handle_run_cell(self, cell_name, filename):
        """
        Get cell code from cell name and file name.
        """
        editorstack = self._get_editorstack()
        editor = self._get_editor(filename)

        if editor is None:
            raise RuntimeError(
                "File {} not open in the editor".format(filename))

        editorstack.last_cell_call = (filename, cell_name)

        # The file is open, load code from editor
        return editor.get_cell_code(cell_name)

    def handle_cell_count(self, filename):
        """Get number of cells in file to loop."""
        editor = self._get_editor(filename)

        if editor is None:
            raise RuntimeError(
                "File {} not open in the editor".format(filename))

        # The file is open, get cell count from editor
        return editor.get_cell_count()

    def handle_current_filename(self):
        """Get the current filename."""
        return self._get_editorstack().get_current_finfo().filename

    def handle_get_file_code(self, filename, save_all=True):
        """
        Return the bytes that compose the file.

        Bytes are returned instead of str to support non utf-8 files.
        """
        editorstack = self._get_editorstack()
        if save_all and self.get_option('save_all_before_run', section="run"):
            editorstack.save_all(save_new_files=False)
        editor = self._get_editor(filename)

        if editor is None:
            # Load it from file instead
            text, _enc = encoding.read(filename)
            return text

        return editor.toPlainText()

    # ------ Run files
    def add_supported_run_configuration(self, config: EditorRunConfiguration):
        origin = config['origin']
        extension = config['extension']
        contexts = config['contexts']

        ext_contexts = []
        for context in contexts:
            is_super = RunContext[context['name']] == RunContext.File
            ext_contexts.append(
                ExtendedContext(context=context, is_super=is_super))
        supported_extension = SupportedExtensionContexts(
            input_extension=extension, contexts=ext_contexts)
        self.supported_run_extensions.append(supported_extension)

        run = self.main.get_plugin(Plugins.Run, error=False)
        if run:
            run.register_run_configuration_provider(
                self.NAME, [supported_extension])

        actual_contexts = set({})
        ext_origins = self.run_configurations_per_origin.get(extension, {})

        file_enabled = False
        for context in contexts:
            context_name = context['name']
            context_id = getattr(RunContext, context_name)
            actual_contexts |= {context_id}
            context_origins = ext_origins.get(context_id, set({}))
            context_origins |= {origin}
            ext_origins[context_id] = context_origins
            if context_id == RunContext.File:
                file_enabled = True

        ext_contexts = self.supported_run_configurations.get(
            extension, set({}))
        ext_contexts |= actual_contexts
        self.supported_run_configurations[extension] = ext_contexts
        self.run_configurations_per_origin[extension] = ext_origins

        for filename, filename_ext in list(self.pending_run_files):
            if filename_ext == extension and file_enabled:
                self.register_file_run_metadata(filename, filename_ext)
            else:
<<<<<<< HEAD
                # Open Run Config dialog only
                # if ALWAYS_OPEN_FIRST_RUN_OPTION option is enabled
                show_dlg = CONF.get('run', ALWAYS_OPEN_FIRST_RUN_OPTION)
            if show_dlg and not dialog.exec_():
                return
            runconf = dialog.get_configuration()

        if runconf.default:
            # use global run preferences settings
            runconf = RunConfiguration()

        args = runconf.get_arguments()
        python_args = runconf.get_python_arguments()
        interact = runconf.interact
        post_mortem = runconf.post_mortem
        current = runconf.current
        systerm = runconf.systerm
        clear_namespace = runconf.clear_namespace
        console_namespace = runconf.console_namespace

        force_wdir = False
        if runconf.file_dir:
            wdir = dirname
        elif runconf.cw_dir:
            wdir = ''
        elif osp.isdir(runconf.dir):
            wdir = runconf.dir
            force_wdir = True
        else:
            wdir = ''

        python = True  # Note: in the future, it may be useful to run
        # something in a terminal instead of a Python interp.
        self.__last_ec_exec = (fname, wdir, args, interact, method,
                               python, python_args, current, systerm,
                               post_mortem, clear_namespace,
                               console_namespace, force_wdir)
        self.re_run_file(save_new_files=False)

    def set_dialog_size(self, size):
        self.dialog_size = size

    @Slot()
    def re_run_file(self, save_new_files=True):
        """Re-run last script"""
        if self.get_option('save_all_before_run'):
            all_saved = self.save_all(save_new_files=save_new_files)
            if all_saved is not None and not all_saved:
                return
        if self.__last_ec_exec is None:
            return
        (fname, wdir, args, interact, method,
         python, python_args, current, systerm,
         post_mortem, clear_namespace,
         console_namespace, force_wdir) = self.__last_ec_exec
        focus_to_editor = self.get_option('focus_to_editor')

        if not systerm:
            self.sig_run_file_in_ipyclient.emit(
                fname, wdir, args, post_mortem, current, clear_namespace,
                console_namespace, focus_to_editor, method, force_wdir)

        else:
            if method in ["runfile", "debugfile"]:
                debug = method == "debugfile"
                self.main.open_external_console(
                    fname, wdir, args, interact, debug, python, python_args,
                    systerm, post_mortem)

    @Slot()
    def run_selection(self, prefix=None):
        """Run selection or current line in external console"""
        editorstack = self.get_current_editorstack()
        editorstack.run_selection(prefix)

    @Slot()
    def create_cell(self, prefix=None):
        editor = self.get_current_editor()
        if editor is not None:
            editor.create_new_cell()

    @Slot()
    def run_to_line(self):
        """Run all lines from beginning up to current line"""
        editorstack = self.get_current_editorstack()
        editorstack.run_to_line()

    @Slot()
    def run_from_line(self):
        """Run all lines from current line to end"""
        editorstack = self.get_current_editorstack()
        editorstack.run_from_line()

    @Slot()
    def run_cell(self, method=None):
        """Run current cell"""
=======
                self.pending_run_files -= {(filename, filename_ext)}

    def remove_supported_run_configuration(
        self,
        config: EditorRunConfiguration
    ):
        origin = config['origin']
        extension = config['extension']
        contexts = config['contexts']

        unsupported_extension = SupportedExtensionContexts(
            input_extension=extension, contexts=contexts)

        run = self.main.get_plugin(Plugins.Run, error=False)
        if run:
            run.deregister_run_configuration_provider(
                self.NAME, [unsupported_extension])

        to_remove = []
        ext_origins = self.run_configurations_per_origin[extension]
        for context in contexts:
            context_name = context['name']
            context_id = getattr(RunContext, context_name)
            context_origins = ext_origins[context_id]
            context_origins -= {origin}
            if len(context_origins) == 0:
                to_remove.append(context_id)
                ext_origins.pop(context_id)

        if len(ext_origins) == 0:
            self.run_configurations_per_origin.pop(extension)

        ext_contexts = self.supported_run_configurations[extension]
        for context in to_remove:
            ext_contexts -= {context}

        if len(ext_contexts) == 0:
            self.supported_run_configurations.pop(extension)

        for metadata_id in list(self.metadata_per_id.keys()):
            metadata = self.metadata_per_id[metadata_id]
            if metadata['input_extension'] == extension:
                if metadata['context'] in to_remove:
                    self.metadata_per_id.pop(metadata_id)
                    filename = self.file_per_id.pop(metadata_id)
                    self.id_per_file.pop(filename)
                    self.pending_run_files |= {
                        (filename, metadata['input_extension'])}

    def get_run_configuration(self, metadata_id: str) -> RunConfiguration:
>>>>>>> 8dc6d182
        editorstack = self.get_current_editorstack()
        self.focus_run_configuration(metadata_id)
        if self.get_option('save_all_before_run', section="run"):
            editorstack.save_all(save_new_files=False)
        metadata = self.metadata_per_id[metadata_id]
        context = metadata['context']['name']
        context = getattr(RunContext, context)
        run_input = {}
        if context == RunContext.File:
            run_input = FileRun(path=metadata['name'])
        run_conf = RunConfiguration(output_formats=[], run_input=run_input,
                                    metadata=metadata)
        return run_conf

    def get_run_configuration_per_context(
        self, context, extra_action_name, context_modificator,
        re_run=False
    ) -> Optional[RunConfiguration]:
        editorstack = self.get_current_editorstack()
        if self.get_option('save_all_before_run', section="run"):
            editorstack.save_all(save_new_files=False)

        fname = self.get_current_filename()
        __, filename_ext = osp.splitext(fname)
        fname_ext = filename_ext[1:]
        run_input = {}
        context_name = None

        if context == RunContext.Selection:
            if context_modificator == SelectionContextModificator.ToLine:
                to_current_line = editorstack.get_to_current_line()
                if to_current_line is not None:
                    text, offsets, line_cols, enc = to_current_line
                else:
                    return
            elif (
                context_modificator == SelectionContextModificator.FromLine
            ):
                text, offsets, line_cols, enc = (
                    editorstack.get_from_current_line())
            else:
                text, offsets, line_cols, enc = editorstack.get_selection()

            if extra_action_name == ExtraAction.Advance:
                editorstack.advance_line()
            context_name = 'Selection'
            run_input = SelectionRun(
                path=fname, selection=text, encoding=enc,
                line_col_bounds=line_cols, character_bounds=offsets)
        elif context == RunContext.Cell:
            if re_run:
                info = editorstack.get_last_cell()
            else:
                info = editorstack.get_current_cell()
            text, offsets, line_cols, cell_name, enc = info
            context_name = 'Cell'
            copy_cell = self.get_option('run_cell_copy', section='run')
            run_input = CellRun(
                path=fname, cell=text, cell_name=cell_name, encoding=enc,
                line_col_bounds=line_cols, character_bounds=offsets,
                copy=copy_cell)

            if extra_action_name == ExtraAction.Advance:
                editorstack.advance_cell()

        metadata: RunConfigurationMetadata = {
            'name': fname,
            'source': self.NAME,
            'path': fname,
            'datetime': datetime.now(),
            'uuid': None,
            'context': {
                'name': context_name
            },
            'input_extension': fname_ext
        }
        run_conf = RunConfiguration(output_formats=[], run_input=run_input,
                                    metadata=metadata)

        return run_conf

    def focus_run_configuration(self, uuid: str):
        fname = self.file_per_id[uuid]
        editorstack = self.get_current_editorstack()
        current_fname = self.get_current_filename()
        if current_fname != fname:
            editorstack.set_current_filename(fname)

    # ------ Code bookmarks
    @Slot(int)
    def save_bookmark(self, slot_num):
        """Save current line and position as bookmark."""
        bookmarks = CONF.get('editor', 'bookmarks')
        editorstack = self.get_current_editorstack()
        if slot_num in bookmarks:
            filename, line_num, column = bookmarks[slot_num]
            if osp.isfile(filename):
                index = editorstack.has_filename(filename)
                if index is not None:
                    block = (editorstack.tabs.widget(index).document()
                             .findBlockByNumber(line_num))
                    block.userData().bookmarks.remove((slot_num, column))
        if editorstack is not None:
            self.switch_to_plugin()
            editorstack.set_bookmark(slot_num)

    @Slot(int)
    def load_bookmark(self, slot_num):
        """Set cursor to bookmarked file and position."""
        bookmarks = CONF.get('editor', 'bookmarks')
        if slot_num in bookmarks:
            filename, line_num, column = bookmarks[slot_num]
        else:
            return
        if not osp.isfile(filename):
            self.last_edit_cursor_pos = None
            return
        self.load(filename)
        editor = self.get_current_editor()
        if line_num < editor.document().lineCount():
            linelength = len(editor.document()
                             .findBlockByNumber(line_num).text())
            if column <= linelength:
                editor.go_to_line(line_num + 1, column)
            else:
                # Last column
                editor.go_to_line(line_num + 1, linelength)

    #------ Zoom in/out/reset
    def zoom(self, factor):
        """Zoom in/out/reset"""
        editor = self.get_current_editorstack().get_current_editor()
        if factor == 0:
            font = self.get_font()
            editor.set_font(font)
        else:
            font = editor.font()
            size = font.pointSize() + factor
            if size > 0:
                font.setPointSize(size)
                editor.set_font(font)
        editor.update_tab_stop_width_spaces()

    #------ Options
    def apply_plugin_settings(self, options):
        """Apply configuration file's plugin settings"""
        if self.editorstacks is not None:
            # --- syntax highlight and text rendering settings
            currentline_n = 'highlight_current_line'
            currentline_o = self.get_option(currentline_n)
            currentcell_n = 'highlight_current_cell'
            currentcell_o = self.get_option(currentcell_n)
            occurrence_n = 'occurrence_highlighting'
            occurrence_o = self.get_option(occurrence_n)
            occurrence_timeout_n = 'occurrence_highlighting/timeout'
            occurrence_timeout_o = self.get_option(occurrence_timeout_n)

            for editorstack in self.editorstacks:
                if currentline_n in options:
                    editorstack.set_highlight_current_line_enabled(
                                                                currentline_o)
                if currentcell_n in options:
                    editorstack.set_highlight_current_cell_enabled(
                                                                currentcell_o)
                if occurrence_n in options:
                    editorstack.set_occurrence_highlighting_enabled(occurrence_o)
                if occurrence_timeout_n in options:
                    editorstack.set_occurrence_highlighting_timeout(
                                                           occurrence_timeout_o)

            # --- everything else
            tabbar_n = 'show_tab_bar'
            tabbar_o = self.get_option(tabbar_n)
            classfuncdropdown_n = 'show_class_func_dropdown'
            classfuncdropdown_o = self.get_option(classfuncdropdown_n)
            linenb_n = 'line_numbers'
            linenb_o = self.get_option(linenb_n)
            blanks_n = 'blank_spaces'
            blanks_o = self.get_option(blanks_n)
            scrollpastend_n = 'scroll_past_end'
            scrollpastend_o = self.get_option(scrollpastend_n)
            wrap_n = 'wrap'
            wrap_o = self.get_option(wrap_n)
            indentguides_n = 'indent_guides'
            indentguides_o = self.get_option(indentguides_n)
            codefolding_n = 'code_folding'
            codefolding_o = self.get_option(codefolding_n)
            tabindent_n = 'tab_always_indent'
            tabindent_o = self.get_option(tabindent_n)
            stripindent_n = 'strip_trailing_spaces_on_modify'
            stripindent_o = self.get_option(stripindent_n)
            ibackspace_n = 'intelligent_backspace'
            ibackspace_o = self.get_option(ibackspace_n)
            removetrail_n = 'always_remove_trailing_spaces'
            removetrail_o = self.get_option(removetrail_n)
            add_newline_n = 'add_newline'
            add_newline_o = self.get_option(add_newline_n)
            removetrail_newlines_n = 'always_remove_trailing_newlines'
            removetrail_newlines_o = self.get_option(removetrail_newlines_n)
            converteol_n = 'convert_eol_on_save'
            converteol_o = self.get_option(converteol_n)
            converteolto_n = 'convert_eol_on_save_to'
            converteolto_o = self.get_option(converteolto_n)
            closepar_n = 'close_parentheses'
            closepar_o = self.get_option(closepar_n)
            close_quotes_n = 'close_quotes'
            close_quotes_o = self.get_option(close_quotes_n)
            add_colons_n = 'add_colons'
            add_colons_o = self.get_option(add_colons_n)
            autounindent_n = 'auto_unindent'
            autounindent_o = self.get_option(autounindent_n)
            indent_chars_n = 'indent_chars'
            indent_chars_o = self.get_option(indent_chars_n)
            tab_stop_width_spaces_n = 'tab_stop_width_spaces'
            tab_stop_width_spaces_o = self.get_option(tab_stop_width_spaces_n)
            help_n = 'connect_to_oi'
            help_o = CONF.get('help', 'connect/editor')
            todo_n = 'todo_list'
            todo_o = self.get_option(todo_n)

            finfo = self.get_current_finfo()

            for editorstack in self.editorstacks:
                # Checkable options
                if blanks_n in options:
                    editorstack.set_blanks_enabled(blanks_o)
                if scrollpastend_n in options:
                    editorstack.set_scrollpastend_enabled(scrollpastend_o)
                if indentguides_n in options:
                    editorstack.set_indent_guides(indentguides_o)
                if codefolding_n in options:
                    editorstack.set_code_folding_enabled(codefolding_o)
                if classfuncdropdown_n in options:
                    editorstack.set_classfunc_dropdown_visible(
                        classfuncdropdown_o)
                if tabbar_n in options:
                    editorstack.set_tabbar_visible(tabbar_o)
                if linenb_n in options:
                    editorstack.set_linenumbers_enabled(linenb_o,
                                                        current_finfo=finfo)
                if wrap_n in options:
                    editorstack.set_wrap_enabled(wrap_o)
                if tabindent_n in options:
                    editorstack.set_tabmode_enabled(tabindent_o)
                if stripindent_n in options:
                    editorstack.set_stripmode_enabled(stripindent_o)
                if ibackspace_n in options:
                    editorstack.set_intelligent_backspace_enabled(ibackspace_o)
                if removetrail_n in options:
                    editorstack.set_always_remove_trailing_spaces(removetrail_o)
                if add_newline_n in options:
                    editorstack.set_add_newline(add_newline_o)
                if removetrail_newlines_n in options:
                    editorstack.set_remove_trailing_newlines(
                        removetrail_newlines_o)
                if converteol_n in options:
                    editorstack.set_convert_eol_on_save(converteol_o)
                if converteolto_n in options:
                    editorstack.set_convert_eol_on_save_to(converteolto_o)
                if closepar_n in options:
                    editorstack.set_close_parentheses_enabled(closepar_o)
                if close_quotes_n in options:
                    editorstack.set_close_quotes_enabled(close_quotes_o)
                if add_colons_n in options:
                    editorstack.set_add_colons_enabled(add_colons_o)
                if autounindent_n in options:
                    editorstack.set_auto_unindent_enabled(autounindent_o)
                if indent_chars_n in options:
                    editorstack.set_indent_chars(indent_chars_o)
                if tab_stop_width_spaces_n in options:
                    editorstack.set_tab_stop_width_spaces(tab_stop_width_spaces_o)
                if help_n in options:
                    editorstack.set_help_enabled(help_o)
                if todo_n in options:
                    editorstack.set_todolist_enabled(todo_o,
                                                     current_finfo=finfo)

            for name, action in self.checkable_actions.items():
                if name in options:
                    # Avoid triggering the action when this action changes state
                    action.blockSignals(True)
                    state = self.get_option(name)
                    action.setChecked(state)
                    action.blockSignals(False)
                    # See: spyder-ide/spyder#9915

            # Multiply by 1000 to convert seconds to milliseconds
            self.autosave.interval = (
                    self.get_option('autosave_interval') * 1000)
            self.autosave.enabled = self.get_option('autosave_enabled')

            # We must update the current editor after the others:
            # (otherwise, code analysis buttons state would correspond to the
            #  last editor instead of showing the one of the current editor)
            if finfo is not None:
                if todo_n in options and todo_o:
                    finfo.run_todo_finder()

    @on_conf_change(option='edge_line')
    def set_edgeline_enabled(self, value):
        if self.editorstacks is not None:
            logger.debug(f"Set edge line to {value}")
            for editorstack in self.editorstacks:
                editorstack.set_edgeline_enabled(value)

    @on_conf_change(
        option=('provider_configuration', 'lsp', 'values',
                'pycodestyle/max_line_length'),
        section='completions'
    )
    def set_edgeline_columns(self, value):
        if self.editorstacks is not None:
            logger.debug(f"Set edge line columns to {value}")
            for editorstack in self.editorstacks:
                editorstack.set_edgeline_columns(value)

    @on_conf_change(option='enable_code_snippets', section='completions')
    def set_code_snippets_enabled(self, value):
        if self.editorstacks is not None:
            logger.debug(f"Set code snippets to {value}")
            for editorstack in self.editorstacks:
                editorstack.set_code_snippets_enabled(value)

    @on_conf_change(option='automatic_completions')
    def set_automatic_completions_enabled(self, value):
        if self.editorstacks is not None:
            logger.debug(f"Set automatic completions to {value}")
            for editorstack in self.editorstacks:
                editorstack.set_automatic_completions_enabled(value)

    @on_conf_change(option='automatic_completions_after_chars')
    def set_automatic_completions_after_chars(self, value):
        if self.editorstacks is not None:
            logger.debug(f"Set chars for automatic completions to {value}")
            for editorstack in self.editorstacks:
                editorstack.set_automatic_completions_after_chars(value)

    @on_conf_change(option='completions_hint')
    def set_completions_hint_enabled(self, value):
        if self.editorstacks is not None:
            logger.debug(f"Set completions hint to {value}")
            for editorstack in self.editorstacks:
                editorstack.set_completions_hint_enabled(value)

    @on_conf_change(option='completions_hint_after_ms')
    def set_completions_hint_after_ms(self, value):
        if self.editorstacks is not None:
            logger.debug(f"Set completions hint after {value} ms")
            for editorstack in self.editorstacks:
                editorstack.set_completions_hint_after_ms(value)

    @on_conf_change(
        option=('provider_configuration', 'lsp', 'values',
                'enable_hover_hints'),
        section='completions'
    )
    def set_hover_hints_enabled(self, value):
        if self.editorstacks is not None:
            logger.debug(f"Set hover hints to {value}")
            for editorstack in self.editorstacks:
                editorstack.set_hover_hints_enabled(value)

    @on_conf_change(
        option=('provider_configuration', 'lsp', 'values', 'format_on_save'),
        section='completions'
    )
    def set_format_on_save(self, value):
        if self.editorstacks is not None:
            logger.debug(f"Set format on save to {value}")
            for editorstack in self.editorstacks:
                editorstack.set_format_on_save(value)

    @on_conf_change(option='underline_errors')
    def set_underline_errors_enabled(self, value):
        if self.editorstacks is not None:
            logger.debug(f"Set underline errors to {value}")
            for editorstack in self.editorstacks:
                editorstack.set_underline_errors_enabled(value)

    @on_conf_change(section='appearance', option=['selected', 'ui_theme'])
    def set_color_scheme(self, option, value):
        if option == 'ui_theme':
            value = self.get_conf('selected', section='appearance')

        if self.editorstacks is not None:
            logger.debug(f"Set color scheme to {value}")
            for editorstack in self.editorstacks:
                editorstack.set_color_scheme(value)

    # --- Open files
    def get_open_filenames(self):
        """Get the list of open files in the current stack"""
        editorstack = self.editorstacks[0]
        filenames = []
        filenames += [finfo.filename for finfo in editorstack.data]
        return filenames

    def setup_open_files(self, close_previous_files=True):
        """
        Open the list of saved files per project.

        Also open any files that the user selected in the recovery dialog.
        """
        self.set_create_new_file_if_empty(False)
        active_project_path = None
        if self.projects is not None:
            active_project_path = self.projects.get_active_project_path()

        if active_project_path:
            filenames = self.projects.get_project_filenames()
        else:
            filenames = self.get_option('filenames', default=[])

        if close_previous_files:
            self.close_all_files()

        all_filenames = self.autosave.recover_files_to_open + filenames
        if all_filenames and any([osp.isfile(f) for f in all_filenames]):
            layout = self.get_option('layout_settings', None)
            # Check if no saved layout settings exist, e.g. clean prefs file.
            # If not, load with default focus/layout, to fix
            # spyder-ide/spyder#8458.
            if layout:
                is_vertical, cfname, clines = layout.get('splitsettings')[0]
                # Check that a value for current line exist for each filename
                # in the available settings. See spyder-ide/spyder#12201
                if cfname in filenames and len(filenames) == len(clines):
                    index = filenames.index(cfname)
                    # First we load the last focused file.
                    self.load(filenames[index], goto=clines[index], set_focus=True)
                    # Then we load the files located to the left of the last
                    # focused file in the tabbar, while keeping the focus on
                    # the last focused file.
                    if index > 0:
                        self.load(filenames[index::-1], goto=clines[index::-1],
                                  set_focus=False, add_where='start')
                    # Then we load the files located to the right of the last
                    # focused file in the tabbar, while keeping the focus on
                    # the last focused file.
                    if index < (len(filenames) - 1):
                        self.load(filenames[index+1:], goto=clines[index:],
                                  set_focus=False, add_where='end')
                    # Finally we load any recovered files at the end of the tabbar,
                    # while keeping focus on the last focused file.
                    if self.autosave.recover_files_to_open:
                        self.load(self.autosave.recover_files_to_open,
                                  set_focus=False, add_where='end')
                else:
                    if filenames:
                        self.load(filenames, goto=clines)
                    if self.autosave.recover_files_to_open:
                        self.load(self.autosave.recover_files_to_open)
            else:
                if filenames:
                    self.load(filenames)
                if self.autosave.recover_files_to_open:
                    self.load(self.autosave.recover_files_to_open)

            if self.__first_open_files_setup:
                self.__first_open_files_setup = False
                if layout is not None:
                    self.editorsplitter.set_layout_settings(
                        layout,
                        dont_goto=filenames[0])
                win_layout = self.get_option('windows_layout_settings', [])
                if win_layout:
                    for layout_settings in win_layout:
                        self.editorwindows_to_be_created.append(
                            layout_settings)
                self.set_last_focused_editorstack(self, self.editorstacks[0])

            # This is necessary to update the statusbar widgets after files
            # have been loaded.
            editorstack = self.get_current_editorstack()
            if editorstack:
                self.get_current_editorstack().refresh()
        else:
            self.__load_temp_file()
        self.set_create_new_file_if_empty(True)
        self.sig_open_files_finished.emit()

    def save_open_files(self):
        """Save the list of open files"""
        self.set_option('filenames', self.get_open_filenames())

    def set_create_new_file_if_empty(self, value):
        """Change the value of create_new_file_if_empty"""
        for editorstack in self.editorstacks:
            editorstack.create_new_file_if_empty = value

    # --- File Menu actions (Mac only)
    @Slot()
    def go_to_next_file(self):
        """Switch to next file tab on the current editor stack."""
        editorstack = self.get_current_editorstack()
        editorstack.tabs.tab_navigate(+1)

    @Slot()
    def go_to_previous_file(self):
        """Switch to previous file tab on the current editor stack."""
        editorstack = self.get_current_editorstack()
        editorstack.tabs.tab_navigate(-1)

    def set_current_project_path(self, root_path=None):
        """
        Set the current active project root path.

        Parameters
        ----------
        root_path: str or None, optional
            Path to current project root path. Default is None.
        """
        for editorstack in self.editorstacks:
            editorstack.set_current_project_path(root_path)

    def register_panel(self, panel_class, *args, position=Panel.Position.LEFT,
                       **kwargs):
        """Register a panel in all the editorstacks in the given position."""
        for editorstack in self.editorstacks:
            editorstack.register_panel(
                panel_class, *args, position=position, **kwargs)

    # TODO: To be updated after migration
    def on_mainwindow_visible(self):
        return<|MERGE_RESOLUTION|>--- conflicted
+++ resolved
@@ -777,90 +777,7 @@
                                name="Replace text")
 
         # --- Run toolbar ---
-<<<<<<< HEAD
-        run_action = create_action(self, _("&Run"), icon=ima.icon('run'),
-                                   tip=_("Run file"),
-                                   triggered=self.run_file)
-        self.register_shortcut(run_action, context="_", name="Run",
-                               add_shortcut_to_tip=True)
-
-        configure_action = create_action(
-            self,
-            _("&Configuration per file..."),
-            icon=ima.icon('run_settings'),
-            tip=_("Run settings"),
-            menurole=QAction.NoRole,
-            triggered=self.edit_run_configurations)
-
-        self.register_shortcut(configure_action, context="_",
-                               name="Configure", add_shortcut_to_tip=True)
-
-        re_run_action = create_action(self, _("Re-run &last script"),
-                                      icon=ima.icon('run_again'),
-                                      tip=_("Run again last file"),
-                                      triggered=self.re_run_file)
-        self.register_shortcut(re_run_action, context="_",
-                               name="Re-run last script",
-                               add_shortcut_to_tip=True)
-        run_selected_action = create_action(self, _("Run &selection or "
-                                                    "current line"),
-                                            icon=ima.icon('run_selection'),
-                                            tip=_("Run selection or "
-                                                  "current line"),
-                                            triggered=self.run_selection,
-                                            context=Qt.WidgetShortcut)
-        self.register_shortcut(run_selected_action, context="Editor",
-                               name="Run selection", add_shortcut_to_tip=True)
-
-        run_to_line_action = create_action(self, _("Run &to current line"),
-                                           tip=_("Run to current line"),
-                                           triggered=self.run_to_line,
-                                           context=Qt.WidgetShortcut)
-        self.register_shortcut(run_to_line_action, context="Editor",
-                               name="Run to line", add_shortcut_to_tip=True)
-
-        run_from_line_action = create_action(self, _("Run &from current line"),
-                                             tip=_("Run from current line"),
-                                             triggered=self.run_from_line,
-                                             context=Qt.WidgetShortcut)
-        self.register_shortcut(run_from_line_action, context="Editor",
-                               name="Run from line", add_shortcut_to_tip=True)
-
-        run_cell_action = create_action(self,
-                            _("Run cell"),
-                            icon=ima.icon('run_cell'),
-                            tip=_("Run current cell \n"
-                                  "[Use #%% to create cells]"),
-                            triggered=self.run_cell,
-                            context=Qt.WidgetShortcut)
-
-        self.register_shortcut(run_cell_action, context="Editor",
-                               name="Run cell", add_shortcut_to_tip=True)
-
-        run_cell_advance_action = create_action(
-            self,
-            _("Run cell and advance"),
-            icon=ima.icon('run_cell_advance'),
-            tip=_("Run current cell and go to the next one "),
-            triggered=self.run_cell_and_advance,
-            context=Qt.WidgetShortcut)
-
-        self.register_shortcut(run_cell_advance_action, context="Editor",
-                               name="Run cell and advance",
-                               add_shortcut_to_tip=True)
-
-        re_run_last_cell_action = create_action(self,
-                   _("Re-run last cell"),
-                   tip=_("Re run last cell "),
-                   triggered=self.re_run_last_cell,
-                   context=Qt.WidgetShortcut)
-        self.register_shortcut(re_run_last_cell_action,
-                               context="Editor",
-                               name='re-run last cell',
-                               add_shortcut_to_tip=True)
-
-=======
->>>>>>> 8dc6d182
+
         # --- Source code Toolbar ---
         self.todo_list_action = create_action(self,
                 _("Show todo list"), icon=ima.icon('todo_list'),
@@ -1226,22 +1143,6 @@
         self.main.search_menu_actions = (
             search_menu_actions + self.main.search_menu_actions)
 
-<<<<<<< HEAD
-        # ---- Run menu/toolbar construction ----
-        run_menu_actions = [run_action, run_cell_action,
-                            run_cell_advance_action,
-                            re_run_last_cell_action, MENU_SEPARATOR,
-                            run_selected_action, run_to_line_action,
-                            run_from_line_action, re_run_action,
-                            configure_action, MENU_SEPARATOR]
-        self.main.run_menu_actions = (
-            run_menu_actions + self.main.run_menu_actions)
-        run_toolbar_actions = [create_new_cell, run_action, run_cell_action,
-                               run_cell_advance_action, run_selected_action]
-        self.main.run_toolbar_actions += run_toolbar_actions
-
-=======
->>>>>>> 8dc6d182
         # ---- Source menu/toolbar construction ----
         source_menu_actions = [
             showblanks_action,
@@ -2979,155 +2880,6 @@
             if filename_ext == extension and file_enabled:
                 self.register_file_run_metadata(filename, filename_ext)
             else:
-<<<<<<< HEAD
-                # Open Run Config dialog only
-                # if ALWAYS_OPEN_FIRST_RUN_OPTION option is enabled
-                show_dlg = CONF.get('run', ALWAYS_OPEN_FIRST_RUN_OPTION)
-            if show_dlg and not dialog.exec_():
-                return
-            runconf = dialog.get_configuration()
-
-        if runconf.default:
-            # use global run preferences settings
-            runconf = RunConfiguration()
-
-        args = runconf.get_arguments()
-        python_args = runconf.get_python_arguments()
-        interact = runconf.interact
-        post_mortem = runconf.post_mortem
-        current = runconf.current
-        systerm = runconf.systerm
-        clear_namespace = runconf.clear_namespace
-        console_namespace = runconf.console_namespace
-
-        force_wdir = False
-        if runconf.file_dir:
-            wdir = dirname
-        elif runconf.cw_dir:
-            wdir = ''
-        elif osp.isdir(runconf.dir):
-            wdir = runconf.dir
-            force_wdir = True
-        else:
-            wdir = ''
-
-        python = True  # Note: in the future, it may be useful to run
-        # something in a terminal instead of a Python interp.
-        self.__last_ec_exec = (fname, wdir, args, interact, method,
-                               python, python_args, current, systerm,
-                               post_mortem, clear_namespace,
-                               console_namespace, force_wdir)
-        self.re_run_file(save_new_files=False)
-
-    def set_dialog_size(self, size):
-        self.dialog_size = size
-
-    @Slot()
-    def re_run_file(self, save_new_files=True):
-        """Re-run last script"""
-        if self.get_option('save_all_before_run'):
-            all_saved = self.save_all(save_new_files=save_new_files)
-            if all_saved is not None and not all_saved:
-                return
-        if self.__last_ec_exec is None:
-            return
-        (fname, wdir, args, interact, method,
-         python, python_args, current, systerm,
-         post_mortem, clear_namespace,
-         console_namespace, force_wdir) = self.__last_ec_exec
-        focus_to_editor = self.get_option('focus_to_editor')
-
-        if not systerm:
-            self.sig_run_file_in_ipyclient.emit(
-                fname, wdir, args, post_mortem, current, clear_namespace,
-                console_namespace, focus_to_editor, method, force_wdir)
-
-        else:
-            if method in ["runfile", "debugfile"]:
-                debug = method == "debugfile"
-                self.main.open_external_console(
-                    fname, wdir, args, interact, debug, python, python_args,
-                    systerm, post_mortem)
-
-    @Slot()
-    def run_selection(self, prefix=None):
-        """Run selection or current line in external console"""
-        editorstack = self.get_current_editorstack()
-        editorstack.run_selection(prefix)
-
-    @Slot()
-    def create_cell(self, prefix=None):
-        editor = self.get_current_editor()
-        if editor is not None:
-            editor.create_new_cell()
-
-    @Slot()
-    def run_to_line(self):
-        """Run all lines from beginning up to current line"""
-        editorstack = self.get_current_editorstack()
-        editorstack.run_to_line()
-
-    @Slot()
-    def run_from_line(self):
-        """Run all lines from current line to end"""
-        editorstack = self.get_current_editorstack()
-        editorstack.run_from_line()
-
-    @Slot()
-    def run_cell(self, method=None):
-        """Run current cell"""
-=======
-                self.pending_run_files -= {(filename, filename_ext)}
-
-    def remove_supported_run_configuration(
-        self,
-        config: EditorRunConfiguration
-    ):
-        origin = config['origin']
-        extension = config['extension']
-        contexts = config['contexts']
-
-        unsupported_extension = SupportedExtensionContexts(
-            input_extension=extension, contexts=contexts)
-
-        run = self.main.get_plugin(Plugins.Run, error=False)
-        if run:
-            run.deregister_run_configuration_provider(
-                self.NAME, [unsupported_extension])
-
-        to_remove = []
-        ext_origins = self.run_configurations_per_origin[extension]
-        for context in contexts:
-            context_name = context['name']
-            context_id = getattr(RunContext, context_name)
-            context_origins = ext_origins[context_id]
-            context_origins -= {origin}
-            if len(context_origins) == 0:
-                to_remove.append(context_id)
-                ext_origins.pop(context_id)
-
-        if len(ext_origins) == 0:
-            self.run_configurations_per_origin.pop(extension)
-
-        ext_contexts = self.supported_run_configurations[extension]
-        for context in to_remove:
-            ext_contexts -= {context}
-
-        if len(ext_contexts) == 0:
-            self.supported_run_configurations.pop(extension)
-
-        for metadata_id in list(self.metadata_per_id.keys()):
-            metadata = self.metadata_per_id[metadata_id]
-            if metadata['input_extension'] == extension:
-                if metadata['context'] in to_remove:
-                    self.metadata_per_id.pop(metadata_id)
-                    filename = self.file_per_id.pop(metadata_id)
-                    self.id_per_file.pop(filename)
-                    self.pending_run_files |= {
-                        (filename, metadata['input_extension'])}
-
-    def get_run_configuration(self, metadata_id: str) -> RunConfiguration:
->>>>>>> 8dc6d182
         editorstack = self.get_current_editorstack()
         self.focus_run_configuration(metadata_id)
         if self.get_option('save_all_before_run', section="run"):
