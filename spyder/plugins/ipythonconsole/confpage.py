--- conflicted
+++ resolved
@@ -17,14 +17,10 @@
 # Local imports
 from spyder.api.translations import get_translation
 from spyder.api.preferences import PluginConfigPage
-<<<<<<< HEAD
-from spyder.config.base import _
-=======
 
 
 # For translations
 _ = get_translation('spyder')
->>>>>>> 5f7f75df
 
 
 class IPythonConsoleConfigPage(PluginConfigPage):
