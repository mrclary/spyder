--- conflicted
+++ resolved
@@ -55,17 +55,6 @@
     "</pre>")
 
 
-<<<<<<< HEAD
-def is_different_interpreter(pyexec):
-    """Check that pyexec is a different interpreter from sys.executable."""
-    # Paths may be symlinks
-    real_pyexe = osp.realpath(pyexec)
-    real_sys_exe = osp.realpath(sys.executable)
-    executable_validation = osp.basename(real_pyexe).startswith('python')
-    directory_validation = osp.dirname(real_pyexe) != osp.dirname(real_sys_exe)
-    return directory_validation and executable_validation
-
-
 def has_spyder_kernels(pyexec):
     """Check if env has spyder kernels."""
     if is_module_installed(
@@ -74,11 +63,6 @@
         interpreter=pyexec
     ):
         return True
-=======
-def get_activation_script(quote=False):
-    """
-    Return path for bash/batch conda activation script to run spyder-kernels.
->>>>>>> 75e5b604
 
     # Dev versions of Spyder-kernels are acceptable
     try:
@@ -133,7 +117,6 @@
                 self.set_conf('custom', False, section='main_interpreter')
 
         # Command used to start kernels
-<<<<<<< HEAD
         kernel_cmd = [
             pyexec,
             # This is necessary to avoid a spurious message on Windows.
@@ -143,38 +126,13 @@
             '-f', '{connection_file}'
         ]
 
-        if is_different and is_conda_env(pyexec=pyexec):
+        if is_conda_env(pyexec=pyexec):
             # If executable is a conda environment and different from Spyder's
             # runtime environment, we need to activate the environment to run
             # spyder-kernels
             kernel_cmd[:0] = [
                 find_conda(), 'run',
                 '-p', get_conda_env_path(pyexec),
-=======
-        if is_conda_env(pyexec=pyexec):
-            # If this is a conda environment we need to call an intermediate
-            # activation script to correctly activate the spyder-kernel
-
-            # If changes are needed on this section make sure you also update
-            # the activation scripts at spyder/plugins/ipythonconsole/scripts/
-            kernel_cmd = [
-                get_activation_script(),  # This is bundled with Spyder
-                get_conda_activation_script(),
-                get_conda_env_path(pyexec),  # Might be external
-                pyexec,
-                '{connection_file}',
-            ]
-        else:
-            kernel_cmd = [
-                pyexec,
-                # This is necessary to avoid a spurious message on Windows.
-                # Fixes spyder-ide/spyder#20800.
-                '-Xfrozen_modules=off',
-                '-m',
-                'spyder_kernels.console',
-                '-f',
-                '{connection_file}'
->>>>>>> 75e5b604
             ]
 
         logger.info('Kernel command: {}'.format(kernel_cmd))
