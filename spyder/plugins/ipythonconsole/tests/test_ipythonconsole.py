--- conflicted
+++ resolved
@@ -1635,12 +1635,6 @@
         'status'] == 'ready'
 
 
-<<<<<<< HEAD
-@pytest.mark.slow
-@pytest.mark.use_startup_wdir
-def test_startup_code(ipyconsole, qtbot):
-    """Test entering a multiline statment into pdb"""
-=======
 @flaky(max_runs=3)
 def test_wrong_std_module(ipyconsole, qtbot):
     """
@@ -1674,29 +1668,10 @@
 
     This is a regresion for spyder-ide/spyder#12972.
     """
->>>>>>> adbf95fd
-    shell = ipyconsole.get_current_shellwidget()
-    qtbot.waitUntil(lambda: shell._prompt_html is not None,
-                    timeout=SHELL_TIMEOUT)
-
-<<<<<<< HEAD
-    # Give focus to the widget that's going to receive clicks
-    control = ipyconsole.get_focus_widget()
-    control.setFocus()
-
-    # Run a line on startup
-    CONF.set('ipython_console', 'startup/pdb_run_lines',
-             'abba = 12; print("Hello")')
-
-    shell.execute('%debug print()')
-    qtbot.waitUntil(lambda: 'Hello' in control.toPlainText())
-
-    # Verify that the line was executed
-    assert shell.get_value('abba') == 12
-
-    # Reset setting
-    CONF.set('ipython_console', 'startup/pdb_run_lines', '')
-=======
+    shell = ipyconsole.get_current_shellwidget()
+    qtbot.waitUntil(lambda: shell._prompt_html is not None,
+                    timeout=SHELL_TIMEOUT)
+
     # Restart kernel and wait until it's up again
     shell._prompt_html = None
     ipyconsole.restart_kernel()
@@ -1736,7 +1711,32 @@
     # Wait for the poll
     qtbot.wait(2000)
     assert "test_test" in ipyconsole.get_focus_widget().toPlainText()
->>>>>>> adbf95fd
+
+
+@pytest.mark.slow
+@pytest.mark.use_startup_wdir
+def test_startup_code(ipyconsole, qtbot):
+    """Test entering a multiline statment into pdb"""
+    shell = ipyconsole.get_current_shellwidget()
+    qtbot.waitUntil(lambda: shell._prompt_html is not None,
+                    timeout=SHELL_TIMEOUT)
+
+    # Give focus to the widget that's going to receive clicks
+    control = ipyconsole.get_focus_widget()
+    control.setFocus()
+
+    # Run a line on startup
+    CONF.set('ipython_console', 'startup/pdb_run_lines',
+             'abba = 12; print("Hello")')
+
+    shell.execute('%debug print()')
+    qtbot.waitUntil(lambda: 'Hello' in control.toPlainText())
+
+    # Verify that the line was executed
+    assert shell.get_value('abba') == 12
+
+    # Reset setting
+    CONF.set('ipython_console', 'startup/pdb_run_lines', '')
 
 
 if __name__ == "__main__":
