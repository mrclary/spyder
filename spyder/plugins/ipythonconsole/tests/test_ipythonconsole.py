--- conflicted
+++ resolved
@@ -874,20 +874,10 @@
     assert "*** NameError: name 'aa' is not defined" in control.toPlainText()
 
 
-<<<<<<< HEAD
-@pytest.mark.slow
 @flaky(max_runs=3)
 def test_execute_events_dbg(ipyconsole, qtbot):
     """Test execute events while debugging"""
 
-=======
-@flaky(max_runs=10)
-@pytest.mark.skipif(
-    os.environ.get('AZURE', None) is not None,
-    reason="It doesn't work on Windows and fails often on macOS")
-def test_plot_magic_dbg(ipyconsole, qtbot):
-    """Test our plot magic while debugging"""
->>>>>>> 37fc999d
     shell = ipyconsole.get_current_shellwidget()
     qtbot.waitUntil(lambda: shell._prompt_html is not None, timeout=SHELL_TIMEOUT)
 
