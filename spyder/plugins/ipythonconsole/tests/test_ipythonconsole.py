--- conflicted
+++ resolved
@@ -34,12 +34,8 @@
 from qtpy import PYQT5
 from qtpy.QtCore import Qt
 from qtpy.QtWebEngineWidgets import WEBENGINE
-<<<<<<< HEAD
 from qtpy.QtWidgets import QMainWindow
-=======
-from qtpy.QtWidgets import QMessageBox, QMainWindow
 from spyder_kernels import __version__ as spyder_kernels_version
->>>>>>> 94346690
 import sympy
 
 # Local imports
