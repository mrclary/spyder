# -*- coding: utf-8 -*-
# -----------------------------------------------------------------------------
# Copyright © Spyder Project Contributors
#
# Licensed under the terms of the MIT License
# (see spyder/__init__.py for details)
# -----------------------------------------------------------------------------

"""
Tests for the IPython console plugin.
"""

# Standard library imports
import codecs
import os
import os.path as osp
import shutil
import sys
import tempfile
from textwrap import dedent
try:
    from unittest.mock import Mock
except ImportError:
    from mock import Mock  # Python 2

# Third party imports
from IPython.core import release as ipy_release
from flaky import flaky
from jupyter_client.kernelspec import KernelSpec
from pygments.token import Name
import pytest
from qtpy import PYQT5
from qtpy.QtCore import Qt
from qtpy.QtWebEngineWidgets import WEBENGINE
from qtpy.QtWidgets import QMessageBox, QMainWindow
import sympy

# Local imports
from spyder.config.base import get_home_dir
from spyder.config.gui import get_color_scheme
from spyder.config.manager import CONF
from spyder.py3compat import PY2, to_text_string
from spyder.plugins.help.tests.test_plugin import check_text
from spyder.plugins.ipythonconsole.plugin import IPythonConsole
from spyder.plugins.ipythonconsole.utils.style import create_style_class
from spyder.utils.programs import get_temp_dir


# Global skip
if sys.platform == 'darwin' and PY2:
    pytest.skip("These tests are segfaulting too much in macOS and Python 2",
                allow_module_level=True)


# =============================================================================
# Constants
# =============================================================================
SHELL_TIMEOUT = 20000
TEMP_DIRECTORY = tempfile.gettempdir()
NON_ASCII_DIR = osp.join(TEMP_DIRECTORY, u'測試', u'اختبار')
NEW_DIR = 'new_workingdir'


# =============================================================================
# Utillity Functions
# =============================================================================
def get_console_font_color(syntax_style):
    styles = create_style_class(syntax_style).styles
    font_color = styles[Name]
    return font_color


def get_console_background_color(style_sheet):
    background_color = style_sheet.split('background-color:')[1]
    background_color = background_color.split(';')[0]
    return background_color


class FaultyKernelSpec(KernelSpec):
    """Kernelspec that generates a kernel crash"""

    argv = [sys.executable, '-m', 'spyder_kernels.foo', '-f',
            '{connection_file}']


# =============================================================================
# Qt Test Fixtures
# =============================================================================
@pytest.fixture
def ipyconsole(qtbot, request):
    """IPython console fixture."""

    class MainWindowMock(QMainWindow):
        def __getattr__(self, attr):
            if attr == 'consoles_menu_actions':
                return []
            else:
                return Mock()

    # Tests assume inline backend
    CONF.set('ipython_console', 'pylab/backend', 0)

    # Start in a new working directory the console
    use_startup_wdir = request.node.get_closest_marker('use_startup_wdir')
    if use_startup_wdir:
        new_wdir = osp.join(os.getcwd(), NEW_DIR)
        if not osp.exists(new_wdir):
            os.mkdir(new_wdir)
        CONF.set('workingdir', 'console/use_fixed_directory', True)
        CONF.set('workingdir', 'console/fixed_directory', new_wdir)
    else:
        CONF.set('workingdir', 'console/use_fixed_directory', False)
        CONF.set('workingdir', 'console/fixed_directory', get_home_dir())

    # Test the console with a non-ascii temp dir
    non_ascii_dir = request.node.get_closest_marker('non_ascii_dir')
    if non_ascii_dir:
        test_dir = NON_ASCII_DIR
    else:
        test_dir = None

    # Instruct the console to not use a stderr file
    no_stderr_file = request.node.get_closest_marker('no_stderr_file')
    if no_stderr_file:
        test_no_stderr = True
    else:
        test_no_stderr = False

    # Use the automatic backend if requested
    auto_backend = request.node.get_closest_marker('auto_backend')
    if auto_backend:
        CONF.set('ipython_console', 'pylab/backend', 1)

    # Start a Pylab client if requested
    pylab_client = request.node.get_closest_marker('pylab_client')
    is_pylab = True if pylab_client else False

    # Start a Sympy client if requested
    sympy_client = request.node.get_closest_marker('sympy_client')
    is_sympy = True if sympy_client else False

    # Start a Cython client if requested
    cython_client = request.node.get_closest_marker('cython_client')
    is_cython = True if cython_client else False

    # Use an external interpreter if requested
    external_interpreter = request.node.get_closest_marker('external_interpreter')
    if external_interpreter:
        CONF.set('main_interpreter', 'default', False)
        CONF.set('main_interpreter', 'executable', sys.executable)
    else:
        CONF.set('main_interpreter', 'default', True)
        CONF.set('main_interpreter', 'executable', '')

    # Create the console and a new client
    window = MainWindowMock()
    console = IPythonConsole(parent=window,
                             testing=True,
                             test_dir=test_dir,
                             test_no_stderr=test_no_stderr)
    console.dockwidget = Mock()
    console._toggle_view_action = Mock()
    console.create_new_client(is_pylab=is_pylab,
                              is_sympy=is_sympy,
                              is_cython=is_cython)
    window.setCentralWidget(console)

    # Close callback
    def close_console():
        console.closing_plugin()
        console.close()
    request.addfinalizer(close_console)

    qtbot.addWidget(window)
    window.show()
    return console


# =============================================================================
# Tests
# =============================================================================
@pytest.mark.slow
@pytest.mark.external_interpreter
def test_banners(ipyconsole, qtbot):
    """Test that console banners are generated correctly."""
    shell = ipyconsole.get_current_shellwidget()
    control = shell._control
    qtbot.waitUntil(lambda: shell._prompt_html is not None,
                    timeout=SHELL_TIMEOUT)

    # Long banner
    text = control.toPlainText().splitlines()
    py_ver = sys.version.splitlines()[0].strip()
    assert py_ver in text[0]  # Python version in first line
    assert 'license' in text[1]  # 'license' mention in second line
    assert '' == text[2]  # Third line is empty
    assert ipy_release.version in text[3]  # Fourth line is IPython

    # Short banner
    short_banner = shell.short_banner()
    py_ver = sys.version.split(' ')[0]
    expected = 'Python %s -- IPython %s' % (py_ver, ipy_release.version)
    assert expected == short_banner


@pytest.mark.slow
@flaky(max_runs=3)
@pytest.mark.parametrize(
    "function,signature,documentation",
    [("arange",
      ["start", "stop"],
      ["Return evenly spaced values within a given interval.<br>",
       "<br>Python built-in `range` function, but returns an ndarray ..."]),
     ("vectorize",
      ["pyfunc", "otype", "signature"],
      ["Generalized function class.<br>",
       "Define a vectorized function which takes a nested sequence ..."]),
     ("absolute",
      ["x", "/", "out"],
      ["Parameters<br>", "x : array_like ..."])]
    )
@pytest.mark.skipif(sys.platform == 'darwin', reason="Times out on macOS")
def test_get_calltips(ipyconsole, qtbot, function, signature, documentation):
    """Test that calltips show the documentation."""
    shell = ipyconsole.get_current_shellwidget()
    control = shell._control
    qtbot.waitUntil(lambda: shell._prompt_html is not None,
                    timeout=SHELL_TIMEOUT)

    # Import numpy
    with qtbot.waitSignal(shell.executed):
        shell.execute('import numpy as np')

    # Write an object in the console that should generate a calltip
    # and wait for the kernel to send its response.
    with qtbot.waitSignal(shell.kernel_client.shell_channel.message_received):
        qtbot.keyClicks(control, 'np.' + function + '(')

    # Wait a little bit for the calltip to appear
    qtbot.wait(500)

    # Assert we displayed a calltip
    assert control.calltip_widget.isVisible()

    # Hide the calltip to avoid focus problems on Linux
    control.calltip_widget.hide()
    
    # Check spected elements for signature and documentation
    for element in signature:
        assert element in control.calltip_widget.text()
    for element in documentation:
        assert element in control.calltip_widget.text()


@pytest.mark.slow
@flaky(max_runs=3)
@pytest.mark.auto_backend
@pytest.mark.skipif(os.name == 'nt', reason="It times out sometimes on Windows")
def test_auto_backend(ipyconsole, qtbot):
    """Test that the automatic backend is working correctly."""
    # Wait until the window is fully up
    shell = ipyconsole.get_current_shellwidget()
    qtbot.waitUntil(lambda: shell._prompt_html is not None,
                    timeout=SHELL_TIMEOUT)

    # This is here to generate further errors
    with qtbot.waitSignal(shell.executed):
        shell.execute("%matplotlib qt5")

    # Assert there are no errors in the console
    control = ipyconsole.get_focus_widget()
    assert 'NOTE' not in control.toPlainText()
    assert 'Error' not in control.toPlainText()


@pytest.mark.slow
@flaky(max_runs=3)
@pytest.mark.pylab_client
def test_pylab_client(ipyconsole, qtbot):
    """Test that the Pylab console is working correctly."""
    # Wait until the window is fully up
    shell = ipyconsole.get_current_shellwidget()
    qtbot.waitUntil(lambda: shell._prompt_html is not None,
                    timeout=SHELL_TIMEOUT)

    # This is here to generate further errors
    with qtbot.waitSignal(shell.executed):
        shell.execute("e")

    # Assert there are no errors in the console
    control = ipyconsole.get_focus_widget()
    assert 'Error' not in control.toPlainText()

    # Reset the console namespace
    shell.reset_namespace(warning=False)
    qtbot.wait(1000)

    # See that `e` is still defined from numpy after reset
    with qtbot.waitSignal(shell.executed):
        shell.execute("e")

    # Assert there are no errors after restting the console
    control = ipyconsole.get_focus_widget()
    assert 'Error' not in control.toPlainText()


@pytest.mark.slow
@flaky(max_runs=3)
@pytest.mark.sympy_client
@pytest.mark.xfail('1.0' < sympy.__version__ < '1.2',
                   reason="A bug with sympy 1.1.1 and IPython-Qtconsole")
def test_sympy_client(ipyconsole, qtbot):
    """Test that the SymPy console is working correctly."""
    # Wait until the window is fully up
    shell = ipyconsole.get_current_shellwidget()
    qtbot.waitUntil(lambda: shell._prompt_html is not None,
                    timeout=SHELL_TIMEOUT)

    # This is here to generate further errors
    with qtbot.waitSignal(shell.executed):
        shell.execute("x")

    # Assert there are no errors in the console
    control = ipyconsole.get_focus_widget()
    assert 'NameError' not in control.toPlainText()

    # Reset the console namespace
    shell.reset_namespace(warning=False)
    qtbot.wait(1000)

    # See that `e` is still defined from sympy after reset
    with qtbot.waitSignal(shell.executed):
        shell.execute("x")

    # Assert there are no errors after restting the console
    control = ipyconsole.get_focus_widget()
    assert 'NameError' not in control.toPlainText()


@pytest.mark.slow
@flaky(max_runs=3)
@pytest.mark.cython_client
@pytest.mark.skipif(os.name == 'nt', reason="It doesn't work on Windows")
def test_cython_client(ipyconsole, qtbot):
    """Test that the Cython console is working correctly."""
    # Wait until the window is fully up
    shell = ipyconsole.get_current_shellwidget()
    qtbot.waitUntil(lambda: shell._prompt_html is not None,
                    timeout=SHELL_TIMEOUT)

    # This is here to generate further errors
    with qtbot.waitSignal(shell.executed):
        shell.execute("%%cython\n"
                      "cdef int ctest(int x, int y):\n"
                      "    return x + y")

    # Assert there are no errors in the console
    control = ipyconsole.get_focus_widget()
    assert 'Error' not in control.toPlainText()

    # Reset the console namespace
    shell.reset_namespace(warning=False)
    qtbot.wait(1000)

    # See that cython is still enabled after reset
    with qtbot.waitSignal(shell.executed):
        shell.execute("%%cython\n"
                      "cdef int ctest(int x, int y):\n"
                      "    return x + y")

    # Assert there are no errors after restting the console
    control = ipyconsole.get_focus_widget()
    assert 'Error' not in control.toPlainText()


@pytest.mark.slow
@flaky(max_runs=3)
def test_tab_rename_for_slaves(ipyconsole, qtbot):
    """Test slave clients are renamed correctly."""
    # Wait until the window is fully up
    shell = ipyconsole.get_current_shellwidget()
    qtbot.waitUntil(lambda: shell._prompt_html is not None,
                    timeout=SHELL_TIMEOUT)

    cf = ipyconsole.get_current_client().connection_file
    ipyconsole._create_client_for_kernel(cf, None, None, None)
    qtbot.wait(1000)

    # Rename slave
    ipyconsole.rename_tabs_after_change('foo')

    # Assert both clients have the same name
    assert 'foo' in ipyconsole.get_clients()[0].get_name()
    assert 'foo' in ipyconsole.get_clients()[1].get_name()


@pytest.mark.slow
@flaky(max_runs=3)
def test_no_repeated_tabs_name(ipyconsole, qtbot):
    """Test that tabs can't have repeated given names."""
    shell = ipyconsole.get_current_shellwidget()
    qtbot.waitUntil(lambda: shell._prompt_html is not None, timeout=SHELL_TIMEOUT)

    # Rename first client
    ipyconsole.rename_tabs_after_change('foo')

    # Create a new client and try to rename it
    ipyconsole.create_new_client()
    ipyconsole.rename_tabs_after_change('foo')

    # Assert the rename didn't take place
    client_name = ipyconsole.get_current_client().get_name()
    assert '2' in client_name


@pytest.mark.slow
@flaky(max_runs=3)
def test_tabs_preserve_name_after_move(ipyconsole, qtbot):
    """Test that tabs preserve their names after they are moved."""
    shell = ipyconsole.get_current_shellwidget()
    qtbot.waitUntil(lambda: shell._prompt_html is not None, timeout=SHELL_TIMEOUT)

    # Create a new client
    ipyconsole.create_new_client()

    # Move tabs
    ipyconsole.tabwidget.tabBar().moveTab(0, 1)

    # Assert the second client is in the first position
    client_name = ipyconsole.get_clients()[0].get_name()
    assert '2' in client_name


@pytest.mark.slow
@flaky(max_runs=3)
def test_conf_env_vars(ipyconsole, qtbot):
    """Test that kernels have env vars set by our kernel spec."""
    # Wait until the window is fully up
    shell = ipyconsole.get_current_shellwidget()
    qtbot.waitUntil(lambda: shell._prompt_html is not None,
                    timeout=SHELL_TIMEOUT)

    # Get a CONF env var
    with qtbot.waitSignal(shell.executed):
        shell.execute("import os; a = os.environ.get('SPY_SYMPY_O')")

    # Assert we get the assigned value correctly
    assert shell.get_value('a') == 'False'


@pytest.mark.slow
@flaky(max_runs=3)
@pytest.mark.no_stderr_file
def test_no_stderr_file(ipyconsole, qtbot):
    """Test that consoles can run without an stderr."""
    # Wait until the window is fully up
    shell = ipyconsole.get_current_shellwidget()
    qtbot.waitUntil(lambda: shell._prompt_html is not None,
                    timeout=SHELL_TIMEOUT)

    # Execute a simple assignment
    with qtbot.waitSignal(shell.executed):
        shell.execute('a = 1')

    # Assert we get the assigned value correctly
    assert shell.get_value('a') == 1


@pytest.mark.slow
@pytest.mark.non_ascii_dir
@flaky(max_runs=3)
@pytest.mark.skipif(os.name == 'nt', reason="It fails on Windows")
def test_non_ascii_stderr_file(ipyconsole, qtbot):
    """Test the creation of a console with a stderr file in a non-ascii dir."""
    # Wait until the window is fully up
    shell = ipyconsole.get_current_shellwidget()
    qtbot.waitUntil(lambda: shell._prompt_html is not None,
                    timeout=SHELL_TIMEOUT)

    # Execute a simple assignment
    with qtbot.waitSignal(shell.executed):
        shell.execute('a = 1')

    # Assert we get the assigned value
    assert shell.get_value('a') == 1


@pytest.mark.slow
@flaky(max_runs=3)
@pytest.mark.skipif(PY2 and sys.platform == 'darwin',
                    reason="It hangs frequently on Python 2.7 and macOS")
def test_console_import_namespace(ipyconsole, qtbot):
    """Test an import of the form 'from foo import *'."""
    # Wait until the window is fully up
    shell = ipyconsole.get_current_shellwidget()
    qtbot.waitUntil(lambda: shell._prompt_html is not None,
                    timeout=SHELL_TIMEOUT)

    # Import numpy
    with qtbot.waitSignal(shell.executed):
        shell.execute('from numpy import *')

    # Assert we get the e value correctly
    assert shell.get_value('e') == 2.718281828459045


@pytest.mark.slow
@flaky(max_runs=3)
def test_console_disambiguation(ipyconsole, qtbot):
    """Test the disambiguation of dedicated consoles."""
    shell = ipyconsole.get_current_shellwidget()
    qtbot.waitUntil(lambda: shell._prompt_html is not None, timeout=SHELL_TIMEOUT)

    # Create directories and file for TEMP_DIRECTORY/a/b/c.py
    # and TEMP_DIRECTORY/a/d/c.py
    dir_b = osp.join(TEMP_DIRECTORY, 'a', 'b')
    filename_b =  osp.join(dir_b, 'c.py')
    if not osp.isdir(dir_b):
        os.makedirs(dir_b)
    if not osp.isfile(filename_b):
        file_c = open(filename_b, 'w+')
        file_c.close()
    dir_d = osp.join(TEMP_DIRECTORY, 'a', 'd')
    filename_d =  osp.join(dir_d, 'c.py')
    if not osp.isdir(dir_d):
        os.makedirs(dir_d)
    if not osp.isfile(filename_d):
        file_e = open(filename_d, 'w+')
        file_e.close()

    # Create new client and assert name without disambiguation
    ipyconsole.create_client_for_file(filename_b)
    client = ipyconsole.get_current_client()
    assert client.get_name() == 'c.py/A'

    # Create new client and assert name with disambiguation
    ipyconsole.create_client_for_file(filename_d)
    client = ipyconsole.get_current_client()
    assert client.get_name() == 'c.py - d/A'
    ipyconsole.tabwidget.setCurrentIndex(1)
    client = ipyconsole.get_current_client()
    assert client.get_name() == 'c.py - b/A'


@pytest.mark.slow
@flaky(max_runs=3)
def test_console_coloring(ipyconsole, qtbot):
    """Test that console gets the same coloring present in the Editor."""
    shell = ipyconsole.get_current_shellwidget()
    qtbot.waitUntil(lambda: shell._prompt_html is not None, timeout=SHELL_TIMEOUT)

    config_options = ipyconsole.config_options()

    syntax_style = config_options.JupyterWidget.syntax_style
    style_sheet = config_options.JupyterWidget.style_sheet
    console_font_color = get_console_font_color(syntax_style)
    console_background_color = get_console_background_color(style_sheet)

    selected_color_scheme = CONF.get('appearance', 'selected')
    color_scheme = get_color_scheme(selected_color_scheme)
    editor_background_color = color_scheme['background']
    editor_font_color = color_scheme['normal'][0]

    console_background_color = console_background_color.replace("'", "")
    editor_background_color = editor_background_color.replace("'", "")
    console_font_color = console_font_color.replace("'", "")
    editor_font_color = editor_font_color.replace("'", "")

    assert console_background_color.strip() == editor_background_color.strip()
    assert console_font_color.strip() == editor_font_color.strip()


@pytest.mark.slow
@flaky(max_runs=3)
def test_set_cwd(ipyconsole, qtbot, tmpdir):
    """Test kernel when changing cwd."""
    # Wait until the window is fully up
    shell = ipyconsole.get_current_shellwidget()
    qtbot.waitUntil(lambda: shell._prompt_html is not None,
                    timeout=SHELL_TIMEOUT)

    # spyder-ide/spyder#6451.
    savetemp = shell._cwd
    tempdir = to_text_string(tmpdir.mkdir("queen's"))
    shell.set_cwd(tempdir)

    # Get current directory.
    with qtbot.waitSignal(shell.executed):
        shell.execute("import os; cwd = os.getcwd()")

    # Assert we get the assigned value correctly
    assert shell.get_value('cwd') == tempdir

    # Restore original.
    shell.set_cwd(savetemp)


@pytest.mark.slow
@flaky(max_runs=3)
def test_get_cwd(ipyconsole, qtbot, tmpdir):
    """Test current working directory."""
    # Wait until the window is fully up
    shell = ipyconsole.get_current_shellwidget()
    qtbot.waitUntil(lambda: shell._prompt_html is not None,
                    timeout=SHELL_TIMEOUT)

    # spyder-ide/spyder#6451.
    savetemp = shell._cwd
    tempdir = to_text_string(tmpdir.mkdir("queen's"))
    assert shell._cwd != tempdir

    # Need to escape \ on Windows.
    if os.name == 'nt':
        tempdir = tempdir.replace(u"\\", u"\\\\")

    # Change directory in the console.
    with qtbot.waitSignal(shell.executed):
        shell.execute(u"import os; os.chdir(u'''{}''')".format(tempdir))

    # Ask for directory.
    with qtbot.waitSignal(shell.sig_change_cwd):
        shell.update_cwd()

    if os.name == 'nt':
        tempdir = tempdir.replace(u"\\\\", u"\\")

    assert shell._cwd == tempdir

    shell.set_cwd(savetemp)


@pytest.mark.slow
@flaky(max_runs=3)
def test_request_env(ipyconsole, qtbot):
    """Test that getting env vars from the kernel is working as expected."""
    shell = ipyconsole.get_current_shellwidget()
    qtbot.waitUntil(lambda: shell._prompt_html is not None, timeout=SHELL_TIMEOUT)

    # Add a new entry to os.environ
    with qtbot.waitSignal(shell.executed):
        shell.execute("import os; os.environ['FOO'] = 'bar'" )

    # Ask for os.environ contents
    with qtbot.waitSignal(shell.sig_show_env) as blocker:
        shell.request_env()

    # Get env contents from the signal
    env_contents = blocker.args[0]

    # Assert that our added entry is part of os.environ
    assert env_contents['FOO'] == 'bar'


@pytest.mark.slow
@flaky(max_runs=3)
@pytest.mark.skipif(os.name == 'nt',
                    reason="Fails due to differences in path handling")
def test_request_syspath(ipyconsole, qtbot, tmpdir):
    """
    Test that getting sys.path contents from the kernel is working as
    expected.
    """
    shell = ipyconsole.get_current_shellwidget()
    qtbot.waitUntil(lambda: shell._prompt_html is not None, timeout=SHELL_TIMEOUT)

    # Add a new entry to sys.path
    with qtbot.waitSignal(shell.executed):
        tmp_dir = to_text_string(tmpdir)
        shell.execute("import sys; sys.path.append('%s')" % tmp_dir)

    # Ask for sys.path contents
    with qtbot.waitSignal(shell.sig_show_syspath) as blocker:
        shell.request_syspath()

    # Get sys.path contents from the signal
    syspath_contents = blocker.args[0]

    # Assert that our added entry is part of sys.path
    assert tmp_dir in syspath_contents


@pytest.mark.slow
@flaky(max_runs=10)
@pytest.mark.skipif(os.name == 'nt', reason="It doesn't work on Windows")
def test_save_history_dbg(ipyconsole, qtbot):
    """Test that browsing command history is working while debugging."""
    shell = ipyconsole.get_current_shellwidget()
    qtbot.waitUntil(lambda: shell._prompt_html is not None,
                    timeout=SHELL_TIMEOUT)

    # Give focus to the widget that's going to receive clicks
    control = ipyconsole.get_focus_widget()
    control.setFocus()

    # Generate a traceback and enter debugging mode
    with qtbot.waitSignal(shell.executed):
        shell.execute('1/0')

    shell.execute('%debug')
    qtbot.wait(1000)

    # Enter an expression
    qtbot.keyClicks(control, '!aa = 10')
    qtbot.keyClick(control, Qt.Key_Enter)

    # Add a pdb command to make sure it is not saved
    qtbot.wait(1000)
    qtbot.keyClicks(control, 'u')
    qtbot.keyClick(control, Qt.Key_Enter)

    # Add an empty line to make sure it is not saved
    qtbot.wait(1000)
    qtbot.keyClick(control, Qt.Key_Enter)

    # Clear console (for some reason using shell.clear_console
    # doesn't work here)
    shell.reset(clear=True)
    qtbot.wait(1000)

    # Press Up arrow button and assert we get the last
    # introduced command
    qtbot.keyClick(control, Qt.Key_Up)
    assert '!aa = 10' in control.toPlainText()

    # Open new widget
    ipyconsole.create_new_client()

    shell = ipyconsole.get_current_shellwidget()
    qtbot.waitUntil(lambda: shell._prompt_html is not None,
                    timeout=SHELL_TIMEOUT)

    # Give focus to the widget that's going to receive clicks
    control = ipyconsole.get_focus_widget()
    control.setFocus()

    # Generate a traceback and enter debugging mode
    with qtbot.waitSignal(shell.executed):
        shell.execute('1/0')

    shell.execute('%debug')
    qtbot.wait(1000)

    # Press Up arrow button and assert we get the last
    # introduced command
    qtbot.keyClick(control, Qt.Key_Up)
    assert '!aa = 10' in control.toPlainText()

    qtbot.keyClick(control, Qt.Key_Enter)
    qtbot.wait(1000)
    # Add a multiline statment and ckeck we can browse it correctly
    shell._pdb_history.append('if True:\n    print(1)')
    shell._pdb_history.append('print(2)')
    shell._pdb_history.append('if True:\n    print(10)')
    shell._pdb_history_index = len(shell._pdb_history)
    # The continuation prompt is here
    qtbot.keyClick(control, Qt.Key_Up)
    assert '...:     print(10)' in control.toPlainText()
    shell._control.set_cursor_position(shell._control.get_position('eof') - 25)
    qtbot.keyClick(control, Qt.Key_Up)
    assert '...:     print(1)' in control.toPlainText()


@pytest.mark.slow
@pytest.mark.skipif(PY2, reason="insert is not the same in py2")
def test_dbg_input(ipyconsole, qtbot):
    """Test that spyder doesn't send pdb commands to unrelated input calls."""
    shell = ipyconsole.get_current_shellwidget()
    qtbot.waitUntil(lambda: shell._prompt_html is not None,
                    timeout=SHELL_TIMEOUT)

    # Give focus to the widget that's going to receive clicks
    control = ipyconsole.get_focus_widget()
    control.setFocus()

    # Debug with input
    shell.execute("%debug print('Hello', input('name'))")
    qtbot.waitUntil(lambda: control.toPlainText().split()[-1] == 'ipdb>')

    # Reach the 'name' input
    shell.pdb_execute('n')
    qtbot.wait(100)
    qtbot.waitUntil(lambda: control.toPlainText().split()[-1] == 'ipdb>')
    shell.pdb_execute('n')
    qtbot.wait(100)
    qtbot.waitUntil(lambda: control.toPlainText().split()[-1] == 'name')

    # Execute some code and make sure that it doesn't work
    # as this is not a pdb prompt
    shell.pdb_execute('n')
    shell.pdb_execute('!aa = 10')
    qtbot.wait(500)
    assert control.toPlainText().split()[-1] == 'name'
    shell.kernel_client.input('test')
    qtbot.waitUntil(lambda: 'Hello test' in control.toPlainText())


@pytest.mark.slow
@flaky(max_runs=3)
@pytest.mark.skipif(PY2, reason="It doesn't work on PY2")
def test_unicode_vars(ipyconsole, qtbot):
    """
    Test that the Variable Explorer Works with unicode variables.
    """
    # Wait until the window is fully up
    shell = ipyconsole.get_current_shellwidget()
    qtbot.waitUntil(lambda: shell._prompt_html is not None, timeout=SHELL_TIMEOUT)

    # Set value for a Unicode variable
    with qtbot.waitSignal(shell.executed):
        shell.execute('д = 10')

    # Assert we get its value correctly
    assert shell.get_value('д') == 10

    # Change its value and verify
    shell.set_value('д', 20)
    qtbot.wait(1000)
    assert shell.get_value('д') == 20


@pytest.mark.slow
@flaky(max_runs=3)
def test_read_stderr(ipyconsole, qtbot):
    """
    Test the read operation of the stderr file of the kernel
    """
    shell = ipyconsole.get_current_shellwidget()
    client = ipyconsole.get_current_client()
    qtbot.waitUntil(lambda: shell._prompt_html is not None, timeout=SHELL_TIMEOUT)

    # Set contents of the stderr file of the kernel
    content = 'Test text'
    stderr_file = client.stderr_file
    codecs.open(stderr_file, 'w', 'cp437').write(content)
    # Assert that content is correct
    assert content == client._read_stderr()


@pytest.mark.slow
@flaky(max_runs=10)
@pytest.mark.no_xvfb
@pytest.mark.skipif(os.environ.get('CI', None) is not None and os.name == 'nt',
                    reason="It times out on AppVeyor.")
@pytest.mark.skipif(PY2, reason="It times out in Python 2.")
def test_values_dbg(ipyconsole, qtbot):
    """
    Test that getting, setting, copying and removing values is working while
    debugging.
    """
    shell = ipyconsole.get_current_shellwidget()
    qtbot.waitUntil(lambda: shell._prompt_html is not None, timeout=SHELL_TIMEOUT)

    # Give focus to the widget that's going to receive clicks
    control = ipyconsole.get_focus_widget()
    control.setFocus()

    # Generate a traceback and enter debugging mode
    with qtbot.waitSignal(shell.executed):
        shell.execute('1/0')
    shell.execute('%debug')
    qtbot.wait(1000)

    # Get value
    qtbot.keyClicks(control, '!aa = 10')
    qtbot.keyClick(control, Qt.Key_Enter)
    qtbot.wait(1000)
    assert shell.get_value('aa') == 10

    # Set value
    shell.set_value('aa', 20)
    qtbot.wait(1000)
    assert shell.get_value('aa') == 20

    # Copy value
    shell.copy_value('aa', 'bb')
    qtbot.wait(1000)
    assert shell.get_value('bb') == 20

    # Rmoeve value
    shell.remove_value('aa')
    qtbot.wait(1000)
    qtbot.keyClicks(control, '!aa')
    qtbot.keyClick(control, Qt.Key_Enter)
    qtbot.wait(1000)
    assert "*** NameError: name 'aa' is not defined" in control.toPlainText()


@pytest.mark.slow
@flaky(max_runs=10)
@pytest.mark.skipif(
    os.environ.get('AZURE', None) is not None,
    reason="It doesn't work on Windows and fails often on macOS")
def test_plot_magic_dbg(ipyconsole, qtbot):
    """Test our plot magic while debugging"""
    shell = ipyconsole.get_current_shellwidget()
    qtbot.waitUntil(lambda: shell._prompt_html is not None, timeout=SHELL_TIMEOUT)

    # Give focus to the widget that's going to receive clicks
    control = ipyconsole.get_focus_widget()
    control.setFocus()

    # Import Matplotlib
    with qtbot.waitSignal(shell.executed):
        shell.execute('import matplotlib.pyplot as plt')

    # Generate a traceback and enter debugging mode
    with qtbot.waitSignal(shell.executed):
        shell.execute('1/0')
    shell.execute('%debug')
    qtbot.wait(1000)

    # Test reset magic
    qtbot.keyClicks(control, '%plot plt.plot(range(10))')
    qtbot.keyClick(control, Qt.Key_Enter)
    qtbot.wait(1000)

    # Assert that there's a plot in the console
    assert shell._control.toHtml().count('img src') == 1


@pytest.mark.slow
@flaky(max_runs=3)
def test_run_doctest(ipyconsole, qtbot):
    """
    Test that doctests can be run without problems
    """
    shell = ipyconsole.get_current_shellwidget()
    qtbot.waitUntil(lambda: shell._prompt_html is not None, timeout=SHELL_TIMEOUT)

    code = dedent('''
    def add(x, y):
        """
        >>> add(1, 2)
        3
        >>> add(5.1, 2.2)
        7.3
        """
        return x + y
    ''')

    # Run code
    with qtbot.waitSignal(shell.executed):
        shell.execute(code)

    # Import doctest
    with qtbot.waitSignal(shell.executed):
        shell.execute('import doctest')

    # Run doctest
    with qtbot.waitSignal(shell.executed):
        shell.execute('doctest.testmod()')

    # Assert that doctests were run correctly
    assert "TestResults(failed=0, attempted=2)" in shell._control.toPlainText()


@pytest.mark.slow
@flaky(max_runs=3)
@pytest.mark.skipif(os.name == 'nt' or (PY2 and PYQT5),
                    reason="It times out frequently")
def test_mpl_backend_change(ipyconsole, qtbot):
    """
    Test that Matplotlib backend is changed correctly when
    using the %matplotlib magic
    """
    shell = ipyconsole.get_current_shellwidget()
    qtbot.waitUntil(lambda: shell._prompt_html is not None, timeout=SHELL_TIMEOUT)

    # Import Matplotlib
    with qtbot.waitSignal(shell.executed):
        shell.execute('import matplotlib.pyplot as plt')

    # Generate a plot
    with qtbot.waitSignal(shell.executed):
        shell.execute('plt.plot(range(10))')

    # Change backends
    with qtbot.waitSignal(shell.executed):
        shell.execute('%matplotlib tk')

    # Generate another plot
    with qtbot.waitSignal(shell.executed):
        shell.execute('plt.plot(range(10))')

    # Assert that there's a single inline plot in the console
    assert shell._control.toHtml().count('img src') == 1


@flaky(max_runs=10)
@pytest.mark.skipif(os.environ.get('CI', None) is not None or PYQT5,
                    reason="It fails frequently in PyQt5 and our CIs")
def test_ctrl_c_dbg(ipyconsole, qtbot):
    """
    Test that Ctrl+C works while debugging
    """
    shell = ipyconsole.get_current_shellwidget()
    qtbot.waitUntil(lambda: shell._prompt_html is not None, timeout=SHELL_TIMEOUT)

    # Give focus to the widget that's going to receive clicks
    control = ipyconsole.get_focus_widget()
    control.setFocus()

    # Generate a traceback and enter debugging mode
    with qtbot.waitSignal(shell.executed):
        shell.execute('1/0')

    shell.execute('%debug')
    qtbot.wait(1000)

    # Test Ctrl+C
    qtbot.keyClick(control, Qt.Key_C, modifier=Qt.ControlModifier)
    qtbot.wait(2000)
    assert 'For copying text while debugging, use Ctrl+Shift+C' in control.toPlainText()


@pytest.mark.slow
@flaky(max_runs=10)
@pytest.mark.skipif(os.name == 'nt', reason="It doesn't work on Windows")
def test_clear_and_reset_magics_dbg(ipyconsole, qtbot):
    """
    Test that clear and reset magics are working while debugging
    """
    shell = ipyconsole.get_current_shellwidget()
    qtbot.waitUntil(lambda: shell._prompt_html is not None, timeout=SHELL_TIMEOUT)

    # Give focus to the widget that's going to receive clicks
    control = ipyconsole.get_focus_widget()
    control.setFocus()

    # Generate a traceback and enter debugging mode
    with qtbot.waitSignal(shell.executed):
        shell.execute('1/0')

    shell.execute('%debug')
    qtbot.wait(1000)

    # Test clear magic
    shell.clear_console()
    qtbot.wait(1000)
    assert '\nipdb> ' == control.toPlainText()

    # Test reset magic
    qtbot.keyClicks(control, '!bb = 10')
    qtbot.keyClick(control, Qt.Key_Enter)
    qtbot.wait(500)
    assert shell.get_value('bb') == 10

    shell.reset_namespace(warning=False)
    qtbot.wait(1000)

    qtbot.keyClicks(control, '!bb')
    qtbot.keyClick(control, Qt.Key_Enter)
    qtbot.wait(500)

    assert "*** NameError: name 'bb' is not defined" in control.toPlainText()


@pytest.mark.slow
@flaky(max_runs=3)
def test_restart_kernel(ipyconsole, qtbot):
    """
    Test that kernel is restarted correctly
    """
    shell = ipyconsole.get_current_shellwidget()
    qtbot.waitUntil(lambda: shell._prompt_html is not None, timeout=SHELL_TIMEOUT)

    # Do an assignment to verify that it's not there after restarting
    with qtbot.waitSignal(shell.executed):
        shell.execute('a = 10')

    # Restart kernel and wait until it's up again
    shell._prompt_html = None
    ipyconsole.restart_kernel()
    qtbot.waitUntil(lambda: shell._prompt_html is not None, timeout=SHELL_TIMEOUT)

    assert 'Restarting kernel...' in shell._control.toPlainText()
    assert not shell.is_defined('a')


@pytest.mark.slow
@flaky(max_runs=3)
def test_load_kernel_file_from_id(ipyconsole, qtbot):
    """
    Test that a new client is created using its id
    """
    shell = ipyconsole.get_current_shellwidget()
    client = ipyconsole.get_current_client()
    qtbot.waitUntil(lambda: shell._prompt_html is not None, timeout=SHELL_TIMEOUT)

    connection_file = osp.basename(client.connection_file)
    id_ = connection_file.split('kernel-')[-1].split('.json')[0]

    ipyconsole._create_client_for_kernel(id_, None, None, None)
    qtbot.wait(1000)

    new_client = ipyconsole.get_clients()[1]
    assert new_client.id_ == dict(int_id='1', str_id='B')


@pytest.mark.slow
@flaky(max_runs=3)
def test_load_kernel_file_from_location(ipyconsole, qtbot, tmpdir):
    """
    Test that a new client is created using a connection file
    placed in a different location from jupyter_runtime_dir
    """
    shell = ipyconsole.get_current_shellwidget()
    client = ipyconsole.get_current_client()
    qtbot.waitUntil(lambda: shell._prompt_html is not None, timeout=SHELL_TIMEOUT)

    fname = osp.basename(client.connection_file)
    connection_file = to_text_string(tmpdir.join(fname))
    shutil.copy2(client.connection_file, connection_file)

    ipyconsole._create_client_for_kernel(connection_file, None, None, None)
    qtbot.wait(1000)

    assert len(ipyconsole.get_clients()) == 2


@pytest.mark.slow
@flaky(max_runs=3)
def test_load_kernel_file(ipyconsole, qtbot, tmpdir):
    """
    Test that a new client is created using the connection file
    of an existing client
    """
    shell = ipyconsole.get_current_shellwidget()
    client = ipyconsole.get_current_client()
    qtbot.waitUntil(lambda: shell._prompt_html is not None, timeout=SHELL_TIMEOUT)

    ipyconsole._create_client_for_kernel(client.connection_file, None, None, None)
    qtbot.wait(1000)

    new_client = ipyconsole.get_clients()[1]
    new_shell = new_client.shellwidget
    with qtbot.waitSignal(new_shell.executed):
        new_shell.execute('a = 10')

    assert new_client.id_ == dict(int_id='1', str_id='B')
    assert shell.get_value('a') == new_shell.get_value('a')


@pytest.mark.slow
@flaky(max_runs=3)
def test_sys_argv_clear(ipyconsole, qtbot):
    """Test that sys.argv is cleared up correctly"""
    shell = ipyconsole.get_current_shellwidget()
    qtbot.waitUntil(lambda: shell._prompt_html is not None, timeout=SHELL_TIMEOUT)

    with qtbot.waitSignal(shell.executed):
        shell.execute('import sys; A = sys.argv')
    argv = shell.get_value("A")

    assert argv == ['']


@pytest.mark.slow
@flaky(max_runs=5)
def test_set_elapsed_time(ipyconsole, qtbot):
    """Test that the IPython console elapsed timer is set correctly."""
    shell = ipyconsole.get_current_shellwidget()
    client = ipyconsole.get_current_client()
    qtbot.waitUntil(lambda: shell._prompt_html is not None,
                    timeout=SHELL_TIMEOUT)

    # Set time to 2 minutes ago.
    client.t0 -= 120
    with qtbot.waitSignal(client.timer.timeout, timeout=5000):
        ipyconsole.set_elapsed_time(client)
    assert ('00:02:00' in client.time_label.text() or
            '00:02:01' in client.time_label.text())

    # Wait for a second to pass, to ensure timer is counting up
    with qtbot.waitSignal(client.timer.timeout, timeout=5000):
        pass
    assert ('00:02:01' in client.time_label.text() or
            '00:02:02' in client.time_label.text())

    # Make previous time later than current time.
    client.t0 += 2000
    with qtbot.waitSignal(client.timer.timeout, timeout=5000):
        pass
    assert '00:00:00' in client.time_label.text()

    client.timer.timeout.disconnect(client.show_time)


@pytest.mark.slow
@flaky(max_runs=3)
@pytest.mark.skipif(os.name == 'nt', reason="Doesn't work on Windows")
def test_stderr_file_is_removed_one_kernel(ipyconsole, qtbot, monkeypatch):
    """Test that consoles removes stderr when client is closed."""
    # Wait until the window is fully up
    shell = ipyconsole.get_current_shellwidget()
    client = ipyconsole.get_current_client()
    qtbot.waitUntil(lambda: shell._prompt_html is not None,
                    timeout=SHELL_TIMEOUT)

    # In a normal situation file should exist
    monkeypatch.setattr(QMessageBox, 'question',
                        classmethod(lambda *args: QMessageBox.Yes))
    assert osp.exists(client.stderr_file)
    ipyconsole.close_client(client=client)
    assert not osp.exists(client.stderr_file)


@pytest.mark.slow
@flaky(max_runs=3)
@pytest.mark.skipif(os.name == 'nt', reason="Doesn't work on Windows")
def test_stderr_file_is_removed_two_kernels(ipyconsole, qtbot, monkeypatch):
    """Test that console removes stderr when client and related clients
    are closed."""
    # Wait until the window is fully up
    shell = ipyconsole.get_current_shellwidget()
    client = ipyconsole.get_current_client()
    qtbot.waitUntil(lambda: shell._prompt_html is not None,
                    timeout=SHELL_TIMEOUT)

    # New client with the same kernel
    ipyconsole._create_client_for_kernel(client.connection_file, None, None,
                                         None)

    assert len(ipyconsole.get_related_clients(client)) == 1
    other_client = ipyconsole.get_related_clients(client)[0]
    assert client.stderr_file == other_client.stderr_file

    # In a normal situation file should exist
    monkeypatch.setattr(QMessageBox, 'question',
                        classmethod(lambda *args: QMessageBox.Yes))
    assert osp.exists(client.stderr_file)
    ipyconsole.close_client(client=client)
    assert not osp.exists(client.stderr_file)


@pytest.mark.slow
@flaky(max_runs=3)
@pytest.mark.skipif(os.name == 'nt', reason="Doesn't work on Windows")
def test_stderr_file_remains_two_kernels(ipyconsole, qtbot, monkeypatch):
    """Test that console doesn't remove stderr when a related client is not
    closed."""
    # Wait until the window is fully up
    shell = ipyconsole.get_current_shellwidget()
    client = ipyconsole.get_current_client()
    qtbot.waitUntil(lambda: shell._prompt_html is not None,
                    timeout=SHELL_TIMEOUT)

    # New client with the same kernel
    ipyconsole._create_client_for_kernel(client.connection_file, None, None,
                                         None)

    assert len(ipyconsole.get_related_clients(client)) == 1
    other_client = ipyconsole.get_related_clients(client)[0]
    assert client.stderr_file == other_client.stderr_file

    # In a normal situation file should exist
    monkeypatch.setattr(QMessageBox, "question",
                        classmethod(lambda *args: QMessageBox.No))
    assert osp.exists(client.stderr_file)
    ipyconsole.close_client(client=client)
    assert osp.exists(client.stderr_file)


@pytest.mark.slow
@flaky(max_runs=3)
@pytest.mark.skipif(not sys.platform.startswith('linux'),
                    reason="It only works on Linux")
def test_kernel_crash(ipyconsole, mocker, qtbot):
    """Test that we show kernel error messages when a kernel crash occurs."""
    # Patch create_kernel_spec method to make it return a faulty
    # kernel spec
    mocker.patch.object(ipyconsole, 'create_kernel_spec')
    ipyconsole.create_kernel_spec.return_value = FaultyKernelSpec()

    # Create a new client, which will use FaultyKernelSpec
    ipyconsole.create_new_client()

    # Assert that the console is showing an error
    qtbot.wait(6000)
    error_client = ipyconsole.get_clients()[-1]
    assert error_client.is_error_shown

    # Assert the error contains the text we expect
    webview = error_client.infowidget
    if WEBENGINE:
        webpage = webview.page()
    else:
        webpage = webview.page().mainFrame()
    qtbot.waitUntil(lambda: check_text(webpage, "foo"), timeout=6000)


@pytest.mark.slow
@pytest.mark.skipif(not os.name == 'nt', reason="Only works on Windows")
def test_remove_old_stderr_files(ipyconsole, qtbot):
    """Test that we are removing old stderr files."""
    # Create empty stderr file in our temp dir to see
    # if it's removed correctly.
    tmpdir = get_temp_dir()
    open(osp.join(tmpdir, 'foo.stderr'), 'a').close()

    # Assert that only that file is removed
    ipyconsole._remove_old_stderr_files()
    assert not osp.isfile(osp.join(tmpdir, 'foo.stderr'))


@pytest.mark.slow
@pytest.mark.use_startup_wdir
def test_console_working_directory(ipyconsole, qtbot):
    """Test for checking the working directory."""
    shell = ipyconsole.get_current_shellwidget()
    shell.execute('import os; cwd = os.getcwd()')

    current_wdir = shell.get_value('cwd')
    folders = osp.split(current_wdir)
    assert folders[-1] == NEW_DIR


@pytest.mark.slow
<<<<<<< HEAD
@flaky(max_runs=3)
@pytest.mark.use_startup_wdir
@pytest.mark.skipif(not sys.platform.startswith('linux') or PY2,
                    reason="It only works on Linux with python 3.")
def test_console_complete(ipyconsole, qtbot):
    """Test for checking the working directory."""
=======
@pytest.mark.use_startup_wdir
def test_pdb_multiline(ipyconsole, qtbot):
    """Test entering a multiline statment into pdb"""
>>>>>>> 57e47034
    shell = ipyconsole.get_current_shellwidget()
    qtbot.waitUntil(lambda: shell._prompt_html is not None,
                    timeout=SHELL_TIMEOUT)

    # Give focus to the widget that's going to receive clicks
    control = ipyconsole.get_focus_widget()
    control.setFocus()

<<<<<<< HEAD
    def check_value(name, value):
        try:
            return shell.get_value(name) == value
        except KeyError:
            return False

    try:
        # test complete with one result
        shell.execute('cbs = 1')
        qtbot.waitUntil(lambda: check_value('cbs', 1))
        qtbot.keyClicks(control, 'cb')
        qtbot.keyClick(control, Qt.Key_Tab)
        qtbot.waitUntil(lambda: control.toPlainText().split()[-1] == 'cbs')

        # test complete with several result
        shell.execute('cbba = 1')
        qtbot.waitUntil(lambda: check_value('cbba', 1))
        qtbot.keyClicks(control, 'cb')
        qtbot.keyClick(control, Qt.Key_Tab)
        qtbot.waitUntil(shell._completion_widget.isVisible)
        # cbs is another solution, so not completed yet
        assert control.toPlainText().split()[-1] == 'cb'
        qtbot.keyClick(shell._completion_widget, Qt.Key_Tab)
        qtbot.waitUntil(lambda: control.toPlainText().split()[-1] == 'cbba')

        shell.execute('abba = 1')
        qtbot.waitUntil(lambda: check_value('abba', 1))

        # Generate a traceback and enter debugging mode
        with qtbot.waitSignal(shell.executed):
            shell.execute('1/0')

        shell.execute('%debug')
        qtbot.waitUntil(lambda: control.toPlainText().split()[-1] == 'ipdb>')

        # Test complete in debug mode
        # check abba is completed twice (as the cursor moves)
        qtbot.keyClicks(control, '!ab')
        qtbot.keyClick(control, Qt.Key_Tab)
        qtbot.waitUntil(lambda: control.toPlainText().split()[-1] == '!abba')
        qtbot.keyClick(control, Qt.Key_Enter)
        qtbot.waitUntil(lambda: control.toPlainText().split()[-1] == 'ipdb>')

        # A second time to check a function call doesn't cause a problem
        qtbot.keyClicks(control, 'print(ab')
        qtbot.keyClick(control, Qt.Key_Tab)
        qtbot.waitUntil(
            lambda: control.toPlainText().split()[-1] == 'print(abba')
        qtbot.keyClicks(control, ')')
        qtbot.keyClick(control, Qt.Key_Enter)
        qtbot.waitUntil(lambda: control.toPlainText().split()[-1] == 'ipdb>')

        # Enter an expression
        qtbot.keyClicks(control, 'baab = 10')
        qtbot.keyClick(control, Qt.Key_Enter)
        qtbot.wait(100)
        qtbot.waitUntil(lambda: control.toPlainText().split()[-1] == 'ipdb>')
        qtbot.waitUntil(lambda: check_value('baab', 10))

        # Check baab is completed
        qtbot.keyClicks(control, 'ba')
        qtbot.keyClick(control, Qt.Key_Tab)
        qtbot.waitUntil(lambda: control.toPlainText().split()[-1] == 'baab')
        qtbot.keyClick(control, Qt.Key_Enter)
        qtbot.waitUntil(lambda: control.toPlainText().split()[-1] == 'ipdb>')

        # Get a second ba*
        qtbot.keyClicks(control, 'ba2ab = 10')
        qtbot.keyClick(control, Qt.Key_Enter)
        qtbot.wait(100)
        qtbot.waitUntil(lambda: control.toPlainText().split()[-1] == 'ipdb>')
        qtbot.waitUntil(lambda: check_value('ba2ab', 10))

        # Check the completion widget is shown
        qtbot.keyClicks(control, 'ba')
        qtbot.keyClick(control, Qt.Key_Tab)
        qtbot.waitUntil(shell._completion_widget.isVisible)
        assert control.toPlainText().split()[-1] == 'ba'
        qtbot.keyClick(shell._completion_widget, Qt.Key_Tab)
        qtbot.waitUntil(lambda: control.toPlainText().split()[-1] == 'baab')
        qtbot.keyClick(control, Qt.Key_Enter)
        qtbot.waitUntil(lambda: control.toPlainText().split()[-1] == 'ipdb>')

        # Create a class
        qtbot.keyClicks(control, '!class A(): baba = 1')
        qtbot.keyClick(control, Qt.Key_Enter)
        qtbot.wait(100)
        qtbot.waitUntil(lambda: control.toPlainText().split()[-1] == 'ipdb>')
        qtbot.waitUntil(lambda: shell.is_defined('A'))
        qtbot.keyClicks(control, '!a = A()')
        qtbot.keyClick(control, Qt.Key_Enter)
        qtbot.wait(100)
        qtbot.waitUntil(lambda: control.toPlainText().split()[-1] == 'ipdb>')
        qtbot.waitUntil(lambda: shell.is_defined('a'))

        # Check we can complete attributes
        qtbot.keyClicks(control, '!a.ba')
        qtbot.keyClick(control, Qt.Key_Tab)
        qtbot.waitUntil(lambda: control.toPlainText().split()[-1] == '!a.baba')
    except Exception:
        print(repr(control.toPlainText()))
        raise
=======
    shell.execute('%debug print()')
    qtbot.wait(1000)
    assert '\nipdb> ' in control.toPlainText()

    # Test reset magic
    qtbot.keyClicks(control, 'if True:')
    qtbot.keyClick(control, Qt.Key_Enter)
    qtbot.wait(500)
    qtbot.keyClicks(control, 'bb = 10')
    qtbot.keyClick(control, Qt.Key_Enter)
    qtbot.wait(500)
    qtbot.keyClick(control, Qt.Key_Enter)
    qtbot.wait(500)

    assert shell.get_value('bb') == 10
    assert "if True:\n   ...:     bb = 10\n" in control.toPlainText()
>>>>>>> 57e47034


if __name__ == "__main__":
    pytest.main()<|MERGE_RESOLUTION|>--- conflicted
+++ resolved
@@ -1316,18 +1316,12 @@
 
 
 @pytest.mark.slow
-<<<<<<< HEAD
 @flaky(max_runs=3)
 @pytest.mark.use_startup_wdir
 @pytest.mark.skipif(not sys.platform.startswith('linux') or PY2,
                     reason="It only works on Linux with python 3.")
 def test_console_complete(ipyconsole, qtbot):
     """Test for checking the working directory."""
-=======
-@pytest.mark.use_startup_wdir
-def test_pdb_multiline(ipyconsole, qtbot):
-    """Test entering a multiline statment into pdb"""
->>>>>>> 57e47034
     shell = ipyconsole.get_current_shellwidget()
     qtbot.waitUntil(lambda: shell._prompt_html is not None,
                     timeout=SHELL_TIMEOUT)
@@ -1336,7 +1330,6 @@
     control = ipyconsole.get_focus_widget()
     control.setFocus()
 
-<<<<<<< HEAD
     def check_value(name, value):
         try:
             return shell.get_value(name) == value
@@ -1439,7 +1432,20 @@
     except Exception:
         print(repr(control.toPlainText()))
         raise
-=======
+
+
+@pytest.mark.slow
+@pytest.mark.use_startup_wdir
+def test_pdb_multiline(ipyconsole, qtbot):
+    """Test entering a multiline statment into pdb"""
+    shell = ipyconsole.get_current_shellwidget()
+    qtbot.waitUntil(lambda: shell._prompt_html is not None,
+                    timeout=SHELL_TIMEOUT)
+
+    # Give focus to the widget that's going to receive clicks
+    control = ipyconsole.get_focus_widget()
+    control.setFocus()
+
     shell.execute('%debug print()')
     qtbot.wait(1000)
     assert '\nipdb> ' in control.toPlainText()
@@ -1456,7 +1462,6 @@
 
     assert shell.get_value('bb') == 10
     assert "if True:\n   ...:     bb = 10\n" in control.toPlainText()
->>>>>>> 57e47034
 
 
 if __name__ == "__main__":
