--- conflicted
+++ resolved
@@ -314,11 +314,6 @@
         # To apply style
         self.set_color_scheme(self.syntax_style, reset=False)
 
-<<<<<<< HEAD
-=======
-        ffn = self.kernel_handler.get_fault_filename()
-
->>>>>>> 203a9c53
         # Enable faulthandler
         self.kernel_handler.enable_faulthandler()
 
