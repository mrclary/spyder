--- conflicted
+++ resolved
@@ -1,4 +1,3 @@
-<<<<<<< HEAD
 # -*- coding: utf-8 -*-
 #
 # Copyright © Spyder Project Contributors
@@ -952,946 +951,4 @@
 
 
 if __name__ == '__main__':
-    test()
-=======
-# -*- coding: utf-8 -*-
-#
-# Copyright © Spyder Project Contributors
-# Licensed under the terms of the MIT License
-# (see spyder/__init__.py for details)
-
-"""Shortcut management widgets."""
-
-# Standard library importsimport re
-import re
-
-# Third party imports
-from qtpy.compat import from_qvariant, to_qvariant
-from qtpy.QtCore import (QAbstractTableModel, QEvent, QModelIndex,
-                         QSortFilterProxyModel, Qt, Slot)
-from qtpy.QtGui import QIcon, QKeySequence
-from qtpy.QtWidgets import (QAbstractItemView, QApplication, QDialog,
-                            QGridLayout, QHBoxLayout, QKeySequenceEdit,
-                            QLabel, QLineEdit, QMessageBox, QPushButton,
-                            QSpacerItem, QTableView, QVBoxLayout)
-
-# Local imports
-from spyder.api.translations import get_translation
-from spyder.config.manager import CONF
-from spyder.utils.icon_manager import ima
-from spyder.utils.qthelpers import create_toolbutton
-from spyder.utils.stringmatching import get_search_regex, get_search_scores
-from spyder.widgets.helperwidgets import (VALID_FINDER_CHARS,
-                                          CustomSortFilterProxy,
-                                          FinderLineEdit, HelperToolButton,
-                                          HTMLDelegate)
-
-# Localization
-_ = get_translation('spyder')
-
-
-# Valid shortcut keys
-SINGLE_KEYS = ["F{}".format(_i) for _i in range(1, 36)] + ["Del", "Esc"]
-EDITOR_SINGLE_KEYS = SINGLE_KEYS + ["Home", "End", "Ins", "Enter",
-                                    "Return", "Backspace", "Tab",
-                                    "PageUp", "PageDown", "Clear",  "Pause",
-                                    "Left", "Up", "Right", "Down"]
-
-# Key sequences blacklist for the shortcut editor dialog
-BLACKLIST = {}
-
-# Error codes for the shortcut editor dialog
-NO_WARNING = 0
-SEQUENCE_EMPTY = 1
-SEQUENCE_CONFLICT = 2
-INVALID_KEY = 3
-IN_BLACKLIST = 4
-
-
-class ShortcutTranslator(QKeySequenceEdit):
-    """
-    A QKeySequenceEdit that is not meant to be shown and is used only
-    to convert QKeyEvent into QKeySequence. To our knowledge, this is
-    the only way to do this within the Qt framework, because the code that does
-    this in Qt is protected. Porting the code to Python would be nearly
-    impossible because it relies on low level and OS-dependent Qt libraries
-    that are not public for the most part.
-    """
-
-    def __init__(self):
-        super(ShortcutTranslator, self).__init__()
-        self.hide()
-
-    def keyevent_to_keyseq(self, event):
-        """Return a QKeySequence representation of the provided QKeyEvent."""
-        self.keyPressEvent(event)
-        event.accept()
-        return self.keySequence()
-
-    def keyReleaseEvent(self, event):
-        """Qt Override"""
-        return False
-
-    def timerEvent(self, event):
-        """Qt Override"""
-        return False
-
-    def event(self, event):
-        """Qt Override"""
-        return False
-
-
-class ShortcutLineEdit(QLineEdit):
-    """QLineEdit that filters its key press and release events."""
-
-    def __init__(self, parent):
-        super(ShortcutLineEdit, self).__init__(parent)
-        self.setReadOnly(True)
-
-        tw = self.fontMetrics().width(
-            "Ctrl+Shift+Alt+Backspace, Ctrl+Shift+Alt+Backspace")
-        fw = self.style().pixelMetric(self.style().PM_DefaultFrameWidth)
-        self.setMinimumWidth(tw + (2 * fw) + 4)
-        # We need to add 4 to take into account the horizontalMargin of the
-        # line edit, whose value is hardcoded in qt.
-
-    def keyPressEvent(self, e):
-        """Qt Override"""
-        self.parent().keyPressEvent(e)
-
-    def keyReleaseEvent(self, e):
-        """Qt Override"""
-        self.parent().keyReleaseEvent(e)
-
-    def setText(self, sequence):
-        """Qt method extension."""
-        self.setToolTip(sequence)
-        super(ShortcutLineEdit, self).setText(sequence)
-
-
-class ShortcutFinder(FinderLineEdit):
-    """Textbox for filtering listed shortcuts in the table."""
-
-    def keyPressEvent(self, event):
-        """Qt and FilterLineEdit Override."""
-        key = event.key()
-        if key in [Qt.Key_Up]:
-            self._parent.previous_row()
-        elif key in [Qt.Key_Down]:
-            self._parent.next_row()
-        elif key in [Qt.Key_Enter, Qt.Key_Return]:
-            self._parent.show_editor()
-        else:
-            super(ShortcutFinder, self).keyPressEvent(event)
-
-
-class ShortcutEditor(QDialog):
-    """A dialog for entering key sequences."""
-
-    def __init__(self, parent, context, name, sequence, shortcuts):
-        super(ShortcutEditor, self).__init__(parent)
-        self._parent = parent
-        self.setWindowFlags(self.windowFlags() &
-                            ~Qt.WindowContextHelpButtonHint)
-
-        self.context = context
-        self.name = name
-        self.shortcuts = shortcuts
-        self.current_sequence = sequence or _('<None>')
-        self._qsequences = list()
-
-        self.setup()
-        self.update_warning()
-
-    @property
-    def new_sequence(self):
-        """Return a string representation of the new key sequence."""
-        return ', '.join(self._qsequences)
-
-    @property
-    def new_qsequence(self):
-        """Return the QKeySequence object of the new key sequence."""
-        return QKeySequence(self.new_sequence)
-
-    def setup(self):
-        """Setup the ShortcutEditor with the provided arguments."""
-        # Widgets
-        icon_info = HelperToolButton()
-        icon_info.setIcon(ima.get_std_icon('MessageBoxInformation'))
-        layout_icon_info = QVBoxLayout()
-        layout_icon_info.setContentsMargins(0, 0, 0, 0)
-        layout_icon_info.setSpacing(0)
-        layout_icon_info.addWidget(icon_info)
-        layout_icon_info.addStretch(100)
-
-        self.label_info = QLabel()
-        self.label_info.setText(
-            _("Press the new shortcut and select 'Ok' to confirm, "
-              "click 'Cancel' to revert to the previous state, "
-              "or use 'Clear' to unbind the command from a shortcut."))
-        self.label_info.setAlignment(Qt.AlignTop | Qt.AlignLeft)
-        self.label_info.setWordWrap(True)
-        layout_info = QHBoxLayout()
-        layout_info.setContentsMargins(0, 0, 0, 0)
-        layout_info.addLayout(layout_icon_info)
-        layout_info.addWidget(self.label_info)
-        layout_info.setStretch(1, 100)
-
-        self.label_current_sequence = QLabel(_("Current shortcut:"))
-        self.text_current_sequence = QLabel(self.current_sequence)
-
-        self.label_new_sequence = QLabel(_("New shortcut:"))
-        self.text_new_sequence = ShortcutLineEdit(self)
-        self.text_new_sequence.setPlaceholderText(_("Press shortcut."))
-
-        self.helper_button = HelperToolButton()
-        self.helper_button.setIcon(QIcon())
-        self.label_warning = QLabel()
-        self.label_warning.setWordWrap(True)
-        self.label_warning.setAlignment(Qt.AlignTop | Qt.AlignLeft)
-
-        self.button_default = QPushButton(_('Default'))
-        self.button_ok = QPushButton(_('Ok'))
-        self.button_ok.setEnabled(False)
-        self.button_clear = QPushButton(_('Clear'))
-        self.button_cancel = QPushButton(_('Cancel'))
-        button_box = QHBoxLayout()
-        button_box.addWidget(self.button_default)
-        button_box.addStretch(100)
-        button_box.addWidget(self.button_ok)
-        button_box.addWidget(self.button_clear)
-        button_box.addWidget(self.button_cancel)
-
-        # New Sequence button box
-        self.btn_clear_sequence = create_toolbutton(
-            self, icon=ima.icon('editclear'),
-            tip=_("Clear all entered key sequences"),
-            triggered=self.clear_new_sequence)
-        self.button_back_sequence = create_toolbutton(
-            self, icon=ima.icon('previous'),
-            tip=_("Remove last key sequence entered"),
-            triggered=self.back_new_sequence)
-
-        newseq_btnbar = QHBoxLayout()
-        newseq_btnbar.setSpacing(0)
-        newseq_btnbar.setContentsMargins(0, 0, 0, 0)
-        newseq_btnbar.addWidget(self.button_back_sequence)
-        newseq_btnbar.addWidget(self.btn_clear_sequence)
-
-        # Setup widgets
-        self.setWindowTitle(_('Shortcut: {0}').format(self.name))
-        self.helper_button.setToolTip('')
-        style = """
-            QToolButton {
-              margin:1px;
-              border: 0px solid grey;
-              padding:0px;
-              border-radius: 0px;
-            }"""
-        self.helper_button.setStyleSheet(style)
-        icon_info.setToolTip('')
-        icon_info.setStyleSheet(style)
-
-        # Layout
-        layout_sequence = QGridLayout()
-        layout_sequence.setContentsMargins(0, 0, 0, 0)
-        layout_sequence.addLayout(layout_info, 0, 0, 1, 4)
-        layout_sequence.addItem(QSpacerItem(15, 15), 1, 0, 1, 4)
-        layout_sequence.addWidget(self.label_current_sequence, 2, 0)
-        layout_sequence.addWidget(self.text_current_sequence, 2, 2)
-        layout_sequence.addWidget(self.label_new_sequence, 3, 0)
-        layout_sequence.addWidget(self.helper_button, 3, 1)
-        layout_sequence.addWidget(self.text_new_sequence, 3, 2)
-        layout_sequence.addLayout(newseq_btnbar, 3, 3)
-        layout_sequence.addWidget(self.label_warning, 4, 2, 1, 2)
-        layout_sequence.setColumnStretch(2, 100)
-        layout_sequence.setRowStretch(4, 100)
-
-        layout = QVBoxLayout(self)
-        layout.addLayout(layout_sequence)
-        layout.addSpacing(10)
-        layout.addLayout(button_box)
-        layout.setSizeConstraint(layout.SetFixedSize)
-
-        # Signals
-        self.button_ok.clicked.connect(self.accept_override)
-        self.button_clear.clicked.connect(self.unbind_shortcut)
-        self.button_cancel.clicked.connect(self.reject)
-        self.button_default.clicked.connect(self.set_sequence_to_default)
-
-        # Set all widget to no focus so that we can register <Tab> key
-        # press event.
-        widgets = (
-            self.label_warning, self.helper_button, self.text_new_sequence,
-            self.button_clear, self.button_default, self.button_cancel,
-            self.button_ok, self.btn_clear_sequence, self.button_back_sequence)
-        for w in widgets:
-            w.setFocusPolicy(Qt.NoFocus)
-            w.clearFocus()
-
-    @Slot()
-    def reject(self):
-        """Slot for rejected signal."""
-        # Added for spyder-ide/spyder#5426.  Due to the focusPolicy of
-        # Qt.NoFocus for the buttons, if the cancel button was clicked without
-        # first setting focus to the button, it would cause a seg fault crash.
-        self.button_cancel.setFocus()
-        super(ShortcutEditor, self).reject()
-
-    @Slot()
-    def accept(self):
-        """Slot for accepted signal."""
-        # Added for spyder-ide/spyder#5426.  Due to the focusPolicy of
-        # Qt.NoFocus for the buttons, if the cancel button was clicked without
-        # first setting focus to the button, it would cause a seg fault crash.
-        self.button_ok.setFocus()
-        super(ShortcutEditor, self).accept()
-
-    def event(self, event):
-        """Qt method override."""
-        # We reroute all ShortcutOverride events to our keyPressEvent and block
-        # any KeyPress and Shortcut event. This allows to register default
-        # Qt shortcuts for which no key press event are emitted.
-        # See spyder-ide/spyder/issues/10786.
-        if event.type() == QEvent.ShortcutOverride:
-            self.keyPressEvent(event)
-            return True
-        elif event.type() in [QEvent.KeyPress, QEvent.Shortcut]:
-            return True
-        else:
-            return super(ShortcutEditor, self).event(event)
-
-    def keyPressEvent(self, event):
-        """Qt method override."""
-        event_key = event.key()
-        if not event_key or event_key == Qt.Key_unknown:
-            return
-        if len(self._qsequences) == 4:
-            # QKeySequence accepts a maximum of 4 different sequences.
-            return
-        if event_key in [Qt.Key_Control, Qt.Key_Shift,
-                         Qt.Key_Alt, Qt.Key_Meta]:
-            # The event corresponds to just and only a special key.
-            return
-
-        translator = ShortcutTranslator()
-        event_keyseq = translator.keyevent_to_keyseq(event)
-        event_keystr = event_keyseq.toString(QKeySequence.PortableText)
-        self._qsequences.append(event_keystr)
-        self.update_warning()
-
-    def check_conflicts(self):
-        """Check shortcuts for conflicts."""
-        conflicts = []
-        if len(self._qsequences) == 0:
-            return conflicts
-
-        new_qsequence = self.new_qsequence
-        for shortcut in self.shortcuts:
-            shortcut_qsequence = QKeySequence.fromString(str(shortcut.key))
-            if shortcut_qsequence.isEmpty():
-                continue
-            if (shortcut.context, shortcut.name) == (self.context, self.name):
-                continue
-            if shortcut.context in [self.context, '_'] or self.context == '_':
-                if (shortcut_qsequence.matches(new_qsequence) or
-                        new_qsequence.matches(shortcut_qsequence)):
-                    conflicts.append(shortcut)
-        return conflicts
-
-    def check_ascii(self):
-        """
-        Check that all characters in the new sequence are ascii or else the
-        shortcut will not work.
-        """
-        try:
-            self.new_sequence.encode('ascii')
-        except UnicodeEncodeError:
-            return False
-        else:
-            return True
-
-    def check_singlekey(self):
-        """Check if the first sub-sequence of the new key sequence is valid."""
-        if len(self._qsequences) == 0:
-            return True
-        else:
-            keystr = self._qsequences[0]
-            valid_single_keys = (EDITOR_SINGLE_KEYS if
-                                 self.context == 'editor' else SINGLE_KEYS)
-            if any((m in keystr for m in ('Ctrl', 'Alt', 'Shift', 'Meta'))):
-                return True
-            else:
-                # This means that the the first subsequence is composed of
-                # a single key with no modifier.
-                valid_single_keys = (EDITOR_SINGLE_KEYS if
-                                     self.context == 'editor' else SINGLE_KEYS)
-                if any((k == keystr for k in valid_single_keys)):
-                    return True
-                else:
-                    return False
-
-    def update_warning(self):
-        """Update the warning label, buttons state and sequence text."""
-        new_qsequence = self.new_qsequence
-        new_sequence = self.new_sequence
-        self.text_new_sequence.setText(
-            new_qsequence.toString(QKeySequence.NativeText))
-
-        conflicts = self.check_conflicts()
-        if len(self._qsequences) == 0:
-            warning = SEQUENCE_EMPTY
-            tip = ''
-            icon = QIcon()
-        elif conflicts:
-            warning = SEQUENCE_CONFLICT
-            template = '<p style="margin-bottom: 0.3em">{0}</p>{1}{2}'
-            tip_title = _('This key sequence conflicts with:')
-            tip_body = ''
-            for s in conflicts:
-                tip_body += '&nbsp;' * 2
-                tip_body += ' - {0}: <b>{1}</b><br>'.format(s.context, s.name)
-            tip_body += '<br>'
-            if len(conflicts) == 1:
-                tip_override = _("Press 'Ok' to unbind it and assign it to")
-            else:
-                tip_override = _("Press 'Ok' to unbind them and assign it to")
-            tip_override += ' <b>{}</b>.'.format(self.name)
-            tip = template.format(tip_title, tip_body, tip_override)
-            icon = ima.get_std_icon('MessageBoxWarning')
-        elif new_sequence in BLACKLIST:
-            warning = IN_BLACKLIST
-            tip = _('This key sequence is forbidden.')
-            icon = ima.get_std_icon('MessageBoxWarning')
-        elif self.check_singlekey() is False or self.check_ascii() is False:
-            warning = INVALID_KEY
-            tip = _('This key sequence is invalid.')
-            icon = ima.get_std_icon('MessageBoxWarning')
-        else:
-            warning = NO_WARNING
-            tip = _('This key sequence is valid.')
-            icon = ima.get_std_icon('DialogApplyButton')
-
-        self.warning = warning
-        self.conflicts = conflicts
-
-        self.helper_button.setIcon(icon)
-        self.button_ok.setEnabled(
-            self.warning in [NO_WARNING, SEQUENCE_CONFLICT])
-        self.label_warning.setText(tip)
-
-    def set_sequence_from_str(self, sequence):
-        """
-        This is a convenience method to set the new QKeySequence of the
-        shortcut editor from a string.
-        """
-        self._qsequences = [QKeySequence(s) for s in sequence.split(', ')]
-        self.update_warning()
-
-    def set_sequence_to_default(self):
-        """Set the new sequence to the default value defined in the config."""
-        sequence = CONF.get_default(
-            'shortcuts', "{}/{}".format(self.context, self.name))
-        if sequence:
-            self._qsequences = sequence.split(', ')
-            self.update_warning()
-        else:
-            self.unbind_shortcut()
-
-    def back_new_sequence(self):
-        """Remove the last subsequence from the sequence compound."""
-        self._qsequences = self._qsequences[:-1]
-        self.update_warning()
-
-    def clear_new_sequence(self):
-        """Clear the new sequence."""
-        self._qsequences = []
-        self.update_warning()
-
-    def unbind_shortcut(self):
-        """Unbind the shortcut."""
-        self._qsequences = []
-        self.accept()
-
-    def accept_override(self):
-        """Unbind all conflicted shortcuts, and accept the new one"""
-        conflicts = self.check_conflicts()
-        if conflicts:
-            for shortcut in conflicts:
-                shortcut.key = ''
-        self.accept()
-
-
-class Shortcut(object):
-    """Shortcut convenience class for holding shortcut context, name,
-    original ordering index, key sequence for the shortcut and localized text.
-    """
-
-    def __init__(self, context, name, key=None):
-        self.index = 0  # Sorted index. Populated when loading shortcuts
-        self.context = context
-        self.name = name
-        self.key = key
-
-    def __str__(self):
-        return "{0}/{1}: {2}".format(self.context, self.name, self.key)
-
-    def load(self):
-        self.key = CONF.get_shortcut(self.context, self.name)
-
-    def save(self):
-        CONF.set_shortcut(self.context, self.name, self.key)
-
-
-CONTEXT, NAME, SEQUENCE, SEARCH_SCORE = [0, 1, 2, 3]
-
-
-class ShortcutsModel(QAbstractTableModel):
-    def __init__(self, parent, text_color=None, text_color_highlight=None):
-        QAbstractTableModel.__init__(self)
-        self._parent = parent
-
-        self.shortcuts = []
-        self.scores = []
-        self.rich_text = []
-        self.normal_text = []
-        self.context_rich_text = []
-        self.letters = ''
-        self.label = QLabel()
-        self.widths = []
-
-        # Needed to compensate for the HTMLDelegate color selection unawarness
-        palette = parent.palette()
-        if text_color is None:
-            self.text_color = palette.text().color().name()
-        else:
-            self.text_color = text_color
-
-        if text_color_highlight is None:
-            self.text_color_highlight = \
-                palette.highlightedText().color().name()
-        else:
-            self.text_color_highlight = text_color_highlight
-
-    def current_index(self):
-        """Get the currently selected index in the parent table view."""
-        i = self._parent.proxy_model.mapToSource(self._parent.currentIndex())
-        return i
-
-    def sortByName(self):
-        """Qt Override."""
-        self.shortcuts = sorted(self.shortcuts,
-                                key=lambda x: x.context+'/'+x.name)
-        self.reset()
-
-    def flags(self, index):
-        """Qt Override."""
-        if not index.isValid():
-            return Qt.ItemIsEnabled
-        return Qt.ItemFlags(int(QAbstractTableModel.flags(self, index)))
-
-    def data(self, index, role=Qt.DisplayRole):
-        """Qt Override."""
-        row = index.row()
-        if not index.isValid() or not (0 <= row < len(self.shortcuts)):
-            return to_qvariant()
-
-        shortcut = self.shortcuts[row]
-        key = shortcut.key
-        column = index.column()
-
-        if role == Qt.DisplayRole:
-            color = self.text_color
-            if self._parent == QApplication.focusWidget():
-                if self.current_index().row() == row:
-                    color = self.text_color_highlight
-                else:
-                    color = self.text_color
-            if column == CONTEXT:
-                if len(self.context_rich_text) > 0:
-                    text = self.context_rich_text[row]
-                else:
-                    text = shortcut.context
-                text = '<p style="color:{0}">{1}</p>'.format(color, text)
-                return to_qvariant(text)
-            elif column == NAME:
-                text = self.rich_text[row]
-                text = '<p style="color:{0}">{1}</p>'.format(color, text)
-                return to_qvariant(text)
-            elif column == SEQUENCE:
-                text = QKeySequence(key).toString(QKeySequence.NativeText)
-                return to_qvariant(text)
-            elif column == SEARCH_SCORE:
-                # Treating search scores as a table column simplifies the
-                # sorting once a score for a specific string in the finder
-                # has been defined. This column however should always remain
-                # hidden.
-                return to_qvariant(self.scores[row])
-        elif role == Qt.TextAlignmentRole:
-            return to_qvariant(int(Qt.AlignHCenter | Qt.AlignVCenter))
-        return to_qvariant()
-
-    def headerData(self, section, orientation, role=Qt.DisplayRole):
-        """Qt Override."""
-        if role == Qt.TextAlignmentRole:
-            if orientation == Qt.Horizontal:
-                return to_qvariant(int(Qt.AlignHCenter | Qt.AlignVCenter))
-            return to_qvariant(int(Qt.AlignRight | Qt.AlignVCenter))
-        if role != Qt.DisplayRole:
-            return to_qvariant()
-        if orientation == Qt.Horizontal:
-            if section == CONTEXT:
-                return to_qvariant(_("Context"))
-            elif section == NAME:
-                return to_qvariant(_("Name"))
-            elif section == SEQUENCE:
-                return to_qvariant(_("Shortcut"))
-            elif section == SEARCH_SCORE:
-                return to_qvariant(_("Score"))
-        return to_qvariant()
-
-    def rowCount(self, index=QModelIndex()):
-        """Qt Override."""
-        return len(self.shortcuts)
-
-    def columnCount(self, index=QModelIndex()):
-        """Qt Override."""
-        return 4
-
-    def setData(self, index, value, role=Qt.EditRole):
-        """Qt Override."""
-        if index.isValid() and 0 <= index.row() < len(self.shortcuts):
-            shortcut = self.shortcuts[index.row()]
-            column = index.column()
-            text = from_qvariant(value, str)
-            if column == SEQUENCE:
-                shortcut.key = text
-            self.dataChanged.emit(index, index)
-            return True
-        return False
-
-    def update_search_letters(self, text):
-        """Update search letters with text input in search box."""
-        self.letters = text
-        contexts = [shortcut.context for shortcut in self.shortcuts]
-        names = [shortcut.name for shortcut in self.shortcuts]
-        context_results = get_search_scores(
-            text, contexts, template='<b>{0}</b>')
-        results = get_search_scores(text, names, template='<b>{0}</b>')
-        __, self.context_rich_text, context_scores = (
-            zip(*context_results))
-        self.normal_text, self.rich_text, self.scores = zip(*results)
-        self.scores = [x + y for x, y in zip(self.scores, context_scores)]
-        self.reset()
-
-    def update_active_row(self):
-        """Update active row to update color in selected text."""
-        self.data(self.current_index())
-
-    def row(self, row_num):
-        """Get row based on model index. Needed for the custom proxy model."""
-        return self.shortcuts[row_num]
-
-    def reset(self):
-        """"Reset model to take into account new search letters."""
-        self.beginResetModel()
-        self.endResetModel()
-
-
-class ShortcutsTable(QTableView):
-    def __init__(self,
-                 parent=None, text_color=None, text_color_highlight=None):
-        QTableView.__init__(self, parent)
-        self._parent = parent
-        self.finder = None
-        self.shortcut_data = None
-        self.source_model = ShortcutsModel(
-                                    self,
-                                    text_color=text_color,
-                                    text_color_highlight=text_color_highlight)
-        self.proxy_model = ShortcutsSortFilterProxy(self)
-        self.last_regex = ''
-
-        self.proxy_model.setSourceModel(self.source_model)
-        self.proxy_model.setDynamicSortFilter(True)
-        self.proxy_model.setFilterByColumn(CONTEXT)
-        self.proxy_model.setFilterByColumn(NAME)
-        self.proxy_model.setFilterCaseSensitivity(Qt.CaseInsensitive)
-        self.setModel(self.proxy_model)
-
-        self.hideColumn(SEARCH_SCORE)
-        self.setItemDelegateForColumn(NAME, HTMLDelegate(self, margin=9))
-        self.setItemDelegateForColumn(CONTEXT, HTMLDelegate(self, margin=9))
-        self.setSelectionBehavior(QAbstractItemView.SelectRows)
-        self.setSelectionMode(QAbstractItemView.SingleSelection)
-        self.setSortingEnabled(True)
-        self.setEditTriggers(QAbstractItemView.AllEditTriggers)
-        self.selectionModel().selectionChanged.connect(self.selection)
-
-        self.verticalHeader().hide()
-
-    def set_shortcut_data(self, shortcut_data):
-        """
-        Shortcut data comes from the registration of actions on the main
-        window. This allows to only display the right actions on the
-        shortcut table. This also allows to display the localize text.
-        """
-        self.shortcut_data = shortcut_data
-
-    def focusOutEvent(self, e):
-        """Qt Override."""
-        self.source_model.update_active_row()
-        super(ShortcutsTable, self).focusOutEvent(e)
-
-    def focusInEvent(self, e):
-        """Qt Override."""
-        super(ShortcutsTable, self).focusInEvent(e)
-        self.selectRow(self.currentIndex().row())
-
-    def selection(self, index):
-        """Update selected row."""
-        self.update()
-        self.isActiveWindow()
-
-    def adjust_cells(self):
-        """Adjust column size based on contents."""
-        self.resizeColumnsToContents()
-        fm = self.horizontalHeader().fontMetrics()
-        names = [fm.width(s.name + ' '*9) for s in self.source_model.shortcuts]
-        if len(names) == 0:
-            # This condition only applies during testing
-            names = [0]
-        self.setColumnWidth(NAME, max(names))
-        self.horizontalHeader().setStretchLastSection(True)
-
-    def load_shortcuts(self):
-        """Load shortcuts and assign to table model."""
-        # item[1] -> context, item[2] -> name
-        # Data might be capitalized so we user lower()
-        # See: spyder-ide/spyder/#12415
-        shortcut_data = set([(item[1].lower(), item[2].lower()) for item
-                             in self.shortcut_data])
-        shortcut_data = list(sorted(set(shortcut_data)))
-        shortcuts = []
-
-        for context, name, keystr in CONF.iter_shortcuts():
-            if (context, name) in shortcut_data:
-                context = context.lower()
-                name = name.lower()
-                # Only add to table actions that are registered from the main
-                # window
-                shortcut = Shortcut(context, name, keystr)
-                shortcuts.append(shortcut)
-
-        shortcuts = sorted(shortcuts, key=lambda item: item.context+item.name)
-
-        # Store the original order of shortcuts
-        for i, shortcut in enumerate(shortcuts):
-            shortcut.index = i
-
-        self.source_model.shortcuts = shortcuts
-        self.source_model.scores = [0]*len(shortcuts)
-        self.source_model.rich_text = [s.name for s in shortcuts]
-        self.source_model.reset()
-        self.adjust_cells()
-        self.sortByColumn(CONTEXT, Qt.AscendingOrder)
-
-    def check_shortcuts(self):
-        """Check shortcuts for conflicts."""
-        conflicts = []
-        for index, sh1 in enumerate(self.source_model.shortcuts):
-            if index == len(self.source_model.shortcuts)-1:
-                break
-            if str(sh1.key) == '':
-                continue
-            for sh2 in self.source_model.shortcuts[index+1:]:
-                if sh2 is sh1:
-                    continue
-                if str(sh2.key) == str(sh1.key) \
-                   and (sh1.context == sh2.context or sh1.context == '_' or
-                        sh2.context == '_'):
-                    conflicts.append((sh1, sh2))
-        if conflicts:
-            self.parent().show_this_page.emit()
-            cstr = "\n".join(['%s <---> %s' % (sh1, sh2)
-                              for sh1, sh2 in conflicts])
-            QMessageBox.warning(self, _("Conflicts"),
-                                _("The following conflicts have been "
-                                  "detected:")+"\n"+cstr, QMessageBox.Ok)
-
-    def save_shortcuts(self):
-        """Save shortcuts from table model."""
-        self.check_shortcuts()
-        for shortcut in self.source_model.shortcuts:
-            shortcut.save()
-
-    def show_editor(self):
-        """Create, setup and display the shortcut editor dialog."""
-        index = self.proxy_model.mapToSource(self.currentIndex())
-        row, column = index.row(), index.column()
-        shortcuts = self.source_model.shortcuts
-        context = shortcuts[row].context
-        name = shortcuts[row].name
-
-        sequence_index = self.source_model.index(row, SEQUENCE)
-        sequence = sequence_index.data()
-
-        dialog = ShortcutEditor(self, context, name, sequence, shortcuts)
-
-        if dialog.exec_():
-            new_sequence = dialog.new_sequence
-            self.source_model.setData(sequence_index, new_sequence)
-
-    def set_regex(self, regex=None, reset=False):
-        """Update the regex text for the shortcut finder."""
-        if reset:
-            text = ''
-        else:
-            text = self.finder.text().replace(' ', '').lower()
-
-        self.proxy_model.set_filter(text)
-        self.source_model.update_search_letters(text)
-        self.sortByColumn(SEARCH_SCORE, Qt.AscendingOrder)
-
-        if self.last_regex != regex:
-            self.selectRow(0)
-        self.last_regex = regex
-
-    def next_row(self):
-        """Move to next row from currently selected row."""
-        row = self.currentIndex().row()
-        rows = self.proxy_model.rowCount()
-        if row + 1 == rows:
-            row = -1
-        self.selectRow(row + 1)
-
-    def previous_row(self):
-        """Move to previous row from currently selected row."""
-        row = self.currentIndex().row()
-        rows = self.proxy_model.rowCount()
-        if row == 0:
-            row = rows
-        self.selectRow(row - 1)
-
-    def keyPressEvent(self, event):
-        """Qt Override."""
-        key = event.key()
-        if key in [Qt.Key_Enter, Qt.Key_Return]:
-            self.show_editor()
-        elif key in [Qt.Key_Tab]:
-            self.finder.setFocus()
-        elif key in [Qt.Key_Backtab]:
-            self.parent().reset_btn.setFocus()
-        elif key in [Qt.Key_Up, Qt.Key_Down, Qt.Key_Left, Qt.Key_Right]:
-            super(ShortcutsTable, self).keyPressEvent(event)
-        elif key not in [Qt.Key_Escape, Qt.Key_Space]:
-            text = event.text()
-            if text:
-                if re.search(VALID_FINDER_CHARS, text) is not None:
-                    self.finder.setFocus()
-                    self.finder.set_text(text)
-        elif key in [Qt.Key_Escape]:
-            self.finder.keyPressEvent(event)
-
-    def mouseDoubleClickEvent(self, event):
-        """Qt Override."""
-        self.show_editor()
-        self.update()
-
-
-class ShortcutsSortFilterProxy(QSortFilterProxyModel):
-    """Custom proxy for supporting shortcuts multifiltering."""
-
-    def __init__(self, parent=None):
-        """Initialize the multiple sort filter proxy."""
-        super(ShortcutsSortFilterProxy, self).__init__(parent)
-        self._parent = parent
-        self.pattern = re.compile(r'')
-        self.filters = {}
-
-    def setFilterByColumn(self, column):
-        """Set regular expression in the given column."""
-        self.filters[column] = self.pattern
-        self.invalidateFilter()
-
-    def set_filter(self, text):
-        """Set regular expression for filter."""
-        for key, __ in self.filters.items():
-            self.pattern = get_search_regex(text)
-            if self.pattern and text:
-                self._parent.setSortingEnabled(False)
-            else:
-                self._parent.setSortingEnabled(True)
-            self.filters[key] = self.pattern
-            self.invalidateFilter()
-
-    def clearFilter(self, column):
-        """Clear the filter of the given column."""
-        self.filters.pop(column)
-        self.invalidateFilter()
-
-    def clearFilters(self):
-        """Clear all the filters."""
-        self.filters = {}
-        self.invalidateFilter()
-
-    def filterAcceptsRow(self, row_num, parent):
-        """Qt override.
-
-        Reimplemented to allow filtering in multiple columns.
-        """
-        results = []
-        for key, regex in self.filters.items():
-            model = self.sourceModel()
-            idx = model.index(row_num, key, parent)
-            if idx.isValid():
-                name = model.row(row_num).name
-                r_name = re.search(regex, name)
-                if r_name is None:
-                    r_name = ''
-                context = model.row(row_num).context
-                r_context = re.search(regex, context)
-                if r_context is None:
-                    r_context = ''
-                results.append(r_name)
-                results.append(r_context)
-        return any(results)
-
-
-def load_shortcuts_data():
-    """
-    Load shortcuts from CONF for testing.
-    """
-    shortcut_data = []
-    for context, name, __ in CONF.iter_shortcuts():
-        context = context.lower()
-        name = name.lower()
-        shortcut_data.append((None, context, name, None, None))
-    return shortcut_data
-
-
-def load_shortcuts(shortcut_table):
-    """
-    Load shortcuts into `shortcut_table`.
-    """
-    shortcut_data = load_shortcuts_data()
-    shortcut_table.set_shortcut_data(shortcut_data)
-    shortcut_table.load_shortcuts()
-    return shortcut_table
-
-
-def test():
-    from spyder.utils.qthelpers import qapplication
-
-    app = qapplication()
-    table = ShortcutsTable()
-    table = load_shortcuts(table)
-    table.show()
-    app.exec_()
-
-    table.check_shortcuts()
-
-
-if __name__ == '__main__':
-    test()
->>>>>>> 59589410
+    test()