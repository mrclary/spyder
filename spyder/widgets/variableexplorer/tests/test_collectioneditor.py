# -*- coding: utf-8 -*-
#
# Copyright © Spyder Project Contributors
# Licensed under the terms of the MIT License

"""
Tests for collectionseditor.py
"""

# Standard library imports
try:
    from unittest.mock import Mock
except ImportError:
    from mock import Mock # Python 2

# Third party imports
import pandas
import pytest

# Local imports
from spyder.widgets.variableexplorer.collectionseditor import (
<<<<<<< HEAD
    CollectionsEditorTableView, CollectionsModel)
from spyder.widgets.variableexplorer.tests.test_dataframeeditor import \
    generate_pandas_indexes
=======
    CollectionsEditorTableView, CollectionsModel, LARGE_NROWS, ROWS_TO_LOAD)
>>>>>>> 14ec417d

# Helper functions
def data(cm, i, j):
    return cm.data(cm.createIndex(i, j))

def data_table(cm, n_rows, n_cols):
    return [[data(cm, i, j) for i in range(n_rows)] for j in range(n_cols)]

# --- Tests
# -----------------------------------------------------------------------------

def test_create_dataframeeditor_with_correct_format(qtbot, monkeypatch):
    MockDataFrameEditor = Mock()
    mockDataFrameEditor_instance = MockDataFrameEditor()
    monkeypatch.setattr('spyder.widgets.variableexplorer.collectionseditor.DataFrameEditor',
                        MockDataFrameEditor)
    df = pandas.DataFrame(['foo', 'bar'])
    editor = CollectionsEditorTableView(None, {'df': df})
    qtbot.addWidget(editor)
    editor.set_dataframe_format('%10d')
    editor.delegate.createEditor(None, None, editor.model.createIndex(0, 3))
    mockDataFrameEditor_instance.dataModel.set_format.assert_called_once_with('%10d')

def test_accept_sig_option_changed_from_dataframeeditor(qtbot, monkeypatch):
    df = pandas.DataFrame(['foo', 'bar'])
    editor = CollectionsEditorTableView(None, {'df': df})
    qtbot.addWidget(editor)
    editor.set_dataframe_format('%10d')
    assert editor.model.dataframe_format == '%10d'
    editor.delegate.createEditor(None, None, editor.model.createIndex(0, 3))
    dataframe_editor = next(iter(editor.delegate._editors.values()))['editor']
    qtbot.addWidget(dataframe_editor)
    dataframe_editor.sig_option_changed.emit('dataframe_format', '%5f')
    assert editor.model.dataframe_format == '%5f'

def test_collectionsmodel_with_two_ints():
    coll = {'x': 1, 'y': 2}
    cm = CollectionsModel(None, coll)
    assert cm.rowCount() == 2
    assert cm.columnCount() == 4
    # dict is unordered, so first row might be x or y
    assert data(cm, 0, 0) in {'x', 'y'}
    if data(cm, 0, 0) == 'x':
        row_with_x = 0
        row_with_y = 1
    else:
        row_with_x = 1
        row_with_y = 0
    assert data(cm, row_with_x, 1) == 'int'
    assert data(cm, row_with_x, 2) == '1'
    assert data(cm, row_with_x, 3) == '1'
    assert data(cm, row_with_y, 0) == 'y'
    assert data(cm, row_with_y, 1) == 'int'
    assert data(cm, row_with_y, 2) == '1'
    assert data(cm, row_with_y, 3) == '2'

def test_collectionsmodel_with_index():
    # Regression test for issue #3380, modified for #3758
    for rng_name, rng in generate_pandas_indexes().items():
        coll = {'rng': rng}
        cm = CollectionsModel(None, coll)
        assert data(cm, 0, 0) == 'rng'
        assert data(cm, 0, 1) == rng_name
        assert data(cm, 0, 2) == '(20,)' or data(cm, 0, 2) == '(20L,)'
        assert data(cm, 0, 3) == rng.summary()

def test_shows_dataframeeditor_when_editing_index(qtbot, monkeypatch):
    for rng_name, rng in generate_pandas_indexes().items():
        MockDataFrameEditor = Mock()
        mockDataFrameEditor_instance = MockDataFrameEditor()
        monkeypatch.setattr('spyder.widgets.variableexplorer.collectionseditor.DataFrameEditor',
                            MockDataFrameEditor)
        coll = {'rng': rng}
        editor = CollectionsEditorTableView(None, coll)
        editor.delegate.createEditor(None, None,
                                     editor.model.createIndex(0, 3))
        mockDataFrameEditor_instance.show.assert_called_once_with()

def test_sort_collectionsmodel():
    coll = [1, 3, 2]
    cm = CollectionsModel(None, coll)
    assert cm.rowCount() == 3
    assert cm.columnCount() == 4
    cm.sort(0)  # sort by index
    assert data_table(cm, 3, 4) == [['0', '1', '2'],
                                    ['int', 'int', 'int'],
                                    ['1', '1', '1'],
                                    ['1', '3', '2']]
    cm.sort(3)  # sort by value
    assert data_table(cm, 3, 4) == [['0', '2', '1'],
                                    ['int', 'int', 'int'],
                                    ['1', '1', '1'],
                                    ['1', '2', '3']]
    coll = [[1, 2], 3]
    cm = CollectionsModel(None, coll)
    assert cm.rowCount() == 2
    assert cm.columnCount() == 4
    cm.sort(1)  # sort by type
    assert data_table(cm, 2, 4) == [['1', '0'],
                                    ['int', 'list'],
                                    ['1', '2'],
                                    ['3', '[1, 2]']]
    cm.sort(2)  # sort by size
    assert data_table(cm, 2, 4) == [['1', '0'],
                                    ['int', 'list'],
                                    ['1', '2'],
                                    ['3', '[1, 2]']]


def test_sort_collectionsmodel_with_many_rows():
    coll = list(range(2*LARGE_NROWS))
    cm = CollectionsModel(None, coll)
    assert cm.rowCount() == cm.rows_loaded == ROWS_TO_LOAD
    assert cm.columnCount() == 4
    cm.sort(1)  # This was causing an issue (#5232)
    cm.fetchMore()
    assert cm.rowCount() == 2 * ROWS_TO_LOAD
    for _ in range(3):
        cm.fetchMore()
    assert cm.rowCount() == len(coll)


if __name__ == "__main__":
    pytest.main()<|MERGE_RESOLUTION|>--- conflicted
+++ resolved
@@ -19,13 +19,9 @@
 
 # Local imports
 from spyder.widgets.variableexplorer.collectionseditor import (
-<<<<<<< HEAD
-    CollectionsEditorTableView, CollectionsModel)
+    CollectionsEditorTableView, CollectionsModel, LARGE_NROWS, ROWS_TO_LOAD)
 from spyder.widgets.variableexplorer.tests.test_dataframeeditor import \
     generate_pandas_indexes
-=======
-    CollectionsEditorTableView, CollectionsModel, LARGE_NROWS, ROWS_TO_LOAD)
->>>>>>> 14ec417d
 
 # Helper functions
 def data(cm, i, j):
@@ -104,6 +100,7 @@
                                      editor.model.createIndex(0, 3))
         mockDataFrameEditor_instance.show.assert_called_once_with()
 
+
 def test_sort_collectionsmodel():
     coll = [1, 3, 2]
     cm = CollectionsModel(None, coll)
@@ -147,6 +144,5 @@
         cm.fetchMore()
     assert cm.rowCount() == len(coll)
 
-
 if __name__ == "__main__":
     pytest.main()