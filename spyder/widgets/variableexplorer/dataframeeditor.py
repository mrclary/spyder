--- conflicted
+++ resolved
@@ -1,1320 +1,1306 @@
-# -*- coding: utf-8 -*-
-#
-# Copyright © Spyder Project Contributors
-# Licensed under the terms of the New BSD License
-#
-# DataFrameModel is based on the class ArrayModel from array editor
-# and the class DataFrameModel from the pandas project.
-# Present in pandas.sandbox.qtpandas in v0.13.1
-# Copyright (c) 2011-2012, Lambda Foundry, Inc.
-# and PyData Development Team All rights reserved
-#
-# DataFrameHeaderModel and DataFrameLevelModel are based on the classes
-# Header4ExtModel and Level4ExtModel from the gtabview project. The
-# DataFrameModel is based on the classes ExtDataModel and ExtFrameModel from
-# the same project. Also the DataFrameEditor is based in the ExtTableView.
-# https://github.com/TabViewer/gtabview
-# Copyright(c) 2014-2016: wave++ "Yuri D'Elia" <wavexx@thregr.org>
-# Copyright(c) 2014-2015: Scott Hansen <firecat4153@gmail.com>
-# Licensed under the terms of the MIT License
-#
-
-"""
-Pandas DataFrame Editor Dialog
-"""
-
-# Standard library imports
-import time
-
-# Third party imports
-from qtpy.compat import from_qvariant, to_qvariant
-from qtpy.QtCore import (QAbstractTableModel, QModelIndex, Qt, Signal, Slot,
-                         QItemSelectionModel, QEvent)
-from qtpy.QtGui import QColor, QCursor
-from qtpy.QtWidgets import (QApplication, QCheckBox, QDialogButtonBox, QDialog,
-                            QGridLayout, QHBoxLayout, QInputDialog, QLineEdit,
-                            QMenu, QMessageBox, QPushButton, QTableView,
-                            QScrollBar, QTableWidget, QFrame,
-                            QItemDelegate)
-
-from pandas import DataFrame, Index, Series
-try:
-    from pandas._libs.tslib import OutOfBoundsDatetime
-except ImportError:  # For pandas version < 0.20
-    from pandas.tslib import OutOfBoundsDatetime
-import numpy as np
-
-# Local imports
-from spyder.config.base import _
-from spyder.config.fonts import DEFAULT_SMALL_DELTA
-from spyder.config.gui import get_font, config_shortcut
-from spyder.py3compat import (io, is_text_string, PY2, to_text_string,
-                              TEXT_TYPES)
-from spyder.utils import encoding
-from spyder.utils import icon_manager as ima
-from spyder.utils.qthelpers import (add_actions, create_action,
-                                    keybinding, qapplication)
-from spyder.widgets.variableexplorer.arrayeditor import get_idx_rect
-
-# Supported Numbers and complex numbers
-REAL_NUMBER_TYPES = (float, int, np.int64, np.int32)
-COMPLEX_NUMBER_TYPES = (complex, np.complex64, np.complex128)
-# Used to convert bool intrance to false since bool('False') will return True
-_bool_false = ['false', 'f', '0', '0.', '0.0', ' ']
-
-# Default format for data frames with floats
-DEFAULT_FORMAT = '%.6g'
-
-# Limit at which dataframe is considered so large that it is loaded on demand
-LARGE_SIZE = 5e5
-LARGE_NROWS = 1e5
-LARGE_COLS = 60
-ROWS_TO_LOAD = 500
-COLS_TO_LOAD = 40
-
-# Background colours
-BACKGROUND_NUMBER_MINHUE = 0.66 # hue for largest number
-BACKGROUND_NUMBER_HUERANGE = 0.33 # (hue for smallest) minus (hue for largest)
-BACKGROUND_NUMBER_SATURATION = 0.7
-BACKGROUND_NUMBER_VALUE = 1.0
-BACKGROUND_NUMBER_ALPHA = 0.6 
-BACKGROUND_NONNUMBER_COLOR = Qt.lightGray
-BACKGROUND_INDEX_ALPHA = 0.8
-BACKGROUND_STRING_ALPHA = 0.05
-BACKGROUND_MISC_ALPHA = 0.3
-
-
-def bool_false_check(value):
-    """
-    Used to convert bool entrance to false.
-
-    Needed since any string in bool('') will return True.
-    """
-    if value.lower() in _bool_false:
-        value = ''
-    return value
-
-
-def global_max(col_vals, index):
-    """Returns the global maximum and minimum."""
-    col_vals_without_None = [x for x in col_vals if x is not None]
-    max_col, min_col = zip(*col_vals_without_None)
-    return max(max_col), min(min_col)
-
-
-class DataFrameModel(QAbstractTableModel):
-    """ DataFrame Table Model.
-
-    Partly based in ExtDataModel and ExtFrameModel classes
-    of the gtabview project.
-
-    For more information please see:
-    https://github.com/wavexx/gtabview/blob/master/gtabview/models.py
-    """
-
-    def __init__(self, dataFrame, format=DEFAULT_FORMAT, parent=None):
-        QAbstractTableModel.__init__(self)
-        self.dialog = parent
-        self.df = dataFrame
-        self.df_index = dataFrame.index.tolist()
-        self.df_header = dataFrame.columns.tolist()
-        self._format = format
-        self.complex_intran = None
-        
-        self.total_rows = self.df.shape[0]
-        self.total_cols = self.df.shape[1]
-        size = self.total_rows * self.total_cols
-
-        self.max_min_col = None
-        if size < LARGE_SIZE:
-            self.max_min_col_update()
-            self.colum_avg_enabled = True
-            self.bgcolor_enabled = True
-            self.colum_avg(1)
-        else:
-            self.colum_avg_enabled = False
-            self.bgcolor_enabled = False
-            self.colum_avg(0)
-
-        # Use paging when the total size, number of rows or number of
-        # columns is too large
-        if size > LARGE_SIZE:
-            self.rows_loaded = ROWS_TO_LOAD
-            self.cols_loaded = COLS_TO_LOAD
-        else:
-            if self.total_rows > LARGE_NROWS:
-                self.rows_loaded = ROWS_TO_LOAD
-            else:
-                self.rows_loaded = self.total_rows
-            if self.total_cols > LARGE_COLS:
-                self.cols_loaded = COLS_TO_LOAD
-            else:
-                self.cols_loaded = self.total_cols
-
-    def _axis(self, axis):
-        """
-        Return the corresponding labels taking into account the axis.
-
-        The axis could be horizontal (0) or vertical (1).
-        """
-        return self.df.columns if axis == 0 else self.df.index
-
-    def _axis_levels(self, axis):
-        """
-        Return the number of levels in the labels taking into account the axis.
-
-        Get the number of levels for the columns (0) or rows (1).
-        """
-        ax = self._axis(axis)
-        return 1 if not hasattr(ax, 'levels') else len(ax.levels)
-
-    @property
-    def shape(self):
-        """Return the shape of the dataframe."""
-        return self.df.shape
-
-    @property
-    def header_shape(self):
-        """Return the levels for the columns and rows of the dataframe."""
-        return (self._axis_levels(0), self._axis_levels(1))
-
-    @property
-    def chunk_size(self):
-        """Return the max value of the dimensions of the dataframe."""
-        return max(*self.shape())
-
-    def header(self, axis, x, level=0):
-        """
-        Return the values of the labels for the header of columns or rows.
-
-        The value corresponds to the header of column or row x in the
-        given level.
-        """
-        ax = self._axis(axis)
-        return ax.values[x] if not hasattr(ax, 'levels') \
-            else ax.values[x][level]
-
-    def name(self, axis, level):
-        """Return the labels of the levels if any."""
-        ax = self._axis(axis)
-        if hasattr(ax, 'levels'):
-            return ax.names[level]
-        if ax.name:
-            return ax.name
-
-    def max_min_col_update(self):
-        """
-        Determines the maximum and minimum number in each column.
-
-        The result is a list whose k-th entry is [vmax, vmin], where vmax and
-        vmin denote the maximum and minimum of the k-th column (ignoring NaN). 
-        This list is stored in self.max_min_col.
-
-        If the k-th column has a non-numerical dtype, then the k-th entry
-        is set to None. If the dtype is complex, then compute the maximum and
-        minimum of the absolute values. If vmax equals vmin, then vmin is 
-        decreased by one.
-        """
-        if self.df.shape[0] == 0: # If no rows to compute max/min then return
-            return
-        self.max_min_col = []
-        for dummy, col in self.df.iteritems():
-            if col.dtype in REAL_NUMBER_TYPES + COMPLEX_NUMBER_TYPES:
-                if col.dtype in REAL_NUMBER_TYPES:
-                    vmax = col.max(skipna=True)
-                    vmin = col.min(skipna=True)
-                else:
-                    vmax = col.abs().max(skipna=True)
-                    vmin = col.abs().min(skipna=True)
-                if vmax != vmin:
-                    max_min = [vmax, vmin]
-                else:
-                    max_min = [vmax, vmin - 1]
-            else:
-                max_min = None
-            self.max_min_col.append(max_min)
-
-    def get_format(self):
-        """Return current format"""
-        # Avoid accessing the private attribute _format from outside
-        return self._format
-
-    def set_format(self, format):
-        """Change display format"""
-        self._format = format
-        self.reset()
-
-    def bgcolor(self, state):
-        """Toggle backgroundcolor"""
-        self.bgcolor_enabled = state > 0
-        self.reset()
-
-    def colum_avg(self, state):
-        """Toggle backgroundcolor"""
-        self.colum_avg_enabled = state > 0
-        if self.colum_avg_enabled:
-            self.return_max = lambda col_vals, index: col_vals[index]
-        else:
-            self.return_max = global_max
-        self.reset()
-
-    def get_bgcolor(self, index):
-        """Background color depending on value."""
-        column = index.column()
-        if not self.bgcolor_enabled:
-            return
-        value = self.get_value(index.row(), column)
-        if self.max_min_col[column] is None:
-            color = QColor(BACKGROUND_NONNUMBER_COLOR)
-            if is_text_string(value):
-                color.setAlphaF(BACKGROUND_STRING_ALPHA)
-            else:
-                color.setAlphaF(BACKGROUND_MISC_ALPHA)
-        else:
-            if isinstance(value, COMPLEX_NUMBER_TYPES):
-                color_func = abs
-            else:
-                color_func = float
-            vmax, vmin = self.return_max(self.max_min_col, column)
-            hue = (BACKGROUND_NUMBER_MINHUE + BACKGROUND_NUMBER_HUERANGE *
-                   (vmax - color_func(value)) / (vmax - vmin))
-            hue = float(abs(hue))
-            if hue > 1:
-                hue = 1
-            color = QColor.fromHsvF(hue, BACKGROUND_NUMBER_SATURATION,
-                                    BACKGROUND_NUMBER_VALUE,
-                                    BACKGROUND_NUMBER_ALPHA)
-        return color
-
-    def get_value(self, row, column):
-        """Return the value of the DataFrame."""
-        # To increase the performance iat is used but that requires error
-        # handling, so fallback uses iloc
-        try:
-            value = self.df.iat[row, column]
-        except OutOfBoundsDatetime:
-            value = self.df.iloc[:, column].astype(str).iat[row]
-        except:
-            value = self.df.iloc[row, column]
-        return value
-
-    def update_df_index(self):
-        """"Update the DataFrame index"""
-        self.df_index = self.df.index.tolist()
-
-    def data(self, index, role=Qt.DisplayRole):
-        """Cell content"""
-        if not index.isValid():
-            return to_qvariant()
-        if role == Qt.DisplayRole or role == Qt.EditRole:
-            column = index.column()
-            row = index.row()
-            value = self.get_value(row, column)
-            if isinstance(value, float):
-                try:
-                    return to_qvariant(self._format % value)
-                except (ValueError, TypeError):
-                    # may happen if format = '%d' and value = NaN;
-                    # see issue 4139
-                    return to_qvariant(DEFAULT_FORMAT % value)
-            else:
-                try:
-                    return to_qvariant(to_text_string(value))
-                except UnicodeDecodeError:
-                    return to_qvariant(encoding.to_unicode(value))
-        elif role == Qt.BackgroundColorRole:
-            return to_qvariant(self.get_bgcolor(index))
-        elif role == Qt.FontRole:
-            return to_qvariant(get_font(font_size_delta=DEFAULT_SMALL_DELTA))
-        return to_qvariant()
-
-    def sort(self, column, order=Qt.AscendingOrder):
-        """Overriding sort method"""
-        if self.complex_intran is not None:
-            if self.complex_intran.any(axis=0).iloc[column]:
-                QMessageBox.critical(self.dialog, "Error",
-                                     "TypeError error: no ordering "
-                                     "relation is defined for complex numbers")
-                return False
-        try:
-            ascending = order == Qt.AscendingOrder
-            if column >= 0:
-                try:
-                    self.df.sort_values(by=self.df.columns[column],
-                                        ascending=ascending, inplace=True,
-                                        kind='mergesort')
-                except AttributeError:
-                    # for pandas version < 0.17
-                    self.df.sort(columns=self.df.columns[column],
-                                 ascending=ascending, inplace=True,
-                                 kind='mergesort')
-                except ValueError as e:
-                    # Not possible to sort on duplicate columns #5225
-                    QMessageBox.critical(self.dialog, "Error",
-                                         "ValueError: %s" % to_text_string(e))
-                except SystemError as e:
-                    # Not possible to sort on category dtypes #5361
-                    QMessageBox.critical(self.dialog, "Error",
-                                         "SystemError: %s" % to_text_string(e))
-                self.update_df_index()
-            else:
-                # To sort by index
-                self.df.sort_index(inplace=True, ascending=ascending)
-                self.update_df_index()
-        except TypeError as e:
-            QMessageBox.critical(self.dialog, "Error",
-                                 "TypeError error: %s" % str(e))
-            return False
-
-        self.reset()
-        return True
-
-    def flags(self, index):
-        """Set flags"""
-        return Qt.ItemFlags(QAbstractTableModel.flags(self, index) |
-                            Qt.ItemIsEditable)
-
-    def setData(self, index, value, role=Qt.EditRole, change_type=None):
-        """Cell content change"""
-        column = index.column()
-        row = index.row()
-
-        if change_type is not None:
-            try:
-                value = self.data(index, role=Qt.DisplayRole)
-                val = from_qvariant(value, str)
-                if change_type is bool:
-                    val = bool_false_check(val)
-                self.df.iloc[row, column] = change_type(val)
-            except ValueError:
-                self.df.iloc[row, column] = change_type('0')
-        else:
-            val = from_qvariant(value, str)
-            current_value = self.get_value(row, column)
-            if isinstance(current_value, (bool, np.bool_)):
-                val = bool_false_check(val)
-            supported_types = (bool, np.bool_) + REAL_NUMBER_TYPES
-            if (isinstance(current_value, supported_types) or
-                    is_text_string(current_value)):
-                try:
-                    self.df.iloc[row, column] = current_value.__class__(val)
-                except (ValueError, OverflowError) as e:
-                    QMessageBox.critical(self.dialog, "Error",
-                                         str(type(e).__name__) + ": " + str(e))
-                    return False
-            else:
-                QMessageBox.critical(self.dialog, "Error",
-                                     "Editing dtype {0!s} not yet supported."
-                                     .format(type(current_value).__name__))
-                return False
-        self.max_min_col_update()
-        self.dataChanged.emit(index, index)
-        return True
-
-    def get_data(self):
-        """Return data"""
-        return self.df
-
-    def rowCount(self, index=QModelIndex()):
-        """DataFrame row number"""
-        if self.total_rows <= self.rows_loaded:
-            return self.total_rows
-        else:
-            return self.rows_loaded
-
-    def fetch_more(self, rows=False, columns=False):
-        """Get more columns and/or rows."""
-        if rows and self.total_rows > self.rows_loaded:
-            reminder = self.total_rows - self.rows_loaded
-            items_to_fetch = min(reminder, ROWS_TO_LOAD)
-            self.beginInsertRows(QModelIndex(), self.rows_loaded,
-                                 self.rows_loaded + items_to_fetch - 1)
-            self.rows_loaded += items_to_fetch
-            self.endInsertRows()
-        if columns and self.total_cols > self.cols_loaded:
-            reminder = self.total_cols - self.cols_loaded
-            items_to_fetch = min(reminder, COLS_TO_LOAD)
-            self.beginInsertColumns(QModelIndex(), self.cols_loaded,
-                                    self.cols_loaded + items_to_fetch - 1)
-            self.cols_loaded += items_to_fetch
-            self.endInsertColumns()
-
-    def columnCount(self, index=QModelIndex()):
-        """DataFrame column number"""
-        # This is done to implement series
-        if len(self.df.shape) == 1:
-            return 2
-        elif self.total_cols <= self.cols_loaded:
-            return self.total_cols
-        else:
-            return self.cols_loaded
-
-    def reset(self):
-        self.beginResetModel()
-        self.endResetModel()
-
-
-class DataFrameView(QTableView):
-    """
-    Data Frame view class.
-
-    Signals
-    -------
-    sig_option_changed(): Raised after a sort by column.
-    sig_sort_by_column(): Raised after more columns are fetched.
-    sig_fetch_more_rows(): Raised after more rows are fetched.
-    """
-    sig_sort_by_column = Signal()
-    sig_fetch_more_columns = Signal()
-    sig_fetch_more_rows = Signal()
-
-    def __init__(self, parent, model, header, hscroll, vscroll):
-        """Constructor."""
-        QTableView.__init__(self, parent)
-        self.setModel(model)
-        self.setHorizontalScrollBar(hscroll)
-        self.setVerticalScrollBar(vscroll)
-        self.setHorizontalScrollMode(1)
-        self.setVerticalScrollMode(1)
-
-        self.sort_old = [None]
-        self.header_class = header
-        self.header_class.sectionClicked.connect(self.sortByColumn)
-        self.menu = self.setup_menu()
-        config_shortcut(self.copy, context='variable_explorer', name='copy',
-                        parent=self)
-        self.horizontalScrollBar().valueChanged.connect(
-                        lambda val: self.load_more_data(val, columns=True))
-        self.verticalScrollBar().valueChanged.connect(
-                        lambda val: self.load_more_data(val, rows=True))
-
-    def load_more_data(self, value, rows=False, columns=False):
-        """Load more rows and columns to display."""
-        if rows and value == self.verticalScrollBar().maximum():
-            self.model().fetch_more(rows=rows)
-            self.sig_fetch_more_rows.emit()
-        if columns and value == self.horizontalScrollBar().maximum():
-            self.model().fetch_more(columns=columns)
-            self.sig_fetch_more_columns.emit()
-
-    def sortByColumn(self, index):
-        """Implement a column sort."""
-        if self.sort_old == [None]:
-            self.header_class.setSortIndicatorShown(True)
-        sort_order = self.header_class.sortIndicatorOrder()
-        self.sig_sort_by_column.emit()
-        if not self.model().sort(index, sort_order):
-            if len(self.sort_old) != 2:
-                self.header_class.setSortIndicatorShown(False)
-            else:
-                self.header_class.setSortIndicator(self.sort_old[0],
-                                                   self.sort_old[1])
-            return
-        self.sort_old = [index, self.header_class.sortIndicatorOrder()]
-
-    def contextMenuEvent(self, event):
-        """Reimplement Qt method."""
-        self.menu.popup(event.globalPos())
-        event.accept()
-
-    def setup_menu(self):
-        """Setup context menu."""
-        copy_action = create_action(self, _('Copy'),
-                                    shortcut=keybinding('Copy'),
-                                    icon=ima.icon('editcopy'),
-                                    triggered=self.copy,
-                                    context=Qt.WidgetShortcut)
-        functions = ((_("To bool"), bool), (_("To complex"), complex),
-                     (_("To int"), int), (_("To float"), float),
-                     (_("To str"), to_text_string))
-        types_in_menu = [copy_action]
-        for name, func in functions:
-            slot = lambda func=func: self.change_type(func)
-            types_in_menu += [create_action(self, name,
-                                            triggered=slot,
-                                            context=Qt.WidgetShortcut)]
-        menu = QMenu(self)
-        add_actions(menu, types_in_menu)
-        return menu
-
-    def change_type(self, func):
-        """A function that changes types of cells."""
-        model = self.model()
-        index_list = self.selectedIndexes()
-        [model.setData(i, '', change_type=func) for i in index_list]
-
-    @Slot()
-    def copy(self):
-        """Copy text to clipboard"""
-        if not self.selectedIndexes():
-            return
-        (row_min, row_max,
-         col_min, col_max) = get_idx_rect(self.selectedIndexes())
-        index = header = False
-        df = self.model().df
-        obj = df.iloc[slice(row_min, row_max + 1),
-                      slice(col_min, col_max + 1)]
-        output = io.StringIO()
-        obj.to_csv(output, sep='\t', index=index, header=header)
-        if not PY2:
-            contents = output.getvalue()
-        else:
-            contents = output.getvalue().decode('utf-8')
-        output.close()
-        clipboard = QApplication.clipboard()
-        clipboard.setText(contents)
-
-
-class DataFrameHeaderModel(QAbstractTableModel):
-    """
-    This class is the model for the header or index of the DataFrameEditor.
-
-    Taken from gtabview project (Header4ExtModel).
-    For more information please see:
-    https://github.com/wavexx/gtabview/blob/master/gtabview/viewer.py
-    """
-
-    COLUMN_INDEX = -1  # Makes reference to the index of the table.
-
-    def __init__(self, model, axis, palette):
-        """
-        Header constructor.
-
-        The 'model' is the QAbstractTableModel of the dataframe, the 'axis' is
-        to acknowledge if is for the header (horizontal - 0) or for the
-        index (vertical - 1) and the palette is the set of colors to use.
-        """
-        super(DataFrameHeaderModel, self).__init__()
-        self.model = model
-        self.axis = axis
-        self._palette = palette
-        if self.axis == 0:
-            self.total_cols = self.model.shape[1]
-            self._shape = (self.model.header_shape[0], self.model.shape[1])
-            if self.total_cols > LARGE_COLS:
-                self.cols_loaded = COLS_TO_LOAD
-            else:
-                self.cols_loaded = self.total_cols
-        else:
-            self.total_rows = self.model.shape[0]
-            self._shape = (self.model.shape[0], self.model.header_shape[1])
-            if self.total_rows > LARGE_NROWS:
-                self.rows_loaded = ROWS_TO_LOAD
-            else:
-                self.rows_loaded = self.total_rows
-
-    def rowCount(self, index=None):
-        """Get number of rows in the header."""
-        if self.axis == 0:
-            return max(1, self._shape[0])
-        else:
-            if self.total_rows <= self.rows_loaded:
-                return self.total_rows
-            else:
-                return self.rows_loaded
-
-    def columnCount(self, index=QModelIndex()):
-        """DataFrame column number"""
-        if self.axis == 0:
-            if self.total_cols <= self.cols_loaded:
-                return self.total_cols
-            else:
-                return self.cols_loaded
-        else:
-            return max(1, self._shape[1])
-
-    def fetch_more(self, rows=False, columns=False):
-        """Get more columns or rows (based on axis)."""
-        if  self.axis == 1 and self.total_rows > self.rows_loaded:
-            reminder = self.total_rows - self.rows_loaded
-            items_to_fetch = min(reminder, ROWS_TO_LOAD)
-            self.beginInsertRows(QModelIndex(), self.rows_loaded,
-                                 self.rows_loaded + items_to_fetch - 1)
-            self.rows_loaded += items_to_fetch
-            self.endInsertRows()
-        if self.axis == 0 and self.total_cols > self.cols_loaded:
-            reminder = self.total_cols - self.cols_loaded
-            items_to_fetch = min(reminder, COLS_TO_LOAD)
-            self.beginInsertColumns(QModelIndex(), self.cols_loaded,
-                                    self.cols_loaded + items_to_fetch - 1)
-            self.cols_loaded += items_to_fetch
-            self.endInsertColumns()
-
-    def sort(self, column, order=Qt.AscendingOrder):
-        """Overriding sort method."""
-        ascending = order == Qt.AscendingOrder
-        self.model.sort(self.COLUMN_INDEX, order=ascending)
-        return True
-
-    def headerData(self, section, orientation, role):
-        """Get the information to put in the header."""
-        if role == Qt.TextAlignmentRole:
-            if orientation == Qt.Horizontal:
-                return Qt.AlignCenter | Qt.AlignBottom
-            else:
-                return Qt.AlignRight | Qt.AlignVCenter
-        if role != Qt.DisplayRole and role != Qt.ToolTipRole:
-            return None
-        if self.axis == 1 and self._shape[1] <= 1:
-            return None
-        orient_axis = 0 if orientation == Qt.Horizontal else 1
-        if self.model.header_shape[orient_axis] > 1:
-            header = section
-        else:
-            header = self.model.header(self.axis, section)
-            if isinstance(header, TEXT_TYPES):
-                # Get the proper encoding of the text in the header.
-                # Fixes Issue 3896
-                if not PY2:
-                    try:
-                        header = header.encode('utf-8')
-                        coding = 'utf-8-sig'
-                    except UnicodeEncodeError:
-                        coding = encoding.get_coding(header)
-                else:
-                    coding = encoding.get_coding(header)
-                return to_text_string(header, encoding=coding)
-            header = to_text_string(header)
-        return header
-
-    def data(self, index, role):
-        """
-        Get the data for the header.
-
-        This is used when a header has levels.
-        """
-        if not index.isValid() or \
-           index.row() >= self._shape[0] or \
-           index.column() >= self._shape[1]:
-            return None
-        row, col = ((index.row(), index.column()) if self.axis == 0
-                    else (index.column(), index.row()))
-        if role == Qt.BackgroundRole:
-            prev = self.model.header(self.axis, col - 1, row) if col else None
-            cur = self.model.header(self.axis, col, row)
-            return self._palette.midlight() if prev != cur else None
-        if role != Qt.DisplayRole:
-            return None
-        if self.axis == 0 and self._shape[0] <= 1:
-            return None
-        return to_text_string(self.model.header(self.axis, col, row))
-
-
-class DataFrameLevelModel(QAbstractTableModel):
-    """
-    Data Frame level class.
-
-    This class is used to represent index levels in the DataFrameEditor. When
-    using MultiIndex, this model creates labels for the index/header as Index i
-    for each section in the index/header
-
-    Based on the gtabview project (Level4ExtModel).
-    For more information please see:
-    https://github.com/wavexx/gtabview/blob/master/gtabview/viewer.py
-    """
-
-    def __init__(self, model, palette, font):
-        super(DataFrameLevelModel, self).__init__()
-        self.model = model
-        self._background = palette.dark().color()
-        if self._background.lightness() > 127:
-            self._foreground = palette.text()
-        else:
-            self._foreground = palette.highlightedText()
-        self._palette = palette
-        font.setBold(True)
-        self._font = font
-
-    def rowCount(self, index=None):
-        """Get number of rows (number of levels for the header)."""
-        return max(1, self.model.header_shape[0])
-
-    def columnCount(self, index=None):
-        """Get the number of columns (number of levels for the index)."""
-        return max(1, self.model.header_shape[1])
-
-    def headerData(self, section, orientation, role):
-        """
-        Get the text to put in the header of the levels of the indexes.
-
-        By default it returns 'Index i', where i is the section in the index
-        """
-        if role == Qt.TextAlignmentRole:
-            if orientation == Qt.Horizontal:
-                return Qt.AlignCenter | Qt.AlignBottom
-            else:
-                return Qt.AlignRight | Qt.AlignVCenter
-        if role != Qt.DisplayRole and role != Qt.ToolTipRole:
-            return None
-        if self.model.header_shape[0] <= 1 and orientation == Qt.Horizontal:
-            if self.model.name(1,section):
-                return self.model.name(1,section)
-            return _('Index')
-        elif self.model.header_shape[0] <= 1:
-            return None
-        elif self.model.header_shape[1] <= 1 and orientation == Qt.Vertical:
-            return None
-        return _('Index') + ' ' + to_text_string(section)
-
-    def data(self, index, role):
-        """Get the information of the levels."""
-        if not index.isValid():
-            return None
-        if role == Qt.FontRole:
-            return self._font
-        label = ''
-        if index.column() == self.model.header_shape[1] - 1:
-            label = str(self.model.name(0, index.row()))
-        elif index.row() == self.model.header_shape[0] - 1:
-            label = str(self.model.name(1, index.column()))
-        if role == Qt.DisplayRole and label:
-            return label
-        elif role == Qt.ForegroundRole:
-            return self._foreground
-        elif role == Qt.BackgroundRole:
-            return self._background
-        elif role == Qt.BackgroundRole:
-            return self._palette.window()
-        return None
-
-
-class DataFrameEditor(QDialog):
-    """
-    Dialog for displaying and editing DataFrame and related objects.
-
-    Based on the gtabview project (ExtTableView).
-    For more information please see:
-    https://github.com/wavexx/gtabview/blob/master/gtabview/viewer.py
-
-    Signals
-    -------
-    sig_option_changed(str, object): Raised if an option is changed.
-       Arguments are name of option and its new value.
-    """
-    sig_option_changed = Signal(str, object)
-
-    def __init__(self, parent=None):
-        QDialog.__init__(self, parent)
-        # Destroying the C++ object right after closing the dialog box,
-        # otherwise it may be garbage-collected in another QThread
-        # (e.g. the editor's analysis thread in Spyder), thus leading to
-        # a segmentation fault on UNIX or an application crash on Windows
-        self.setAttribute(Qt.WA_DeleteOnClose)
-        self.is_series = False
-        self.layout = None
-
-    def setup_and_check(self, data, title=''):
-        """
-        Setup DataFrameEditor:
-        return False if data is not supported, True otherwise.
-        Supported types for data are DataFrame, Series and Index.
-        """
-        self._selection_rec = False
-        self._model = None
-
-        self.layout = QGridLayout()
-        self.layout.setSpacing(0)
-        self.layout.setContentsMargins(0, 0, 0, 0)
-        self.setLayout(self.layout)
-        self.setWindowIcon(ima.icon('arredit'))
-        if title:
-            title = to_text_string(title) + " - %s" % data.__class__.__name__
-        else:
-            title = _("%s editor") % data.__class__.__name__
-        if isinstance(data, Series):
-            self.is_series = True
-            data = data.to_frame()
-        elif isinstance(data, Index):
-            data = DataFrame(data)
-
-        self.setWindowTitle(title)
-        self.resize(600, 500)
-
-        self.hscroll = QScrollBar(Qt.Horizontal)
-        self.vscroll = QScrollBar(Qt.Vertical)
-
-        # Create the view for the level
-        self.create_table_level()
-
-        # Create the view for the horizontal header
-        self.create_table_header()
-
-        # Create the view for the vertical index
-        self.create_table_index()
-
-        # Create the model and view of the data
-        self.dataModel = DataFrameModel(data, parent=self)
-<<<<<<< HEAD
-        self.create_data_table()
-
-        self.layout.addWidget(self.hscroll, 2, 0, 1, 2)
-        self.layout.addWidget(self.vscroll, 0, 2, 2, 1)
-
-        # autosize columns on-demand
-        self._autosized_cols = set()
-        self._max_autosize_ms = None
-        self.dataTable.installEventFilter(self)
-
-        avg_width = self.fontMetrics().averageCharWidth()
-        self.min_trunc = avg_width * 8  # Minimum size for columns
-        self.max_width = avg_width * 64  # Maximum size for columns
-=======
-        self.dataModel.dataChanged.connect(self.save_and_close_enable)
-        self.dataTable = DataFrameView(self, self.dataModel)
->>>>>>> 1b34cfad
-
-        self.setLayout(self.layout)
-        self.setMinimumSize(400, 300)
-        # Make the dialog act as a window
-        self.setWindowFlags(Qt.Window)
-        btn_layout = QHBoxLayout()
-
-        btn = QPushButton(_("Format"))
-        # disable format button for int type
-        btn_layout.addWidget(btn)
-        btn.clicked.connect(self.change_format)
-        btn = QPushButton(_('Resize'))
-        btn_layout.addWidget(btn)
-        btn.clicked.connect(self.resize_to_contents)
-
-        bgcolor = QCheckBox(_('Background color'))
-        bgcolor.setChecked(self.dataModel.bgcolor_enabled)
-        bgcolor.setEnabled(self.dataModel.bgcolor_enabled)
-        bgcolor.stateChanged.connect(self.change_bgcolor_enable)
-        btn_layout.addWidget(bgcolor)
-
-        self.bgcolor_global = QCheckBox(_('Column min/max'))
-        self.bgcolor_global.setChecked(self.dataModel.colum_avg_enabled)
-        self.bgcolor_global.setEnabled(not self.is_series and
-                                       self.dataModel.bgcolor_enabled)
-        self.bgcolor_global.stateChanged.connect(self.dataModel.colum_avg)
-        btn_layout.addWidget(self.bgcolor_global)
-
-        btn_layout.addStretch()
-<<<<<<< HEAD
-        bbox = QDialogButtonBox(QDialogButtonBox.Ok | QDialogButtonBox.Cancel)
-        bbox.accepted.connect(self.accept)
-        bbox.rejected.connect(self.reject)
-        btn_layout.addWidget(bbox)
-        btn_layout.setContentsMargins(4, 4, 4, 4)
-        self.layout.addLayout(btn_layout, 4, 0, 1, 2)
-        self.setModel(self.dataModel)
-        self.resizeColumnsToContents()
-
-        return True
-
-    def create_table_level(self):
-        """Create the QTableView that will hold the level model."""
-        self.table_level = QTableView()
-        self.table_level.setEditTriggers(QTableWidget.NoEditTriggers)
-        self.table_level.setHorizontalScrollBarPolicy(Qt.ScrollBarAlwaysOff)
-        self.table_level.setVerticalScrollBarPolicy(Qt.ScrollBarAlwaysOff)
-        self.table_level.setFrameStyle(QFrame.Plain)
-        self.table_level.horizontalHeader().sectionResized.connect(
-                                                        self._index_resized)
-        self.table_level.verticalHeader().sectionResized.connect(
-                                                        self._header_resized)
-        self.table_level.setItemDelegate(QItemDelegate())
-        self.layout.addWidget(self.table_level, 0, 0)
-        self.table_level.setContentsMargins(0, 0, 0, 0)
-        self.table_level.horizontalHeader().sectionClicked.connect(
-                                                            self.sortByIndex)
-
-    def create_table_header(self):
-        """Create the QTableView that will hold the header model."""
-        self.table_header = QTableView()
-        self.table_header.verticalHeader().hide()
-        self.table_header.setEditTriggers(QTableWidget.NoEditTriggers)
-        self.table_header.setHorizontalScrollBarPolicy(Qt.ScrollBarAlwaysOff)
-        self.table_header.setVerticalScrollBarPolicy(Qt.ScrollBarAlwaysOff)
-        self.table_header.setHorizontalScrollMode(QTableView.ScrollPerPixel)
-        self.table_header.setHorizontalScrollBar(self.hscroll)
-        self.table_header.setFrameStyle(QFrame.Plain)
-        self.table_header.horizontalHeader().sectionResized.connect(
-                                                        self._column_resized)
-        self.table_header.setItemDelegate(QItemDelegate())
-        self.layout.addWidget(self.table_header, 0, 1)
-
-    def create_table_index(self):
-        """Create the QTableView that will hold the index model."""
-        self.table_index = QTableView()
-        self.table_index.horizontalHeader().hide()
-        self.table_index.setEditTriggers(QTableWidget.NoEditTriggers)
-        self.table_index.setHorizontalScrollBarPolicy(Qt.ScrollBarAlwaysOff)
-        self.table_index.setVerticalScrollBarPolicy(Qt.ScrollBarAlwaysOff)
-        self.table_index.setVerticalScrollMode(QTableView.ScrollPerPixel)
-        self.table_index.setVerticalScrollBar(self.vscroll)
-        self.table_index.setFrameStyle(QFrame.Plain)
-        self.table_index.verticalHeader().sectionResized.connect(
-                                                            self._row_resized)
-        self.table_index.setItemDelegate(QItemDelegate())
-        self.layout.addWidget(self.table_index, 1, 0)
-        self.table_index.setContentsMargins(0, 0, 0, 0)
-
-    def create_data_table(self):
-        """Create the QTableView that will hold the data model."""
-        self.dataTable = DataFrameView(self, self.dataModel,
-                                       self.table_header.horizontalHeader(),
-                                       self.hscroll, self.vscroll)
-        self.dataTable.verticalHeader().hide()
-        self.dataTable.horizontalHeader().hide()
-        self.dataTable.setHorizontalScrollBarPolicy(Qt.ScrollBarAlwaysOff)
-        self.dataTable.setVerticalScrollBarPolicy(Qt.ScrollBarAlwaysOff)
-        self.dataTable.setHorizontalScrollMode(QTableView.ScrollPerPixel)
-        self.dataTable.setVerticalScrollMode(QTableView.ScrollPerPixel)
-        self.dataTable.setFrameStyle(QFrame.Plain)
-        self.dataTable.setItemDelegate(QItemDelegate())
-        self.layout.addWidget(self.dataTable, 1, 1)
-        self.setFocusProxy(self.dataTable)
-        self.dataTable.sig_sort_by_column.connect(self._sort_update)
-        self.dataTable.sig_fetch_more_columns.connect(self._fetch_more_columns)
-        self.dataTable.sig_fetch_more_rows.connect(self._fetch_more_rows)
-
-    def sortByIndex(self, index):
-        """Implement a Index sort."""
-        self.table_level.horizontalHeader().setSortIndicatorShown(True)
-        sort_order = self.table_level.horizontalHeader().sortIndicatorOrder()
-        self.table_index.model().sort(index, sort_order)
-        self._sort_update()
-
-    def model(self):
-        """Get the model of the dataframe."""
-        return self._model
-
-    def _column_resized(self, col, old_width, new_width):
-        """Update the column width."""
-        self.dataTable.setColumnWidth(col, new_width)
-        self._update_layout()
-
-    def _row_resized(self, row, old_height, new_height):
-        """Update the row height."""
-        self.dataTable.setRowHeight(row, new_height)
-        self._update_layout()
-
-    def _index_resized(self, col, old_width, new_width):
-        """Resize the corresponding column of the index section selected."""
-        self.table_index.setColumnWidth(col, new_width)
-        self._update_layout()
-
-    def _header_resized(self, row, old_height, new_height):
-        """Resize the corresponding row of the header section selected."""
-        self.table_header.setRowHeight(row, new_height)
-        self._update_layout()
-
-    def _update_layout(self):
-        """Set the width and height of the QTableViews and hide rows."""
-        h_width = max(self.table_level.verticalHeader().sizeHint().width(),
-                      self.table_index.verticalHeader().sizeHint().width())
-        self.table_level.verticalHeader().setFixedWidth(h_width)
-        self.table_index.verticalHeader().setFixedWidth(h_width)
-
-        last_row = self._model.header_shape[0] - 1
-        if last_row < 0:
-            hdr_height = self.table_level.horizontalHeader().height()
-        else:
-            hdr_height = self.table_level.rowViewportPosition(last_row) + \
-                         self.table_level.rowHeight(last_row) + \
-                         self.table_level.horizontalHeader().height()
-            # Check if the header shape has only one row (which display the
-            # same info than the horizontal header).
-            if last_row == 0:
-                self.table_level.setRowHidden(0, True)
-                self.table_header.setRowHidden(0, True)
-        self.table_header.setFixedHeight(hdr_height)
-        self.table_level.setFixedHeight(hdr_height)
-
-        last_col = self._model.header_shape[1] - 1
-        if last_col < 0:
-            idx_width = self.table_level.verticalHeader().width()
-        else:
-            idx_width = self.table_level.columnViewportPosition(last_col) + \
-                        self.table_level.columnWidth(last_col) + \
-                        self.table_level.verticalHeader().width()
-        self.table_index.setFixedWidth(idx_width)
-        self.table_level.setFixedWidth(idx_width)
-        self._resizeVisibleColumnsToContents()
-
-    def _reset_model(self, table, model):
-        """Set the model in the given table."""
-        old_sel_model = table.selectionModel()
-        table.setModel(model)
-        if old_sel_model:
-            del old_sel_model
-
-    def setAutosizeLimit(self, limit_ms):
-        """Set maximum size for columns."""
-        self._max_autosize_ms = limit_ms
-
-    def setModel(self, model, relayout=True):
-        """Set the model for the data, header/index and level views."""
-        self._model = model
-        sel_model = self.dataTable.selectionModel()
-        sel_model.currentColumnChanged.connect(
-                self._resizeCurrentColumnToContents)
-
-        # Asociate the models (level, vertical index and horizontal header)
-        # with its corresponding view.
-        self._reset_model(self.table_level, DataFrameLevelModel(model,
-                                                                self.palette(),
-                                                                self.font()))
-        self._reset_model(self.table_header, DataFrameHeaderModel(
-                                                            model,
-                                                            0,
-                                                            self.palette()))
-        self._reset_model(self.table_index, DataFrameHeaderModel(
-                                                            model,
-                                                            1,
-                                                            self.palette()))
-
-        # Needs to be called after setting all table models
-        if relayout:
-            self._update_layout()
-
-    def setCurrentIndex(self, y, x):
-        """Set current selection."""
-        self.dataTable.selectionModel().setCurrentIndex(
-            self.dataTable.model().index(y, x),
-            QItemSelectionModel.ClearAndSelect)
-
-    def _sizeHintForColumn(self, table, col, limit_ms=None):
-        """Get the size hint for a given column in a table."""
-        max_row = table.model().rowCount()
-        lm_start = time.clock()
-        lm_row = 64 if limit_ms else max_row
-        max_width = 0
-        for row in range(max_row):
-            v = table.sizeHintForIndex(table.model().index(row, col))
-            max_width = max(max_width, v.width())
-            if row > lm_row:
-                lm_now = time.clock()
-                lm_elapsed = (lm_now - lm_start) * 1000
-                if lm_elapsed >= limit_ms:
-                    break
-                lm_row = int((row / lm_elapsed) * limit_ms)
-        return max_width
-
-    def _resizeColumnToContents(self, header, data, col, limit_ms):
-        """Resize a column by its contents."""
-        hdr_width = self._sizeHintForColumn(header, col, limit_ms)
-        data_width = self._sizeHintForColumn(data, col, limit_ms)
-        if data_width > hdr_width:
-            width = min(self.max_width, data_width)
-        elif hdr_width > data_width * 2:
-            width = max(min(hdr_width, self.min_trunc), min(self.max_width,
-                        data_width))
-        else:
-            width = min(self.max_width, hdr_width)
-        header.setColumnWidth(col, width)
-
-    def _resizeColumnsToContents(self, header, data, limit_ms):
-        """Resize all the colummns to its contents."""
-        max_col = data.model().columnCount()
-        if limit_ms is None:
-            max_col_ms = None
-        else:
-            max_col_ms = limit_ms / max(1, max_col)
-        for col in range(max_col):
-            self._resizeColumnToContents(header, data, col, max_col_ms)
-
-    def eventFilter(self, obj, event):
-        """Override eventFilter to catch resize event."""
-        if obj == self.dataTable and event.type() == QEvent.Resize:
-            self._resizeVisibleColumnsToContents()
-        return False
-
-    def _resizeVisibleColumnsToContents(self):
-        """Resize the columns that are in the view."""
-        index_column = self.dataTable.rect().topLeft().x()
-        start = col = self.dataTable.columnAt(index_column)
-        width = self._model.shape[1]
-        end = self.dataTable.columnAt(self.dataTable.rect().bottomRight().x())
-        end = width if end == -1 else end + 1
-        if self._max_autosize_ms is None:
-            max_col_ms = None
-        else:
-            max_col_ms = self._max_autosize_ms / max(1, end - start)
-        while col < end:
-            resized = False
-            if col not in self._autosized_cols:
-                self._autosized_cols.add(col)
-                resized = True
-                self._resizeColumnToContents(self.table_header, self.dataTable,
-                                             col, max_col_ms)
-            col += 1
-            if resized:
-                # As we resize columns, the boundary will change
-                index_column = self.dataTable.rect().bottomRight().x()
-                end = self.dataTable.columnAt(index_column)
-                end = width if end == -1 else end + 1
-                if max_col_ms is not None:
-                    max_col_ms = self._max_autosize_ms / max(1, end - start)
-
-    def _resizeCurrentColumnToContents(self, new_index, old_index):
-        """Resize the current column to its contents."""
-        if new_index.column() not in self._autosized_cols:
-            # Ensure the requested column is fully into view after resizing
-            self._resizeVisibleColumnsToContents()
-            self.dataTable.scrollTo(new_index)
-
-    def resizeColumnsToContents(self):
-        """Resize the columns to its contents."""
-        self._autosized_cols = set()
-        self._resizeColumnsToContents(self.table_level,
-                                      self.table_index, self._max_autosize_ms)
-        self._update_layout()
-        self.table_level.resizeColumnsToContents()
-=======
-
-        self.btn_save_and_close = QPushButton(_('Save and Close'))
-        self.btn_save_and_close.setDisabled(True)
-        self.btn_save_and_close.clicked.connect(self.accept)
-        btn_layout.addWidget(self.btn_save_and_close)
-
-        self.btn_close = QPushButton(_('Close'))
-        self.btn_close.setAutoDefault(True)
-        self.btn_close.setDefault(True)
-        self.btn_close.clicked.connect(self.reject)
-        btn_layout.addWidget(self.btn_close)
-
-        self.layout.addLayout(btn_layout, 2, 0)
-
-        return True
-
-    @Slot(QModelIndex, QModelIndex)
-    def save_and_close_enable(self, top_left, bottom_right):
-        """Handle the data change event to enable the save and close button."""
-        self.btn_save_and_close.setEnabled(True)
-        self.btn_save_and_close.setAutoDefault(True)
-        self.btn_save_and_close.setDefault(True)
->>>>>>> 1b34cfad
-
-    def change_bgcolor_enable(self, state):
-        """
-        This is implementet so column min/max is only active when bgcolor is
-        """
-        self.dataModel.bgcolor(state)
-        self.bgcolor_global.setEnabled(not self.is_series and state > 0)
-
-    def change_format(self):
-        """
-        Ask user for display format for floats and use it.
-
-        This function also checks whether the format is valid and emits
-        `sig_option_changed`.
-        """
-        format, valid = QInputDialog.getText(self, _('Format'),
-                                             _("Float formatting"),
-                                             QLineEdit.Normal,
-                                             self.dataModel.get_format())
-        if valid:
-            format = str(format)
-            try:
-                format % 1.1
-            except:
-                msg = _("Format ({}) is incorrect").format(format)
-                QMessageBox.critical(self, _("Error"), msg)
-                return
-            if not format.startswith('%'):
-                msg = _("Format ({}) should start with '%'").format(format)
-                QMessageBox.critical(self, _("Error"), msg)
-                return
-            self.dataModel.set_format(format)
-            self.sig_option_changed.emit('dataframe_format', format)
-
-    def get_value(self):
-        """Return modified Dataframe -- this is *not* a copy"""
-        # It is import to avoid accessing Qt C++ object as it has probably
-        # already been destroyed, due to the Qt.WA_DeleteOnClose attribute
-        df = self.dataModel.get_data()
-        if self.is_series:
-            return df.iloc[:, 0]
-        else:
-            return df
-
-    def _update_header_size(self):
-        """Update the column width of the header."""
-        column_count = self.table_header.model().columnCount()
-        for index in range(0, column_count):
-            if index < column_count:
-                column_width = self.dataTable.columnWidth(index)
-                self.table_header.setColumnWidth(index, column_width)
-            else:
-                break
-
-    def _sort_update(self):
-        """
-        Update the model for all the QTableView objects.
-
-        Uses the model of the dataTable as the base.
-        """
-        self.setModel(self.dataTable.model())
-
-    def _fetch_more_columns(self):
-        """Fetch more data for the header (columns)."""
-        self.table_header.model().fetch_more()
-
-    def _fetch_more_rows(self):
-        """Fetch more data for the index (rows)."""
-        self.table_index.model().fetch_more()
-
-    def resize_to_contents(self):
-        QApplication.setOverrideCursor(QCursor(Qt.WaitCursor))
-        self.dataTable.resizeColumnsToContents()
-        self.dataModel.fetch_more(columns=True)
-        self.dataTable.resizeColumnsToContents()
-        self._update_header_size()
-        QApplication.restoreOverrideCursor()
-
-
-#==============================================================================
-# Tests
-#==============================================================================
-def test_edit(data, title="", parent=None):
-    """Test subroutine"""
-    app = qapplication()                  # analysis:ignore
-    dlg = DataFrameEditor(parent=parent)
-
-    if dlg.setup_and_check(data, title=title):
-        dlg.exec_()
-        return dlg.get_value()
-    else:
-        import sys
-        sys.exit(1)
-
-
-def test():
-    """DataFrame editor test"""
-    from numpy import nan
-    from pandas.util.testing import assert_frame_equal, assert_series_equal
-
-    df1 = DataFrame([
-                     [True, "bool"],
-                     [1+1j, "complex"],
-                     ['test', "string"],
-                     [1.11, "float"],
-                     [1, "int"],
-                     [np.random.rand(3, 3), "Unkown type"],
-                     ["Large value", 100],
-                     ["áéí", "unicode"]
-                    ],
-                    index=['a', 'b', nan, nan, nan, 'c',
-                           "Test global max", 'd'],
-                    columns=[nan, 'Type'])
-    out = test_edit(df1)
-    assert_frame_equal(df1, out)
-
-    result = Series([True, "bool"], index=[nan, 'Type'], name='a')
-    out = test_edit(df1.iloc[0])
-    assert_series_equal(result, out)
-
-    df1 = DataFrame(np.random.rand(100100, 10))
-    out = test_edit(df1)
-    assert_frame_equal(out, df1)
-
-    series = Series(np.arange(10), name=0)
-    out = test_edit(series)
-    assert_series_equal(series, out)
-
-
-if __name__ == '__main__':
-    test()
+# -*- coding: utf-8 -*-
+#
+# Copyright © Spyder Project Contributors
+# Licensed under the terms of the New BSD License
+#
+# DataFrameModel is based on the class ArrayModel from array editor
+# and the class DataFrameModel from the pandas project.
+# Present in pandas.sandbox.qtpandas in v0.13.1
+# Copyright (c) 2011-2012, Lambda Foundry, Inc.
+# and PyData Development Team All rights reserved
+#
+# DataFrameHeaderModel and DataFrameLevelModel are based on the classes
+# Header4ExtModel and Level4ExtModel from the gtabview project. The
+# DataFrameModel is based on the classes ExtDataModel and ExtFrameModel from
+# the same project. Also the DataFrameEditor is based in the ExtTableView.
+# https://github.com/TabViewer/gtabview
+# Copyright(c) 2014-2016: wave++ "Yuri D'Elia" <wavexx@thregr.org>
+# Copyright(c) 2014-2015: Scott Hansen <firecat4153@gmail.com>
+# Licensed under the terms of the MIT License
+#
+
+"""
+Pandas DataFrame Editor Dialog
+"""
+
+# Standard library imports
+import time
+
+# Third party imports
+from qtpy.compat import from_qvariant, to_qvariant
+from qtpy.QtCore import (QAbstractTableModel, QModelIndex, Qt, Signal, Slot,
+                         QItemSelectionModel, QEvent)
+from qtpy.QtGui import QColor, QCursor
+from qtpy.QtWidgets import (QApplication, QCheckBox, QDialogButtonBox, QDialog,
+                            QGridLayout, QHBoxLayout, QInputDialog, QLineEdit,
+                            QMenu, QMessageBox, QPushButton, QTableView,
+                            QScrollBar, QTableWidget, QFrame,
+                            QItemDelegate)
+
+from pandas import DataFrame, Index, Series
+try:
+    from pandas._libs.tslib import OutOfBoundsDatetime
+except ImportError:  # For pandas version < 0.20
+    from pandas.tslib import OutOfBoundsDatetime
+import numpy as np
+
+# Local imports
+from spyder.config.base import _
+from spyder.config.fonts import DEFAULT_SMALL_DELTA
+from spyder.config.gui import get_font, config_shortcut
+from spyder.py3compat import (io, is_text_string, PY2, to_text_string,
+                              TEXT_TYPES)
+from spyder.utils import encoding
+from spyder.utils import icon_manager as ima
+from spyder.utils.qthelpers import (add_actions, create_action,
+                                    keybinding, qapplication)
+from spyder.widgets.variableexplorer.arrayeditor import get_idx_rect
+
+# Supported Numbers and complex numbers
+REAL_NUMBER_TYPES = (float, int, np.int64, np.int32)
+COMPLEX_NUMBER_TYPES = (complex, np.complex64, np.complex128)
+# Used to convert bool intrance to false since bool('False') will return True
+_bool_false = ['false', 'f', '0', '0.', '0.0', ' ']
+
+# Default format for data frames with floats
+DEFAULT_FORMAT = '%.6g'
+
+# Limit at which dataframe is considered so large that it is loaded on demand
+LARGE_SIZE = 5e5
+LARGE_NROWS = 1e5
+LARGE_COLS = 60
+ROWS_TO_LOAD = 500
+COLS_TO_LOAD = 40
+
+# Background colours
+BACKGROUND_NUMBER_MINHUE = 0.66 # hue for largest number
+BACKGROUND_NUMBER_HUERANGE = 0.33 # (hue for smallest) minus (hue for largest)
+BACKGROUND_NUMBER_SATURATION = 0.7
+BACKGROUND_NUMBER_VALUE = 1.0
+BACKGROUND_NUMBER_ALPHA = 0.6 
+BACKGROUND_NONNUMBER_COLOR = Qt.lightGray
+BACKGROUND_INDEX_ALPHA = 0.8
+BACKGROUND_STRING_ALPHA = 0.05
+BACKGROUND_MISC_ALPHA = 0.3
+
+
+def bool_false_check(value):
+    """
+    Used to convert bool entrance to false.
+
+    Needed since any string in bool('') will return True.
+    """
+    if value.lower() in _bool_false:
+        value = ''
+    return value
+
+
+def global_max(col_vals, index):
+    """Returns the global maximum and minimum."""
+    col_vals_without_None = [x for x in col_vals if x is not None]
+    max_col, min_col = zip(*col_vals_without_None)
+    return max(max_col), min(min_col)
+
+
+class DataFrameModel(QAbstractTableModel):
+    """ DataFrame Table Model.
+
+    Partly based in ExtDataModel and ExtFrameModel classes
+    of the gtabview project.
+
+    For more information please see:
+    https://github.com/wavexx/gtabview/blob/master/gtabview/models.py
+    """
+
+    def __init__(self, dataFrame, format=DEFAULT_FORMAT, parent=None):
+        QAbstractTableModel.__init__(self)
+        self.dialog = parent
+        self.df = dataFrame
+        self.df_index = dataFrame.index.tolist()
+        self.df_header = dataFrame.columns.tolist()
+        self._format = format
+        self.complex_intran = None
+        
+        self.total_rows = self.df.shape[0]
+        self.total_cols = self.df.shape[1]
+        size = self.total_rows * self.total_cols
+
+        self.max_min_col = None
+        if size < LARGE_SIZE:
+            self.max_min_col_update()
+            self.colum_avg_enabled = True
+            self.bgcolor_enabled = True
+            self.colum_avg(1)
+        else:
+            self.colum_avg_enabled = False
+            self.bgcolor_enabled = False
+            self.colum_avg(0)
+
+        # Use paging when the total size, number of rows or number of
+        # columns is too large
+        if size > LARGE_SIZE:
+            self.rows_loaded = ROWS_TO_LOAD
+            self.cols_loaded = COLS_TO_LOAD
+        else:
+            if self.total_rows > LARGE_NROWS:
+                self.rows_loaded = ROWS_TO_LOAD
+            else:
+                self.rows_loaded = self.total_rows
+            if self.total_cols > LARGE_COLS:
+                self.cols_loaded = COLS_TO_LOAD
+            else:
+                self.cols_loaded = self.total_cols
+
+    def _axis(self, axis):
+        """
+        Return the corresponding labels taking into account the axis.
+
+        The axis could be horizontal (0) or vertical (1).
+        """
+        return self.df.columns if axis == 0 else self.df.index
+
+    def _axis_levels(self, axis):
+        """
+        Return the number of levels in the labels taking into account the axis.
+
+        Get the number of levels for the columns (0) or rows (1).
+        """
+        ax = self._axis(axis)
+        return 1 if not hasattr(ax, 'levels') else len(ax.levels)
+
+    @property
+    def shape(self):
+        """Return the shape of the dataframe."""
+        return self.df.shape
+
+    @property
+    def header_shape(self):
+        """Return the levels for the columns and rows of the dataframe."""
+        return (self._axis_levels(0), self._axis_levels(1))
+
+    @property
+    def chunk_size(self):
+        """Return the max value of the dimensions of the dataframe."""
+        return max(*self.shape())
+
+    def header(self, axis, x, level=0):
+        """
+        Return the values of the labels for the header of columns or rows.
+
+        The value corresponds to the header of column or row x in the
+        given level.
+        """
+        ax = self._axis(axis)
+        return ax.values[x] if not hasattr(ax, 'levels') \
+            else ax.values[x][level]
+
+    def name(self, axis, level):
+        """Return the labels of the levels if any."""
+        ax = self._axis(axis)
+        if hasattr(ax, 'levels'):
+            return ax.names[level]
+        if ax.name:
+            return ax.name
+
+    def max_min_col_update(self):
+        """
+        Determines the maximum and minimum number in each column.
+
+        The result is a list whose k-th entry is [vmax, vmin], where vmax and
+        vmin denote the maximum and minimum of the k-th column (ignoring NaN). 
+        This list is stored in self.max_min_col.
+
+        If the k-th column has a non-numerical dtype, then the k-th entry
+        is set to None. If the dtype is complex, then compute the maximum and
+        minimum of the absolute values. If vmax equals vmin, then vmin is 
+        decreased by one.
+        """
+        if self.df.shape[0] == 0: # If no rows to compute max/min then return
+            return
+        self.max_min_col = []
+        for dummy, col in self.df.iteritems():
+            if col.dtype in REAL_NUMBER_TYPES + COMPLEX_NUMBER_TYPES:
+                if col.dtype in REAL_NUMBER_TYPES:
+                    vmax = col.max(skipna=True)
+                    vmin = col.min(skipna=True)
+                else:
+                    vmax = col.abs().max(skipna=True)
+                    vmin = col.abs().min(skipna=True)
+                if vmax != vmin:
+                    max_min = [vmax, vmin]
+                else:
+                    max_min = [vmax, vmin - 1]
+            else:
+                max_min = None
+            self.max_min_col.append(max_min)
+
+    def get_format(self):
+        """Return current format"""
+        # Avoid accessing the private attribute _format from outside
+        return self._format
+
+    def set_format(self, format):
+        """Change display format"""
+        self._format = format
+        self.reset()
+
+    def bgcolor(self, state):
+        """Toggle backgroundcolor"""
+        self.bgcolor_enabled = state > 0
+        self.reset()
+
+    def colum_avg(self, state):
+        """Toggle backgroundcolor"""
+        self.colum_avg_enabled = state > 0
+        if self.colum_avg_enabled:
+            self.return_max = lambda col_vals, index: col_vals[index]
+        else:
+            self.return_max = global_max
+        self.reset()
+
+    def get_bgcolor(self, index):
+        """Background color depending on value."""
+        column = index.column()
+        if not self.bgcolor_enabled:
+            return
+        value = self.get_value(index.row(), column)
+        if self.max_min_col[column] is None:
+            color = QColor(BACKGROUND_NONNUMBER_COLOR)
+            if is_text_string(value):
+                color.setAlphaF(BACKGROUND_STRING_ALPHA)
+            else:
+                color.setAlphaF(BACKGROUND_MISC_ALPHA)
+        else:
+            if isinstance(value, COMPLEX_NUMBER_TYPES):
+                color_func = abs
+            else:
+                color_func = float
+            vmax, vmin = self.return_max(self.max_min_col, column)
+            hue = (BACKGROUND_NUMBER_MINHUE + BACKGROUND_NUMBER_HUERANGE *
+                   (vmax - color_func(value)) / (vmax - vmin))
+            hue = float(abs(hue))
+            if hue > 1:
+                hue = 1
+            color = QColor.fromHsvF(hue, BACKGROUND_NUMBER_SATURATION,
+                                    BACKGROUND_NUMBER_VALUE,
+                                    BACKGROUND_NUMBER_ALPHA)
+        return color
+
+    def get_value(self, row, column):
+        """Return the value of the DataFrame."""
+        # To increase the performance iat is used but that requires error
+        # handling, so fallback uses iloc
+        try:
+            value = self.df.iat[row, column]
+        except OutOfBoundsDatetime:
+            value = self.df.iloc[:, column].astype(str).iat[row]
+        except:
+            value = self.df.iloc[row, column]
+        return value
+
+    def update_df_index(self):
+        """"Update the DataFrame index"""
+        self.df_index = self.df.index.tolist()
+
+    def data(self, index, role=Qt.DisplayRole):
+        """Cell content"""
+        if not index.isValid():
+            return to_qvariant()
+        if role == Qt.DisplayRole or role == Qt.EditRole:
+            column = index.column()
+            row = index.row()
+            value = self.get_value(row, column)
+            if isinstance(value, float):
+                try:
+                    return to_qvariant(self._format % value)
+                except (ValueError, TypeError):
+                    # may happen if format = '%d' and value = NaN;
+                    # see issue 4139
+                    return to_qvariant(DEFAULT_FORMAT % value)
+            else:
+                try:
+                    return to_qvariant(to_text_string(value))
+                except UnicodeDecodeError:
+                    return to_qvariant(encoding.to_unicode(value))
+        elif role == Qt.BackgroundColorRole:
+            return to_qvariant(self.get_bgcolor(index))
+        elif role == Qt.FontRole:
+            return to_qvariant(get_font(font_size_delta=DEFAULT_SMALL_DELTA))
+        return to_qvariant()
+
+    def sort(self, column, order=Qt.AscendingOrder):
+        """Overriding sort method"""
+        if self.complex_intran is not None:
+            if self.complex_intran.any(axis=0).iloc[column]:
+                QMessageBox.critical(self.dialog, "Error",
+                                     "TypeError error: no ordering "
+                                     "relation is defined for complex numbers")
+                return False
+        try:
+            ascending = order == Qt.AscendingOrder
+            if column >= 0:
+                try:
+                    self.df.sort_values(by=self.df.columns[column],
+                                        ascending=ascending, inplace=True,
+                                        kind='mergesort')
+                except AttributeError:
+                    # for pandas version < 0.17
+                    self.df.sort(columns=self.df.columns[column],
+                                 ascending=ascending, inplace=True,
+                                 kind='mergesort')
+                except ValueError as e:
+                    # Not possible to sort on duplicate columns #5225
+                    QMessageBox.critical(self.dialog, "Error",
+                                         "ValueError: %s" % to_text_string(e))
+                except SystemError as e:
+                    # Not possible to sort on category dtypes #5361
+                    QMessageBox.critical(self.dialog, "Error",
+                                         "SystemError: %s" % to_text_string(e))
+                self.update_df_index()
+            else:
+                # To sort by index
+                self.df.sort_index(inplace=True, ascending=ascending)
+                self.update_df_index()
+        except TypeError as e:
+            QMessageBox.critical(self.dialog, "Error",
+                                 "TypeError error: %s" % str(e))
+            return False
+
+        self.reset()
+        return True
+
+    def flags(self, index):
+        """Set flags"""
+        return Qt.ItemFlags(QAbstractTableModel.flags(self, index) |
+                            Qt.ItemIsEditable)
+
+    def setData(self, index, value, role=Qt.EditRole, change_type=None):
+        """Cell content change"""
+        column = index.column()
+        row = index.row()
+
+        if change_type is not None:
+            try:
+                value = self.data(index, role=Qt.DisplayRole)
+                val = from_qvariant(value, str)
+                if change_type is bool:
+                    val = bool_false_check(val)
+                self.df.iloc[row, column] = change_type(val)
+            except ValueError:
+                self.df.iloc[row, column] = change_type('0')
+        else:
+            val = from_qvariant(value, str)
+            current_value = self.get_value(row, column)
+            if isinstance(current_value, (bool, np.bool_)):
+                val = bool_false_check(val)
+            supported_types = (bool, np.bool_) + REAL_NUMBER_TYPES
+            if (isinstance(current_value, supported_types) or
+                    is_text_string(current_value)):
+                try:
+                    self.df.iloc[row, column] = current_value.__class__(val)
+                except (ValueError, OverflowError) as e:
+                    QMessageBox.critical(self.dialog, "Error",
+                                         str(type(e).__name__) + ": " + str(e))
+                    return False
+            else:
+                QMessageBox.critical(self.dialog, "Error",
+                                     "Editing dtype {0!s} not yet supported."
+                                     .format(type(current_value).__name__))
+                return False
+        self.max_min_col_update()
+        self.dataChanged.emit(index, index)
+        return True
+
+    def get_data(self):
+        """Return data"""
+        return self.df
+
+    def rowCount(self, index=QModelIndex()):
+        """DataFrame row number"""
+        if self.total_rows <= self.rows_loaded:
+            return self.total_rows
+        else:
+            return self.rows_loaded
+
+    def fetch_more(self, rows=False, columns=False):
+        """Get more columns and/or rows."""
+        if rows and self.total_rows > self.rows_loaded:
+            reminder = self.total_rows - self.rows_loaded
+            items_to_fetch = min(reminder, ROWS_TO_LOAD)
+            self.beginInsertRows(QModelIndex(), self.rows_loaded,
+                                 self.rows_loaded + items_to_fetch - 1)
+            self.rows_loaded += items_to_fetch
+            self.endInsertRows()
+        if columns and self.total_cols > self.cols_loaded:
+            reminder = self.total_cols - self.cols_loaded
+            items_to_fetch = min(reminder, COLS_TO_LOAD)
+            self.beginInsertColumns(QModelIndex(), self.cols_loaded,
+                                    self.cols_loaded + items_to_fetch - 1)
+            self.cols_loaded += items_to_fetch
+            self.endInsertColumns()
+
+    def columnCount(self, index=QModelIndex()):
+        """DataFrame column number"""
+        # This is done to implement series
+        if len(self.df.shape) == 1:
+            return 2
+        elif self.total_cols <= self.cols_loaded:
+            return self.total_cols
+        else:
+            return self.cols_loaded
+
+    def reset(self):
+        self.beginResetModel()
+        self.endResetModel()
+
+
+class DataFrameView(QTableView):
+    """
+    Data Frame view class.
+
+    Signals
+    -------
+    sig_option_changed(): Raised after a sort by column.
+    sig_sort_by_column(): Raised after more columns are fetched.
+    sig_fetch_more_rows(): Raised after more rows are fetched.
+    """
+    sig_sort_by_column = Signal()
+    sig_fetch_more_columns = Signal()
+    sig_fetch_more_rows = Signal()
+
+    def __init__(self, parent, model, header, hscroll, vscroll):
+        """Constructor."""
+        QTableView.__init__(self, parent)
+        self.setModel(model)
+        self.setHorizontalScrollBar(hscroll)
+        self.setVerticalScrollBar(vscroll)
+        self.setHorizontalScrollMode(1)
+        self.setVerticalScrollMode(1)
+
+        self.sort_old = [None]
+        self.header_class = header
+        self.header_class.sectionClicked.connect(self.sortByColumn)
+        self.menu = self.setup_menu()
+        config_shortcut(self.copy, context='variable_explorer', name='copy',
+                        parent=self)
+        self.horizontalScrollBar().valueChanged.connect(
+                        lambda val: self.load_more_data(val, columns=True))
+        self.verticalScrollBar().valueChanged.connect(
+                        lambda val: self.load_more_data(val, rows=True))
+
+    def load_more_data(self, value, rows=False, columns=False):
+        """Load more rows and columns to display."""
+        if rows and value == self.verticalScrollBar().maximum():
+            self.model().fetch_more(rows=rows)
+            self.sig_fetch_more_rows.emit()
+        if columns and value == self.horizontalScrollBar().maximum():
+            self.model().fetch_more(columns=columns)
+            self.sig_fetch_more_columns.emit()
+
+    def sortByColumn(self, index):
+        """Implement a column sort."""
+        if self.sort_old == [None]:
+            self.header_class.setSortIndicatorShown(True)
+        sort_order = self.header_class.sortIndicatorOrder()
+        self.sig_sort_by_column.emit()
+        if not self.model().sort(index, sort_order):
+            if len(self.sort_old) != 2:
+                self.header_class.setSortIndicatorShown(False)
+            else:
+                self.header_class.setSortIndicator(self.sort_old[0],
+                                                   self.sort_old[1])
+            return
+        self.sort_old = [index, self.header_class.sortIndicatorOrder()]
+
+    def contextMenuEvent(self, event):
+        """Reimplement Qt method."""
+        self.menu.popup(event.globalPos())
+        event.accept()
+
+    def setup_menu(self):
+        """Setup context menu."""
+        copy_action = create_action(self, _('Copy'),
+                                    shortcut=keybinding('Copy'),
+                                    icon=ima.icon('editcopy'),
+                                    triggered=self.copy,
+                                    context=Qt.WidgetShortcut)
+        functions = ((_("To bool"), bool), (_("To complex"), complex),
+                     (_("To int"), int), (_("To float"), float),
+                     (_("To str"), to_text_string))
+        types_in_menu = [copy_action]
+        for name, func in functions:
+            slot = lambda func=func: self.change_type(func)
+            types_in_menu += [create_action(self, name,
+                                            triggered=slot,
+                                            context=Qt.WidgetShortcut)]
+        menu = QMenu(self)
+        add_actions(menu, types_in_menu)
+        return menu
+
+    def change_type(self, func):
+        """A function that changes types of cells."""
+        model = self.model()
+        index_list = self.selectedIndexes()
+        [model.setData(i, '', change_type=func) for i in index_list]
+
+    @Slot()
+    def copy(self):
+        """Copy text to clipboard"""
+        if not self.selectedIndexes():
+            return
+        (row_min, row_max,
+         col_min, col_max) = get_idx_rect(self.selectedIndexes())
+        index = header = False
+        df = self.model().df
+        obj = df.iloc[slice(row_min, row_max + 1),
+                      slice(col_min, col_max + 1)]
+        output = io.StringIO()
+        obj.to_csv(output, sep='\t', index=index, header=header)
+        if not PY2:
+            contents = output.getvalue()
+        else:
+            contents = output.getvalue().decode('utf-8')
+        output.close()
+        clipboard = QApplication.clipboard()
+        clipboard.setText(contents)
+
+
+class DataFrameHeaderModel(QAbstractTableModel):
+    """
+    This class is the model for the header or index of the DataFrameEditor.
+
+    Taken from gtabview project (Header4ExtModel).
+    For more information please see:
+    https://github.com/wavexx/gtabview/blob/master/gtabview/viewer.py
+    """
+
+    COLUMN_INDEX = -1  # Makes reference to the index of the table.
+
+    def __init__(self, model, axis, palette):
+        """
+        Header constructor.
+
+        The 'model' is the QAbstractTableModel of the dataframe, the 'axis' is
+        to acknowledge if is for the header (horizontal - 0) or for the
+        index (vertical - 1) and the palette is the set of colors to use.
+        """
+        super(DataFrameHeaderModel, self).__init__()
+        self.model = model
+        self.axis = axis
+        self._palette = palette
+        if self.axis == 0:
+            self.total_cols = self.model.shape[1]
+            self._shape = (self.model.header_shape[0], self.model.shape[1])
+            if self.total_cols > LARGE_COLS:
+                self.cols_loaded = COLS_TO_LOAD
+            else:
+                self.cols_loaded = self.total_cols
+        else:
+            self.total_rows = self.model.shape[0]
+            self._shape = (self.model.shape[0], self.model.header_shape[1])
+            if self.total_rows > LARGE_NROWS:
+                self.rows_loaded = ROWS_TO_LOAD
+            else:
+                self.rows_loaded = self.total_rows
+
+    def rowCount(self, index=None):
+        """Get number of rows in the header."""
+        if self.axis == 0:
+            return max(1, self._shape[0])
+        else:
+            if self.total_rows <= self.rows_loaded:
+                return self.total_rows
+            else:
+                return self.rows_loaded
+
+    def columnCount(self, index=QModelIndex()):
+        """DataFrame column number"""
+        if self.axis == 0:
+            if self.total_cols <= self.cols_loaded:
+                return self.total_cols
+            else:
+                return self.cols_loaded
+        else:
+            return max(1, self._shape[1])
+
+    def fetch_more(self, rows=False, columns=False):
+        """Get more columns or rows (based on axis)."""
+        if  self.axis == 1 and self.total_rows > self.rows_loaded:
+            reminder = self.total_rows - self.rows_loaded
+            items_to_fetch = min(reminder, ROWS_TO_LOAD)
+            self.beginInsertRows(QModelIndex(), self.rows_loaded,
+                                 self.rows_loaded + items_to_fetch - 1)
+            self.rows_loaded += items_to_fetch
+            self.endInsertRows()
+        if self.axis == 0 and self.total_cols > self.cols_loaded:
+            reminder = self.total_cols - self.cols_loaded
+            items_to_fetch = min(reminder, COLS_TO_LOAD)
+            self.beginInsertColumns(QModelIndex(), self.cols_loaded,
+                                    self.cols_loaded + items_to_fetch - 1)
+            self.cols_loaded += items_to_fetch
+            self.endInsertColumns()
+
+    def sort(self, column, order=Qt.AscendingOrder):
+        """Overriding sort method."""
+        ascending = order == Qt.AscendingOrder
+        self.model.sort(self.COLUMN_INDEX, order=ascending)
+        return True
+
+    def headerData(self, section, orientation, role):
+        """Get the information to put in the header."""
+        if role == Qt.TextAlignmentRole:
+            if orientation == Qt.Horizontal:
+                return Qt.AlignCenter | Qt.AlignBottom
+            else:
+                return Qt.AlignRight | Qt.AlignVCenter
+        if role != Qt.DisplayRole and role != Qt.ToolTipRole:
+            return None
+        if self.axis == 1 and self._shape[1] <= 1:
+            return None
+        orient_axis = 0 if orientation == Qt.Horizontal else 1
+        if self.model.header_shape[orient_axis] > 1:
+            header = section
+        else:
+            header = self.model.header(self.axis, section)
+            if isinstance(header, TEXT_TYPES):
+                # Get the proper encoding of the text in the header.
+                # Fixes Issue 3896
+                if not PY2:
+                    try:
+                        header = header.encode('utf-8')
+                        coding = 'utf-8-sig'
+                    except UnicodeEncodeError:
+                        coding = encoding.get_coding(header)
+                else:
+                    coding = encoding.get_coding(header)
+                return to_text_string(header, encoding=coding)
+            header = to_text_string(header)
+        return header
+
+    def data(self, index, role):
+        """
+        Get the data for the header.
+
+        This is used when a header has levels.
+        """
+        if not index.isValid() or \
+           index.row() >= self._shape[0] or \
+           index.column() >= self._shape[1]:
+            return None
+        row, col = ((index.row(), index.column()) if self.axis == 0
+                    else (index.column(), index.row()))
+        if role == Qt.BackgroundRole:
+            prev = self.model.header(self.axis, col - 1, row) if col else None
+            cur = self.model.header(self.axis, col, row)
+            return self._palette.midlight() if prev != cur else None
+        if role != Qt.DisplayRole:
+            return None
+        if self.axis == 0 and self._shape[0] <= 1:
+            return None
+        return to_text_string(self.model.header(self.axis, col, row))
+
+
+class DataFrameLevelModel(QAbstractTableModel):
+    """
+    Data Frame level class.
+
+    This class is used to represent index levels in the DataFrameEditor. When
+    using MultiIndex, this model creates labels for the index/header as Index i
+    for each section in the index/header
+
+    Based on the gtabview project (Level4ExtModel).
+    For more information please see:
+    https://github.com/wavexx/gtabview/blob/master/gtabview/viewer.py
+    """
+
+    def __init__(self, model, palette, font):
+        super(DataFrameLevelModel, self).__init__()
+        self.model = model
+        self._background = palette.dark().color()
+        if self._background.lightness() > 127:
+            self._foreground = palette.text()
+        else:
+            self._foreground = palette.highlightedText()
+        self._palette = palette
+        font.setBold(True)
+        self._font = font
+
+    def rowCount(self, index=None):
+        """Get number of rows (number of levels for the header)."""
+        return max(1, self.model.header_shape[0])
+
+    def columnCount(self, index=None):
+        """Get the number of columns (number of levels for the index)."""
+        return max(1, self.model.header_shape[1])
+
+    def headerData(self, section, orientation, role):
+        """
+        Get the text to put in the header of the levels of the indexes.
+
+        By default it returns 'Index i', where i is the section in the index
+        """
+        if role == Qt.TextAlignmentRole:
+            if orientation == Qt.Horizontal:
+                return Qt.AlignCenter | Qt.AlignBottom
+            else:
+                return Qt.AlignRight | Qt.AlignVCenter
+        if role != Qt.DisplayRole and role != Qt.ToolTipRole:
+            return None
+        if self.model.header_shape[0] <= 1 and orientation == Qt.Horizontal:
+            if self.model.name(1,section):
+                return self.model.name(1,section)
+            return _('Index')
+        elif self.model.header_shape[0] <= 1:
+            return None
+        elif self.model.header_shape[1] <= 1 and orientation == Qt.Vertical:
+            return None
+        return _('Index') + ' ' + to_text_string(section)
+
+    def data(self, index, role):
+        """Get the information of the levels."""
+        if not index.isValid():
+            return None
+        if role == Qt.FontRole:
+            return self._font
+        label = ''
+        if index.column() == self.model.header_shape[1] - 1:
+            label = str(self.model.name(0, index.row()))
+        elif index.row() == self.model.header_shape[0] - 1:
+            label = str(self.model.name(1, index.column()))
+        if role == Qt.DisplayRole and label:
+            return label
+        elif role == Qt.ForegroundRole:
+            return self._foreground
+        elif role == Qt.BackgroundRole:
+            return self._background
+        elif role == Qt.BackgroundRole:
+            return self._palette.window()
+        return None
+
+
+class DataFrameEditor(QDialog):
+    """
+    Dialog for displaying and editing DataFrame and related objects.
+
+    Based on the gtabview project (ExtTableView).
+    For more information please see:
+    https://github.com/wavexx/gtabview/blob/master/gtabview/viewer.py
+
+    Signals
+    -------
+    sig_option_changed(str, object): Raised if an option is changed.
+       Arguments are name of option and its new value.
+    """
+    sig_option_changed = Signal(str, object)
+
+    def __init__(self, parent=None):
+        QDialog.__init__(self, parent)
+        # Destroying the C++ object right after closing the dialog box,
+        # otherwise it may be garbage-collected in another QThread
+        # (e.g. the editor's analysis thread in Spyder), thus leading to
+        # a segmentation fault on UNIX or an application crash on Windows
+        self.setAttribute(Qt.WA_DeleteOnClose)
+        self.is_series = False
+        self.layout = None
+
+    def setup_and_check(self, data, title=''):
+        """
+        Setup DataFrameEditor:
+        return False if data is not supported, True otherwise.
+        Supported types for data are DataFrame, Series and Index.
+        """
+        self._selection_rec = False
+        self._model = None
+
+        self.layout = QGridLayout()
+        self.layout.setSpacing(0)
+        self.layout.setContentsMargins(0, 0, 0, 0)
+        self.setLayout(self.layout)
+        self.setWindowIcon(ima.icon('arredit'))
+        if title:
+            title = to_text_string(title) + " - %s" % data.__class__.__name__
+        else:
+            title = _("%s editor") % data.__class__.__name__
+        if isinstance(data, Series):
+            self.is_series = True
+            data = data.to_frame()
+        elif isinstance(data, Index):
+            data = DataFrame(data)
+
+        self.setWindowTitle(title)
+        self.resize(600, 500)
+
+        self.hscroll = QScrollBar(Qt.Horizontal)
+        self.vscroll = QScrollBar(Qt.Vertical)
+
+        # Create the view for the level
+        self.create_table_level()
+
+        # Create the view for the horizontal header
+        self.create_table_header()
+
+        # Create the view for the vertical index
+        self.create_table_index()
+
+        # Create the model and view of the data
+        self.dataModel = DataFrameModel(data, parent=self)
+        self.dataModel.dataChanged.connect(self.save_and_close_enable)
+        self.create_data_table()
+
+        self.layout.addWidget(self.hscroll, 2, 0, 1, 2)
+        self.layout.addWidget(self.vscroll, 0, 2, 2, 1)
+
+        # autosize columns on-demand
+        self._autosized_cols = set()
+        self._max_autosize_ms = None
+        self.dataTable.installEventFilter(self)
+
+        avg_width = self.fontMetrics().averageCharWidth()
+        self.min_trunc = avg_width * 8  # Minimum size for columns
+        self.max_width = avg_width * 64  # Maximum size for columns
+
+        self.setLayout(self.layout)
+        self.setMinimumSize(400, 300)
+        # Make the dialog act as a window
+        self.setWindowFlags(Qt.Window)
+        btn_layout = QHBoxLayout()
+
+        btn = QPushButton(_("Format"))
+        # disable format button for int type
+        btn_layout.addWidget(btn)
+        btn.clicked.connect(self.change_format)
+        btn = QPushButton(_('Resize'))
+        btn_layout.addWidget(btn)
+        btn.clicked.connect(self.resize_to_contents)
+
+        bgcolor = QCheckBox(_('Background color'))
+        bgcolor.setChecked(self.dataModel.bgcolor_enabled)
+        bgcolor.setEnabled(self.dataModel.bgcolor_enabled)
+        bgcolor.stateChanged.connect(self.change_bgcolor_enable)
+        btn_layout.addWidget(bgcolor)
+
+        self.bgcolor_global = QCheckBox(_('Column min/max'))
+        self.bgcolor_global.setChecked(self.dataModel.colum_avg_enabled)
+        self.bgcolor_global.setEnabled(not self.is_series and
+                                       self.dataModel.bgcolor_enabled)
+        self.bgcolor_global.stateChanged.connect(self.dataModel.colum_avg)
+        btn_layout.addWidget(self.bgcolor_global)
+
+        btn_layout.addStretch()
+
+        self.btn_save_and_close = QPushButton(_('Save and Close'))
+        self.btn_save_and_close.setDisabled(True)
+        self.btn_save_and_close.clicked.connect(self.accept)
+        btn_layout.addWidget(self.btn_save_and_close)
+
+        self.btn_close = QPushButton(_('Close'))
+        self.btn_close.setAutoDefault(True)
+        self.btn_close.setDefault(True)
+        self.btn_close.clicked.connect(self.reject)
+        btn_layout.addWidget(self.btn_close)
+
+        btn_layout.setContentsMargins(4, 4, 4, 4)
+        self.layout.addLayout(btn_layout, 4, 0, 1, 2)
+        self.setModel(self.dataModel)
+        self.resizeColumnsToContents()
+
+        return True
+
+    @Slot(QModelIndex, QModelIndex)
+    def save_and_close_enable(self, top_left, bottom_right):
+        """Handle the data change event to enable the save and close button."""
+        self.btn_save_and_close.setEnabled(True)
+        self.btn_save_and_close.setAutoDefault(True)
+        self.btn_save_and_close.setDefault(True)
+
+    def create_table_level(self):
+        """Create the QTableView that will hold the level model."""
+        self.table_level = QTableView()
+        self.table_level.setEditTriggers(QTableWidget.NoEditTriggers)
+        self.table_level.setHorizontalScrollBarPolicy(Qt.ScrollBarAlwaysOff)
+        self.table_level.setVerticalScrollBarPolicy(Qt.ScrollBarAlwaysOff)
+        self.table_level.setFrameStyle(QFrame.Plain)
+        self.table_level.horizontalHeader().sectionResized.connect(
+                                                        self._index_resized)
+        self.table_level.verticalHeader().sectionResized.connect(
+                                                        self._header_resized)
+        self.table_level.setItemDelegate(QItemDelegate())
+        self.layout.addWidget(self.table_level, 0, 0)
+        self.table_level.setContentsMargins(0, 0, 0, 0)
+        self.table_level.horizontalHeader().sectionClicked.connect(
+                                                            self.sortByIndex)
+
+    def create_table_header(self):
+        """Create the QTableView that will hold the header model."""
+        self.table_header = QTableView()
+        self.table_header.verticalHeader().hide()
+        self.table_header.setEditTriggers(QTableWidget.NoEditTriggers)
+        self.table_header.setHorizontalScrollBarPolicy(Qt.ScrollBarAlwaysOff)
+        self.table_header.setVerticalScrollBarPolicy(Qt.ScrollBarAlwaysOff)
+        self.table_header.setHorizontalScrollMode(QTableView.ScrollPerPixel)
+        self.table_header.setHorizontalScrollBar(self.hscroll)
+        self.table_header.setFrameStyle(QFrame.Plain)
+        self.table_header.horizontalHeader().sectionResized.connect(
+                                                        self._column_resized)
+        self.table_header.setItemDelegate(QItemDelegate())
+        self.layout.addWidget(self.table_header, 0, 1)
+
+    def create_table_index(self):
+        """Create the QTableView that will hold the index model."""
+        self.table_index = QTableView()
+        self.table_index.horizontalHeader().hide()
+        self.table_index.setEditTriggers(QTableWidget.NoEditTriggers)
+        self.table_index.setHorizontalScrollBarPolicy(Qt.ScrollBarAlwaysOff)
+        self.table_index.setVerticalScrollBarPolicy(Qt.ScrollBarAlwaysOff)
+        self.table_index.setVerticalScrollMode(QTableView.ScrollPerPixel)
+        self.table_index.setVerticalScrollBar(self.vscroll)
+        self.table_index.setFrameStyle(QFrame.Plain)
+        self.table_index.verticalHeader().sectionResized.connect(
+                                                            self._row_resized)
+        self.table_index.setItemDelegate(QItemDelegate())
+        self.layout.addWidget(self.table_index, 1, 0)
+        self.table_index.setContentsMargins(0, 0, 0, 0)
+
+    def create_data_table(self):
+        """Create the QTableView that will hold the data model."""
+        self.dataTable = DataFrameView(self, self.dataModel,
+                                       self.table_header.horizontalHeader(),
+                                       self.hscroll, self.vscroll)
+        self.dataTable.verticalHeader().hide()
+        self.dataTable.horizontalHeader().hide()
+        self.dataTable.setHorizontalScrollBarPolicy(Qt.ScrollBarAlwaysOff)
+        self.dataTable.setVerticalScrollBarPolicy(Qt.ScrollBarAlwaysOff)
+        self.dataTable.setHorizontalScrollMode(QTableView.ScrollPerPixel)
+        self.dataTable.setVerticalScrollMode(QTableView.ScrollPerPixel)
+        self.dataTable.setFrameStyle(QFrame.Plain)
+        self.dataTable.setItemDelegate(QItemDelegate())
+        self.layout.addWidget(self.dataTable, 1, 1)
+        self.setFocusProxy(self.dataTable)
+        self.dataTable.sig_sort_by_column.connect(self._sort_update)
+        self.dataTable.sig_fetch_more_columns.connect(self._fetch_more_columns)
+        self.dataTable.sig_fetch_more_rows.connect(self._fetch_more_rows)
+
+    def sortByIndex(self, index):
+        """Implement a Index sort."""
+        self.table_level.horizontalHeader().setSortIndicatorShown(True)
+        sort_order = self.table_level.horizontalHeader().sortIndicatorOrder()
+        self.table_index.model().sort(index, sort_order)
+        self._sort_update()
+
+    def model(self):
+        """Get the model of the dataframe."""
+        return self._model
+
+    def _column_resized(self, col, old_width, new_width):
+        """Update the column width."""
+        self.dataTable.setColumnWidth(col, new_width)
+        self._update_layout()
+
+    def _row_resized(self, row, old_height, new_height):
+        """Update the row height."""
+        self.dataTable.setRowHeight(row, new_height)
+        self._update_layout()
+
+    def _index_resized(self, col, old_width, new_width):
+        """Resize the corresponding column of the index section selected."""
+        self.table_index.setColumnWidth(col, new_width)
+        self._update_layout()
+
+    def _header_resized(self, row, old_height, new_height):
+        """Resize the corresponding row of the header section selected."""
+        self.table_header.setRowHeight(row, new_height)
+        self._update_layout()
+
+    def _update_layout(self):
+        """Set the width and height of the QTableViews and hide rows."""
+        h_width = max(self.table_level.verticalHeader().sizeHint().width(),
+                      self.table_index.verticalHeader().sizeHint().width())
+        self.table_level.verticalHeader().setFixedWidth(h_width)
+        self.table_index.verticalHeader().setFixedWidth(h_width)
+
+        last_row = self._model.header_shape[0] - 1
+        if last_row < 0:
+            hdr_height = self.table_level.horizontalHeader().height()
+        else:
+            hdr_height = self.table_level.rowViewportPosition(last_row) + \
+                         self.table_level.rowHeight(last_row) + \
+                         self.table_level.horizontalHeader().height()
+            # Check if the header shape has only one row (which display the
+            # same info than the horizontal header).
+            if last_row == 0:
+                self.table_level.setRowHidden(0, True)
+                self.table_header.setRowHidden(0, True)
+        self.table_header.setFixedHeight(hdr_height)
+        self.table_level.setFixedHeight(hdr_height)
+
+        last_col = self._model.header_shape[1] - 1
+        if last_col < 0:
+            idx_width = self.table_level.verticalHeader().width()
+        else:
+            idx_width = self.table_level.columnViewportPosition(last_col) + \
+                        self.table_level.columnWidth(last_col) + \
+                        self.table_level.verticalHeader().width()
+        self.table_index.setFixedWidth(idx_width)
+        self.table_level.setFixedWidth(idx_width)
+        self._resizeVisibleColumnsToContents()
+
+    def _reset_model(self, table, model):
+        """Set the model in the given table."""
+        old_sel_model = table.selectionModel()
+        table.setModel(model)
+        if old_sel_model:
+            del old_sel_model
+
+    def setAutosizeLimit(self, limit_ms):
+        """Set maximum size for columns."""
+        self._max_autosize_ms = limit_ms
+
+    def setModel(self, model, relayout=True):
+        """Set the model for the data, header/index and level views."""
+        self._model = model
+        sel_model = self.dataTable.selectionModel()
+        sel_model.currentColumnChanged.connect(
+                self._resizeCurrentColumnToContents)
+
+        # Asociate the models (level, vertical index and horizontal header)
+        # with its corresponding view.
+        self._reset_model(self.table_level, DataFrameLevelModel(model,
+                                                                self.palette(),
+                                                                self.font()))
+        self._reset_model(self.table_header, DataFrameHeaderModel(
+                                                            model,
+                                                            0,
+                                                            self.palette()))
+        self._reset_model(self.table_index, DataFrameHeaderModel(
+                                                            model,
+                                                            1,
+                                                            self.palette()))
+
+        # Needs to be called after setting all table models
+        if relayout:
+            self._update_layout()
+
+    def setCurrentIndex(self, y, x):
+        """Set current selection."""
+        self.dataTable.selectionModel().setCurrentIndex(
+            self.dataTable.model().index(y, x),
+            QItemSelectionModel.ClearAndSelect)
+
+    def _sizeHintForColumn(self, table, col, limit_ms=None):
+        """Get the size hint for a given column in a table."""
+        max_row = table.model().rowCount()
+        lm_start = time.clock()
+        lm_row = 64 if limit_ms else max_row
+        max_width = 0
+        for row in range(max_row):
+            v = table.sizeHintForIndex(table.model().index(row, col))
+            max_width = max(max_width, v.width())
+            if row > lm_row:
+                lm_now = time.clock()
+                lm_elapsed = (lm_now - lm_start) * 1000
+                if lm_elapsed >= limit_ms:
+                    break
+                lm_row = int((row / lm_elapsed) * limit_ms)
+        return max_width
+
+    def _resizeColumnToContents(self, header, data, col, limit_ms):
+        """Resize a column by its contents."""
+        hdr_width = self._sizeHintForColumn(header, col, limit_ms)
+        data_width = self._sizeHintForColumn(data, col, limit_ms)
+        if data_width > hdr_width:
+            width = min(self.max_width, data_width)
+        elif hdr_width > data_width * 2:
+            width = max(min(hdr_width, self.min_trunc), min(self.max_width,
+                        data_width))
+        else:
+            width = min(self.max_width, hdr_width)
+        header.setColumnWidth(col, width)
+
+    def _resizeColumnsToContents(self, header, data, limit_ms):
+        """Resize all the colummns to its contents."""
+        max_col = data.model().columnCount()
+        if limit_ms is None:
+            max_col_ms = None
+        else:
+            max_col_ms = limit_ms / max(1, max_col)
+        for col in range(max_col):
+            self._resizeColumnToContents(header, data, col, max_col_ms)
+
+    def eventFilter(self, obj, event):
+        """Override eventFilter to catch resize event."""
+        if obj == self.dataTable and event.type() == QEvent.Resize:
+            self._resizeVisibleColumnsToContents()
+        return False
+
+    def _resizeVisibleColumnsToContents(self):
+        """Resize the columns that are in the view."""
+        index_column = self.dataTable.rect().topLeft().x()
+        start = col = self.dataTable.columnAt(index_column)
+        width = self._model.shape[1]
+        end = self.dataTable.columnAt(self.dataTable.rect().bottomRight().x())
+        end = width if end == -1 else end + 1
+        if self._max_autosize_ms is None:
+            max_col_ms = None
+        else:
+            max_col_ms = self._max_autosize_ms / max(1, end - start)
+        while col < end:
+            resized = False
+            if col not in self._autosized_cols:
+                self._autosized_cols.add(col)
+                resized = True
+                self._resizeColumnToContents(self.table_header, self.dataTable,
+                                             col, max_col_ms)
+            col += 1
+            if resized:
+                # As we resize columns, the boundary will change
+                index_column = self.dataTable.rect().bottomRight().x()
+                end = self.dataTable.columnAt(index_column)
+                end = width if end == -1 else end + 1
+                if max_col_ms is not None:
+                    max_col_ms = self._max_autosize_ms / max(1, end - start)
+
+    def _resizeCurrentColumnToContents(self, new_index, old_index):
+        """Resize the current column to its contents."""
+        if new_index.column() not in self._autosized_cols:
+            # Ensure the requested column is fully into view after resizing
+            self._resizeVisibleColumnsToContents()
+            self.dataTable.scrollTo(new_index)
+
+    def resizeColumnsToContents(self):
+        """Resize the columns to its contents."""
+        self._autosized_cols = set()
+        self._resizeColumnsToContents(self.table_level,
+                                      self.table_index, self._max_autosize_ms)
+        self._update_layout()
+        self.table_level.resizeColumnsToContents()
+
+    def change_bgcolor_enable(self, state):
+        """
+        This is implementet so column min/max is only active when bgcolor is
+        """
+        self.dataModel.bgcolor(state)
+        self.bgcolor_global.setEnabled(not self.is_series and state > 0)
+
+    def change_format(self):
+        """
+        Ask user for display format for floats and use it.
+
+        This function also checks whether the format is valid and emits
+        `sig_option_changed`.
+        """
+        format, valid = QInputDialog.getText(self, _('Format'),
+                                             _("Float formatting"),
+                                             QLineEdit.Normal,
+                                             self.dataModel.get_format())
+        if valid:
+            format = str(format)
+            try:
+                format % 1.1
+            except:
+                msg = _("Format ({}) is incorrect").format(format)
+                QMessageBox.critical(self, _("Error"), msg)
+                return
+            if not format.startswith('%'):
+                msg = _("Format ({}) should start with '%'").format(format)
+                QMessageBox.critical(self, _("Error"), msg)
+                return
+            self.dataModel.set_format(format)
+            self.sig_option_changed.emit('dataframe_format', format)
+
+    def get_value(self):
+        """Return modified Dataframe -- this is *not* a copy"""
+        # It is import to avoid accessing Qt C++ object as it has probably
+        # already been destroyed, due to the Qt.WA_DeleteOnClose attribute
+        df = self.dataModel.get_data()
+        if self.is_series:
+            return df.iloc[:, 0]
+        else:
+            return df
+
+    def _update_header_size(self):
+        """Update the column width of the header."""
+        column_count = self.table_header.model().columnCount()
+        for index in range(0, column_count):
+            if index < column_count:
+                column_width = self.dataTable.columnWidth(index)
+                self.table_header.setColumnWidth(index, column_width)
+            else:
+                break
+
+    def _sort_update(self):
+        """
+        Update the model for all the QTableView objects.
+
+        Uses the model of the dataTable as the base.
+        """
+        self.setModel(self.dataTable.model())
+
+    def _fetch_more_columns(self):
+        """Fetch more data for the header (columns)."""
+        self.table_header.model().fetch_more()
+
+    def _fetch_more_rows(self):
+        """Fetch more data for the index (rows)."""
+        self.table_index.model().fetch_more()
+
+    def resize_to_contents(self):
+        QApplication.setOverrideCursor(QCursor(Qt.WaitCursor))
+        self.dataTable.resizeColumnsToContents()
+        self.dataModel.fetch_more(columns=True)
+        self.dataTable.resizeColumnsToContents()
+        self._update_header_size()
+        QApplication.restoreOverrideCursor()
+
+
+#==============================================================================
+# Tests
+#==============================================================================
+def test_edit(data, title="", parent=None):
+    """Test subroutine"""
+    app = qapplication()                  # analysis:ignore
+    dlg = DataFrameEditor(parent=parent)
+
+    if dlg.setup_and_check(data, title=title):
+        dlg.exec_()
+        return dlg.get_value()
+    else:
+        import sys
+        sys.exit(1)
+
+
+def test():
+    """DataFrame editor test"""
+    from numpy import nan
+    from pandas.util.testing import assert_frame_equal, assert_series_equal
+
+    df1 = DataFrame([
+                     [True, "bool"],
+                     [1+1j, "complex"],
+                     ['test', "string"],
+                     [1.11, "float"],
+                     [1, "int"],
+                     [np.random.rand(3, 3), "Unkown type"],
+                     ["Large value", 100],
+                     ["áéí", "unicode"]
+                    ],
+                    index=['a', 'b', nan, nan, nan, 'c',
+                           "Test global max", 'd'],
+                    columns=[nan, 'Type'])
+    out = test_edit(df1)
+    assert_frame_equal(df1, out)
+
+    result = Series([True, "bool"], index=[nan, 'Type'], name='a')
+    out = test_edit(df1.iloc[0])
+    assert_series_equal(result, out)
+
+    df1 = DataFrame(np.random.rand(100100, 10))
+    out = test_edit(df1)
+    assert_frame_equal(out, df1)
+
+    series = Series(np.arange(10), name=0)
+    out = test_edit(series)
+    assert_series_equal(series, out)
+
+
+if __name__ == '__main__':
+    test()