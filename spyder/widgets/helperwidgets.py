# -*- coding: utf-8 -*-
#
# Copyright © Spyder Project Contributors
# Licensed under the terms of the MIT License
# (see spyder/__init__.py for details)

"""
Helper widgets.
"""

# Standard imports
import re

# Third party imports
import qtawesome as qta
import qstylizer.style
from qtpy import PYQT5
from qtpy.QtCore import (
<<<<<<< HEAD
    QPoint, QRegularExpression, QSize, QSortFilterProxyModel, Qt, Signal)
=======
    QEvent, QPoint, QRegExp, QSize, QSortFilterProxyModel, Qt, Signal)
>>>>>>> ffecbe22
from qtpy.QtGui import (QAbstractTextDocumentLayout, QColor, QFontMetrics,
                        QImage, QPainter, QRegularExpressionValidator, QTextDocument,
                        QPixmap)
from qtpy.QtSvg import QSvgRenderer
from qtpy.QtWidgets import (
    QAction, QApplication, QCheckBox, QLineEdit, QMessageBox, QSpacerItem,
    QStyle, QStyledItemDelegate, QStyleOptionFrame, QStyleOptionViewItem,
    QTableView, QToolButton, QToolTip, QVBoxLayout, QWidget, QHBoxLayout,
    QLabel, QFrame, QComboBox)

# Local imports
from spyder.api.config.fonts import SpyderFontType, SpyderFontsMixin
from spyder.api.config.mixins import SpyderConfigurationAccessor
from spyder.config.base import _
from spyder.utils.icon_manager import ima
from spyder.utils.stringmatching import get_search_regex
from spyder.utils.palette import QStylePalette, SpyderPalette
from spyder.utils.image_path_manager import get_image_path
from spyder.utils.stylesheet import AppStyle, DialogStyle
from spyder.utils.qthelpers import create_waitspinner


# Valid finder chars. To be improved
VALID_ACCENT_CHARS = "ÁÉÍOÚáéíúóàèìòùÀÈÌÒÙâêîôûÂÊÎÔÛäëïöüÄËÏÖÜñÑ"
VALID_FINDER_CHARS = r"[A-Za-z\s{0}]".format(VALID_ACCENT_CHARS)


class HelperToolButton(QToolButton):
    """Subclasses QToolButton, to provide a simple tooltip on mousedown.
    """
    def __init__(self):
        QToolButton.__init__(self)
        self.setIcon(ima.get_std_icon('MessageBoxInformation'))
        style = """
            QToolButton {
              padding:0px;
              border-radius: 2px;
            }
            """
        self.setStyleSheet(style)

    def setToolTip(self, text):
        self._tip_text = text

    def toolTip(self):
        return self._tip_text

    def mousePressEvent(self, event):
        QToolTip.hideText()

    def mouseReleaseEvent(self, event):
        QToolTip.showText(self.mapToGlobal(QPoint(0, self.height())),
                          self._tip_text)


class MessageCheckBox(QMessageBox):
    """
    A QMessageBox derived widget that includes a QCheckBox aligned to the right
    under the message and on top of the buttons.
    """
    def __init__(self, *args, **kwargs):
        super(MessageCheckBox, self).__init__(*args, **kwargs)

        self.setWindowModality(Qt.NonModal)
        self._checkbox = QCheckBox(self)

        # Set layout to include checkbox
        size = 9
        check_layout = QVBoxLayout()
        check_layout.addItem(QSpacerItem(size, size))
        check_layout.addWidget(self._checkbox, 0, Qt.AlignRight)
        check_layout.addItem(QSpacerItem(size, size))

        # Access the Layout of the MessageBox to add the Checkbox
        layout = self.layout()
        if PYQT5:
            layout.addLayout(check_layout, 1, 2)
        else:
            layout.addLayout(check_layout, 1, 1)

    # --- Public API
    # Methods to access the checkbox
    def is_checked(self):
        return self._checkbox.isChecked()

    def set_checked(self, value):
        return self._checkbox.setChecked(value)

    def set_check_visible(self, value):
        self._checkbox.setVisible(value)

    def is_check_visible(self):
        self._checkbox.isVisible()

    def checkbox_text(self):
        self._checkbox.text()

    def set_checkbox_text(self, text):
        self._checkbox.setText(text)


class HTMLDelegate(QStyledItemDelegate):
    """
    With this delegate, a QListWidgetItem or a QTableItem can render HTML.

    Taken from https://stackoverflow.com/a/5443112/2399799
    """

    def __init__(self, parent, margin=0, wrap_text=False, align_vcenter=False):
        super(HTMLDelegate, self).__init__(parent)
        self._margin = margin
        self._wrap_text = wrap_text
        self._hovered_row = -1
        self._align_vcenter = align_vcenter

    def _prepare_text_document(self, option, index):
        # This logic must be shared between paint and sizeHint for consistency
        options = QStyleOptionViewItem(option)
        self.initStyleOption(options, index)

        doc = QTextDocument()
        doc.setDocumentMargin(self._margin)
        doc.setHtml(options.text)
        if self._wrap_text:
            # The -25 here is used to avoid the text to go totally up to the
            # right border of the widget that contains the delegate, which
            # doesn't look good.
            doc.setTextWidth(option.rect.width() - 25)

        return options, doc

    def on_hover_index_changed(self, index):
        """
        This can be used by a widget that inherits from HoverRowsTableView to
        connect its sig_hover_index_changed signal to this method to paint an
        entire row when it's hovered.
        """
        self._hovered_row = index.row()

    def paint(self, painter, option, index):
        options, doc = self._prepare_text_document(option, index)

        style = (QApplication.style() if options.widget is None
                 else options.widget.style())
        options.text = ""

        # This paints the entire row associated to the delegate when it's
        # hovered and the table that holds it informs it what's the current
        # row (see HoverRowsTableView for an example).
        if index.row() == self._hovered_row:
            painter.fillRect(
                options.rect, QColor(QStylePalette.COLOR_BACKGROUND_3)
            )

        # Note: We need to pass the options widget as an argument of
        # drawCrontol to make sure the delegate is painted with a style
        # consistent with the widget in which it is used.
        # See spyder-ide/spyder#10677.
        style.drawControl(QStyle.CE_ItemViewItem, options, painter,
                          options.widget)

        ctx = QAbstractTextDocumentLayout.PaintContext()

        textRect = style.subElementRect(QStyle.SE_ItemViewItemText,
                                        options, None)
        painter.save()

        # Adjustments for the file switcher
        if hasattr(options.widget, 'files_list'):
            if options.widget.files_list:
                painter.translate(textRect.topLeft() + QPoint(4, 4))
            else:
                painter.translate(textRect.topLeft() + QPoint(2, 4))
        else:
            if not self._align_vcenter:
                painter.translate(textRect.topLeft() + QPoint(0, -3))

        # Center text vertically if requested.
        # Take from https://stackoverflow.com/a/32911270/438386
        if self._align_vcenter:
            doc.setTextWidth(option.rect.width())
            offset_y = (option.rect.height() - doc.size().height()) / 2
            painter.translate(options.rect.x(), options.rect.y() + offset_y)
            doc.drawContents(painter)

        # Type check: Prevent error in PySide where using
        # doc.documentLayout().draw() may fail because doc.documentLayout()
        # returns an object of type QtGui.QStandardItem (for whatever reason).
        docLayout = doc.documentLayout()
        if type(docLayout) is QAbstractTextDocumentLayout:
            docLayout.draw(painter, ctx)

        painter.restore()

    def sizeHint(self, option, index):
        __, doc = self._prepare_text_document(option, index)
        return QSize(round(doc.idealWidth()), round(doc.size().height() - 2))


class ItemDelegate(QStyledItemDelegate):
    def __init__(self, parent):
        QStyledItemDelegate.__init__(self, parent)

    def paint(self, painter, option, index):
        options = QStyleOptionViewItem(option)
        self.initStyleOption(options, index)

        style = (QApplication.style() if options.widget is None
                 else options.widget.style())

        doc = QTextDocument()
        doc.setDocumentMargin(0)
        doc.setHtml(options.text)

        options.text = ""
        style.drawControl(QStyle.CE_ItemViewItem, options, painter)

        ctx = QAbstractTextDocumentLayout.PaintContext()

        textRect = style.subElementRect(QStyle.SE_ItemViewItemText,
                                        options, None)
        painter.save()

        painter.translate(textRect.topLeft())
        painter.setClipRect(textRect.translated(-textRect.topLeft()))
        doc.documentLayout().draw(painter, ctx)
        painter.restore()

    def sizeHint(self, option, index):
        options = QStyleOptionViewItem(option)
        self.initStyleOption(options, index)

        doc = QTextDocument()
        doc.setHtml(options.text)
        doc.setTextWidth(options.rect.width())

        return QSize(int(doc.idealWidth()), int(doc.size().height()))


class IconLineEdit(QLineEdit):
    """
    Custom QLineEdit that includes an icon representing a validation for its
    text and can also elide it.
    """

    def __init__(self, parent, elide_text=False, ellipsis_place=Qt.ElideLeft):
        super().__init__(parent)

        self.elide_text = elide_text
        self.ellipsis_place = ellipsis_place
        self._status = True
        self._status_set = True
        self._focus_in = False
        self._valid_icon = ima.icon('todo')
        self._invalid_icon = ima.icon('warning')
        self._set_icon = ima.icon('todo_list')
        self._refresh()
        self._paint_count = 0
        self._icon_visible = False

    def _refresh(self):
        """
        This makes space for the right validation icons after focus is given to
        the widget.
        """
        padding = self.height()
        if self.elide_text and not self._focus_in:
            padding = 0

        css = qstylizer.style.StyleSheet()
        css.QLineEdit.setValues(
            border='none',
            paddingRight=f"{padding}px"
        )

        self.setStyleSheet(css.toString())
        self.update()

    def hide_status_icon(self):
        """Show the status icon."""
        self._icon_visible = False
        self.repaint()
        self.update()

    def show_status_icon(self):
        """Hide the status icon."""
        self._icon_visible = True
        self.repaint()
        self.update()

    def update_status(self, value, value_set):
        """Update the status and set_status to update the icons to display."""
        self._status = value
        self._status_set = value_set
        self.repaint()
        self.update()

    def paintEvent(self, event):
        """
        Include a validation icon to the left of the line edit and elide text
        if requested.
        """
        # Elide text if requested.
        # See PR spyder-ide/spyder#20005 for context.
        if self.elide_text and not self._focus_in:
            # This code is taken for the most part from the
            # AmountEdit.paintEvent method, part of the Electrum project. See
            # the Electrum entry in our NOTICE.txt file for the details.
            # Licensed under the MIT license.
            painter = QPainter(self)
            option = QStyleOptionFrame()
            self.initStyleOption(option)
            text_rect = self.style().subElementRect(
                QStyle.SE_LineEditContents, option, self)
            text_rect.adjust(0, 0, -2, 0)
            fm = QFontMetrics(self.font())
            text = fm.elidedText(self.text(), self.ellipsis_place,
                                 text_rect.width())
            painter.setPen(QColor(QStylePalette.COLOR_TEXT_1))
            painter.drawText(text_rect, int(Qt.AlignLeft | Qt.AlignVCenter),
                             text)
            return

        super().paintEvent(event)
        painter = QPainter(self)
        rect = self.geometry()
        space = int((rect.height())/6)
        h = rect.height() - space
        w = rect.width() - h

        if self._icon_visible:
            if self._status and self._status_set:
                pixmap = self._set_icon.pixmap(h, h)
            elif self._status:
                pixmap = self._valid_icon.pixmap(h, h)
            else:
                pixmap = self._invalid_icon.pixmap(h, h)

            painter.drawPixmap(w, 2, pixmap)

        # Small hack to guarantee correct padding on Spyder start
        if self._paint_count < 5:
            self._paint_count += 1
            self._refresh()

    def focusInEvent(self, event):
        """Reimplemented to know when this widget has received focus."""
        self._focus_in = True
        self._refresh()
        super().focusInEvent(event)

    def focusOutEvent(self, event):
        """Reimplemented to know when this widget has lost focus."""
        self._focus_in = False
        self._refresh()
        super().focusOutEvent(event)


class ClearLineEdit(QLineEdit):
    """QLineEdit with a clear button."""

    def __init__(self, parent, reposition_button=False):
        super().__init__(parent)

        # Add button to clear text inside the line edit.
        self.clear_action = QAction(self)
        self.clear_action.setIcon(ima.icon('clear_text'))
        self.clear_action.setToolTip(_('Clear text'))
        self.clear_action.triggered.connect(self.clear)
        self.addAction(self.clear_action, QLineEdit.TrailingPosition)

        # Button that corresponds to the clear_action above
        self.clear_button = self.findChildren(QToolButton)[0]

        # Hide clear_action by default because lineEdit is empty when the
        # combobox is created, so it doesn't make sense to show it.
        self.clear_action.setVisible(False)

        # Signals
        self.textChanged.connect(self._on_text_changed)

        # Event filter
        if reposition_button:
            self.installEventFilter(self)

    def _on_text_changed(self, text):
        """Actions to take when text has changed on the line edit widget."""
        if text:
            self.clear_action.setVisible(True)
        else:
            self.clear_action.setVisible(False)

    def eventFilter(self, widget, event):
        """
        Event filter for this widget used to reduce the space between
        clear_button and the right border of the line edit.
        """
        if event.type() == QEvent.Paint:
            self.clear_button.move(self.width() - 22, self.clear_button.y())

        return super().eventFilter(widget, event)


class FinderLineEdit(ClearLineEdit):

    sig_hide_requested = Signal()
    sig_find_requested = Signal()

    def __init__(self, parent, regex_base=None, key_filter_dict=None):
        super().__init__(parent)
        self.key_filter_dict = key_filter_dict

        self._combobox = QComboBox(self)
        self._is_shown = False

        if regex_base is not None:
            # Widget setup
            regex = QRegularExpression(regex_base + "{100}")
            self.setValidator(QRegularExpressionValidator(regex))

    def keyPressEvent(self, event):
        """Qt and FilterLineEdit Override."""
        key = event.key()
        if self.key_filter_dict is not None and key in self.key_filter_dict:
            self.key_filter_dict[key]()
        elif key in [Qt.Key_Escape]:
            self.sig_hide_requested.emit()
        elif key in [Qt.Key_Enter, Qt.Key_Return]:
            self.sig_find_requested.emit()
        else:
            super().keyPressEvent(event)

    def showEvent(self, event):
        """Adjustments when the widget is shown."""
        if not self._is_shown:
            height = self._combobox.size().height()
            self._combobox.hide()

            # Only set a min width so it grows with the parent's width.
            self.setMinimumWidth(AppStyle.FindMinWidth)

            # Set a fixed height so that it looks the same as our comboboxes.
            self.setMinimumHeight(height)
            self.setMaximumHeight(height)

            self._is_shown = True

        super().showEvent(event)


class FinderWidget(QWidget):

    sig_find_text = Signal(str)
    sig_hide_finder_requested = Signal()

    def __init__(self, parent, regex_base=None, key_filter_dict=None,
                 find_on_change=False):
        super().__init__(parent)

        # Parent is assumed to be a spyder widget
        self.text_finder = FinderLineEdit(
            self,
            regex_base=regex_base,
            key_filter_dict=key_filter_dict
        )
        self.text_finder.sig_find_requested.connect(self.do_find)
        if find_on_change:
            self.text_finder.textChanged.connect(self.do_find)
        self.text_finder.sig_hide_requested.connect(
            self.sig_hide_finder_requested)

        self.finder_close_button = QToolButton(self)
        self.finder_close_button.setIcon(ima.icon('DialogCloseButton'))
        self.finder_close_button.clicked.connect(
            self.sig_hide_finder_requested)

        finder_layout = QHBoxLayout()
        finder_layout.addWidget(self.finder_close_button)
        finder_layout.addWidget(self.text_finder)
        finder_layout.addStretch()
        finder_layout.setContentsMargins(
            2 * AppStyle.MarginSize,
            AppStyle.MarginSize,
            2 * AppStyle.MarginSize,
            0
        )
        self.setLayout(finder_layout)
        self.setVisible(False)

    def do_find(self):
        """Send text."""
        text = self.text_finder.text()
        if not text:
            text = ''
        self.sig_find_text.emit(text)

    def set_visible(self, visible):
        """Set visibility of widget."""
        self.setVisible(visible)
        if visible:
            self.text_finder.setFocus()
            self.do_find()
        else:
            self.sig_find_text.emit("")


class CustomSortFilterProxy(QSortFilterProxyModel):
    """Custom column filter based on regex."""

    def __init__(self, parent=None):
        super(CustomSortFilterProxy, self).__init__(parent)
        self._parent = parent
        self.pattern = re.compile(r'')

    def set_filter(self, text):
        """Set regular expression for filter."""
        self.pattern = get_search_regex(text)
        if self.pattern and text:
            self._parent.setSortingEnabled(False)
        else:
            self._parent.setSortingEnabled(True)
        self.invalidateFilter()

    def filterAcceptsRow(self, row_num, parent):
        """Qt override.

        Reimplemented from base class to allow the use of custom filtering.
        """
        model = self.sourceModel()
        name = model.row(row_num).name
        r = re.search(self.pattern, name)

        if r is None:
            return False
        else:
            return True


class PaneEmptyWidget(QFrame, SpyderConfigurationAccessor, SpyderFontsMixin):
    """Widget to show a pane/plugin functionality description."""

    def __init__(
        self,
        parent,
        icon_filename,
        text=None,
        description=None,
        top_stretch: int = 1,
        middle_stretch: int = 1,
        bottom_stretch: int = 0,
        spinner: bool = False,
    ):
        super().__init__(parent)

        interface_font_size = self.get_font(
            SpyderFontType.Interface).pointSize()

        # Image (icon)
        image_label = QLabel(self)
        image_label.setPixmap(self.get_icon(icon_filename))
        image_label.setAlignment(Qt.AlignCenter)
        image_label_qss = qstylizer.style.StyleSheet()
        image_label_qss.QLabel.setValues(border="0px")
        image_label.setStyleSheet(image_label_qss.toString())

        # Main text
        if text is not None:
            text_label = QLabel(text, parent=self)
            text_label.setAlignment(Qt.AlignCenter)
            text_label.setWordWrap(True)
            text_label_qss = qstylizer.style.StyleSheet()
            text_label_qss.QLabel.setValues(
                fontSize=f"{interface_font_size + 5}pt", border="0px"
            )
            text_label.setStyleSheet(text_label_qss.toString())

        # Description text
        if description is not None:
            description_label = QLabel(description, parent=self)
            description_label.setAlignment(Qt.AlignCenter)
            description_label.setWordWrap(True)
            description_label_qss = qstylizer.style.StyleSheet()
            description_label_qss.QLabel.setValues(
                fontSize=f"{interface_font_size}pt",
                backgroundColor=SpyderPalette.COLOR_OCCURRENCE_3,
                border="0px",
                padding="20px",
            )
            description_label.setStyleSheet(description_label_qss.toString())

        # Setup layout
        pane_empty_layout = QVBoxLayout()

        # Add the top stretch
        pane_empty_layout.addStretch(top_stretch)

        # add the image_lebel (icon)
        pane_empty_layout.addWidget(image_label)

        # Display spinner if requested
        if spinner is not False:
            spin_widget = qta.IconWidget()
            spin_icon = qta.icon(
                "mdi.loading",
                color="white",
                animation=qta.Spin(spin_widget, interval=3),
            )
            spin_widget.setIconSize(QSize(32, 32))
            spin_widget.setIcon(spin_icon)
            spin_widget.setStyleSheet(image_label_qss.toString())
            spin_widget.setAlignment(Qt.AlignCenter)
            pane_empty_layout.addWidget(spin_widget)
            pane_empty_layout.addItem(QSpacerItem(20, 20))

        # If text, display text and stretch
        if text is not None:
            pane_empty_layout.addWidget(text_label)
            pane_empty_layout.addStretch(middle_stretch)

        # If description, display description
        if description is not None:
            pane_empty_layout.addWidget(description_label)

        pane_empty_layout.addStretch(bottom_stretch)
        pane_empty_layout.setContentsMargins(20, 0, 20, 20)
        self.setLayout(pane_empty_layout)

        # Setup border style
        self.setFocusPolicy(Qt.StrongFocus)
        self._apply_stylesheet(False)

    def setup(self, *args, **kwargs):
        """
        This method is needed when using this widget to show a "no connected
        console" message in plugins that inherit from ShellConnectMainWidget.
        """
        pass

    def get_icon(self, icon_filename):
        """
        Get pane's icon as a QPixmap that it's scaled according to the factor
        set by users in Preferences.
        """
        image_path = get_image_path(icon_filename)

        if self.get_conf('high_dpi_custom_scale_factor', section='main'):
            scale_factor = float(
                self.get_conf('high_dpi_custom_scale_factors', section='main')
            )
        else:
            scale_factor = 1

        # Get width and height
        pm = QPixmap(image_path)
        width = pm.width()
        height = pm.height()

        # Rescale by 80% but preserving aspect ratio
        aspect_ratio = width / height
        width = int(width * 0.8)
        height = int(width / aspect_ratio)

        # Paint image using svg renderer
        image = QImage(
            int(width * scale_factor), int(height * scale_factor),
            QImage.Format_ARGB32_Premultiplied
        )
        image.fill(0)
        painter = QPainter(image)
        renderer = QSvgRenderer(image_path)
        renderer.render(painter)
        painter.end()

        # This is also necessary to make the image look good for different
        # scale factors
        if scale_factor > 1.0:
            image.setDevicePixelRatio(scale_factor)

        # Create pixmap out of image
        final_pm = QPixmap.fromImage(image)
        final_pm = final_pm.copy(
            0, 0, int(width * scale_factor), int(height * scale_factor)
        )

        return final_pm

    def focusInEvent(self, event):
        self._apply_stylesheet(True)
        super().focusOutEvent(event)

    def focusOutEvent(self, event):
        self._apply_stylesheet(False)
        super().focusOutEvent(event)

    def _apply_stylesheet(self, focus):
        if focus:
            border_color = QStylePalette.COLOR_ACCENT_3
        else:
            border_color = QStylePalette.COLOR_BACKGROUND_4

        qss = qstylizer.style.StyleSheet()
        qss.QFrame.setValues(
            border=f'1px solid {border_color}',
            margin='0px',
            padding='0px',
            borderRadius=f'{QStylePalette.SIZE_BORDER_RADIUS}'
        )

        self.setStyleSheet(qss.toString())


class HoverRowsTableView(QTableView):
    """
    QTableView subclass that can highlight an entire row when hovered.

    Notes
    -----
    * Classes that inherit from this one need to connect a slot to
      sig_hover_index_changed that handles how the row is painted.
    """

    sig_hover_index_changed = Signal(object)
    """
    This is emitted when the index that is currently hovered has changed.

    Parameters
    ----------
    index: object
        QModelIndex that has changed on hover.
    """

    def __init__(self, parent):
        QTableView.__init__(self, parent)

        # For mouseMoveEvent
        self.setMouseTracking(True)

        # To remove background color for the hovered row when the mouse is not
        # over the widget.
        css = qstylizer.style.StyleSheet()
        css["QTableView::item"].setValues(
            backgroundColor=f"{QStylePalette.COLOR_BACKGROUND_1}"
        )
        self._stylesheet = css.toString()

    # ---- Qt methods
    def mouseMoveEvent(self, event):
        self._inform_hover_index_changed(event)

    def wheelEvent(self, event):
        super().wheelEvent(event)
        self._inform_hover_index_changed(event)

    def leaveEvent(self, event):
        super().leaveEvent(event)
        self.setStyleSheet(self._stylesheet)

    def enterEvent(self, event):
        super().enterEvent(event)
        self.setStyleSheet("")

    # ---- Private methods
    def _inform_hover_index_changed(self, event):
        index = self.indexAt(event.pos())
        if index.isValid():
            self.sig_hover_index_changed.emit(index)
            self.viewport().update()


def test_msgcheckbox():
    from spyder.utils.qthelpers import qapplication
    app = qapplication()  # noqa
    box = MessageCheckBox()
    box.setWindowTitle(_("Spyder updates"))
    box.setText("Testing checkbox")
    box.set_checkbox_text("Check for updates on startup?")
    box.setStandardButtons(QMessageBox.Ok)
    box.setDefaultButton(QMessageBox.Ok)
    box.setIcon(QMessageBox.Information)
    box.exec_()


if __name__ == '__main__':
    test_msgcheckbox()<|MERGE_RESOLUTION|>--- conflicted
+++ resolved
@@ -16,11 +16,7 @@
 import qstylizer.style
 from qtpy import PYQT5
 from qtpy.QtCore import (
-<<<<<<< HEAD
-    QPoint, QRegularExpression, QSize, QSortFilterProxyModel, Qt, Signal)
-=======
-    QEvent, QPoint, QRegExp, QSize, QSortFilterProxyModel, Qt, Signal)
->>>>>>> ffecbe22
+    QEvent, QPoint, QRegularExpression, QSize, QSortFilterProxyModel, Qt, Signal)
 from qtpy.QtGui import (QAbstractTextDocumentLayout, QColor, QFontMetrics,
                         QImage, QPainter, QRegularExpressionValidator, QTextDocument,
                         QPixmap)
