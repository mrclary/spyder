--- conflicted
+++ resolved
@@ -40,23 +40,15 @@
                            "not related with Python profiling)")
     parser.add_argument('--window-title', type=str, default=None,
                       help="String to show in the main window title")
-<<<<<<< HEAD
     parser.add_argument('-p', '--project', default=None, type=str,
-                      dest="open_project",
+                      dest="project",
                       help="Path that contains an Spyder project")
+    parser.add_argument('--opengl', default=None,
+                      dest="opengl_implementation",
+                      choices=['software', 'desktop'],
+                      help=("OpenGL implementation to pass to Qt")
+                      )
     parser.add_argument('files', nargs='*')
     options = parser.parse_args(argv)
     args = options.files
-=======
-    parser.add_option('-p', '--project', default=None, type=str,
-                      dest="project",
-                      help="Path that contains an Spyder project")
-    parser.add_option('--opengl', default=None, type='choice',
-                      dest="opengl_implementation",
-                      choices=['software', 'desktop'],
-                      help=("OpenGL implementation to pass to Qt. Possible "
-                            "options are 'software' and 'desktop'")
-                      )
-    options, args = parser.parse_args()
->>>>>>> 9dcd96af
     return options, args