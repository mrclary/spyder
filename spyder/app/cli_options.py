--- conflicted
+++ resolved
@@ -45,14 +45,8 @@
                       help="Path that contains an Spyder project")
     parser.add_argument('--opengl', default=None,
                       dest="opengl_implementation",
-<<<<<<< HEAD
-                      choices=['software', 'desktop'],
+                      choices=['software', 'desktop', 'gles'],
                       help=("OpenGL implementation to pass to Qt")
-=======
-                      choices=['software', 'desktop', 'gles'],
-                      help=("OpenGL implementation to pass to Qt. Possible "
-                            "options are 'software' and 'desktop'")
->>>>>>> d5cd8ff9
                       )
     parser.add_argument('files', nargs='*')
     options = parser.parse_args(argv)
