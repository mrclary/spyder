--- conflicted
+++ resolved
@@ -203,17 +203,13 @@
     'attribute':               [('spyder.circle-letter-a',), {'color': 'magenta'}],
     'module':                  [('spyder.circle-letter-m',), {'color': '#daa520'}],
     'no_match':                [('fa.circle',), {'color': 'gray'}],
-<<<<<<< HEAD
-    'no_match':                [('fa.circle',), {'color': 'gray'}],
+    'github':                  [('fa.github',), {'color': 'black'}],
     # --- Spyder Tour --------------------------------------------------------
     'tour.close':              [('fa.close',), {}],
     'tour.home':               [('fa.fast-backward',), {}],
     'tour.previous':           [('fa.backward',), {}],
     'tour.next':               [('fa.forward',), {}],
     'tour.end':                [('fa.fast-forward',), {}],
-=======
-    'github':                  [('fa.github',), {'color': 'black'}],
->>>>>>> 82449285
     # --- Third party plugins ------------------------------------------------
     'profiler':                [('fa.clock-o',), {}],
     'pylint':                  [('fa.search', 'fa.check'), {'options': [{}, {'offset': (0.125, 0.125), 'color': 'orange'}]}],
