# -*- coding: utf-8 -*-
#
# Copyright © Spyder Project Contributors
# Licensed under the terms of the MIT License
# (see spyder/__init__.py for details)

# Standard library imports
import os
import os.path as osp
import mimetypes as mime
import sys

# Third party imports
from qtpy.QtCore import QBuffer, QByteArray
from qtpy.QtGui import QColor, QIcon, QImage, QPainter
from qtpy.QtWidgets import QStyle, QWidget

# Local imports
from spyder.config.manager import CONF
from spyder.config.utils import EDIT_EXTENSIONS
from spyder.utils.image_path_manager import get_image_path
from spyder.utils.palette import SpyderPalette
import qtawesome as qta


class IconManager():
    """Class that manages all the icons."""
    def __init__(self):
        self.MAIN_FG_COLOR = SpyderPalette.ICON_1
        self.BIN_FILES = {x: 'ArchiveFileIcon' for x in [
            'zip', 'x-tar', 'x-7z-compressed', 'rar']}

        self.DOCUMENT_FILES = {
            'vnd.ms-powerpoint': 'PowerpointFileIcon',
            'vnd.openxmlformats-officedocument.'
            'presentationml.presentation': 'PowerpointFileIcon',
            'msword': 'WordFileIcon',
            'vnd.openxmlformats-officedocument.'
            'wordprocessingml.document': 'WordFileIcon',
            'vnd.ms-excel': 'ExcelFileIcon',
            'vnd.openxmlformats-officedocument.'
            'spreadsheetml.sheet': 'ExcelFileIcon',
            'pdf': 'PDFIcon'}

        self.OFFICE_FILES = {
            '.xlsx': 'ExcelFileIcon',
            '.docx': 'WordFileIcon',
            '.pptx': 'PowerpointFileIcon'}

        self.ICONS_BY_EXTENSION = {}

        # Magnification factors for attribute icons
        # per platform
        if sys.platform.startswith('linux'):
            self.BIG_ATTR_FACTOR = 1.0
            self.SMALL_ATTR_FACTOR = 0.9
        elif os.name == 'nt':
            self.BIG_ATTR_FACTOR = 1.1
            self.SMALL_ATTR_FACTOR = 1.0
        else:
            self.BIG_ATTR_FACTOR = 1.3
            self.SMALL_ATTR_FACTOR = 1.1

        # Icons for different programming language
        # extensions
        self.LANGUAGE_ICONS = {
            '.c': 'CFileIcon',
            '.h': 'CFileIcon',
            '.cc': 'CppFileIcon',
            '.hh': 'CppFileIcon',
            '.cpp': 'CppFileIcon',
            '.cxx': 'CppFileIcon',
            '.c++': 'CppFileIcon',
            '.hpp': 'CppFileIcon',
            '.hxx': 'CppFileIcon',
            '.h++': 'CppFileIcon',
            '.cs': 'CsharpFileIcon',
            '.asmx': 'CsharpFileIcon',
            '.py': 'PythonFileIcon',
            '.py3': 'PythonFileIcon',
            '.pyx': 'PythonFileIcon',
            '.pyw': 'PythonFileIcon',
            '.java': 'JavaFileIcon',
            '.jav': 'JavaFileIcon',
            '.j': 'JavaFileIcon',
            '.js': 'JavascriptFileIcon',
            '.r': 'RFileIcon',
            '.rnw': 'RFileIcon',
            '.rmd': 'RFileIcon',
            '.swift': 'SwiftFileIcon',
            '.csv': 'GridFileIcon',
            '.tsv': 'GridFileIcon',
            '.bat': 'WindowsFileIcon',
            '.psl': 'PowershellFileIcon',
            '.sh': 'DollarFileIcon',
            '.md': 'MarkdownFileIcon',
            '.json': 'JsonFileIcon',
            '.html': 'CodeFileIcon',
            '.css': 'CodeFileIcon',
            '.yml': 'ExclamationFileIcon',
            '.yaml': 'ExclamationFileIcon',
            '.xml': 'CodeFileIcon'
        }

        self._resource = {
            'directory': osp.join(
                osp.dirname(osp.realpath(__file__)), '../fonts'),
            'loaded': False,
        }

        self._qtaargs = {
            'environment':             [('mdi.cube-outline',), {'color': self.MAIN_FG_COLOR}],
            'drag_dock_widget':        [('mdi.drag-variant',), {'color': self.MAIN_FG_COLOR}],
            'format_letter_case':      [('mdi.format-letter-case',), {'color': self.MAIN_FG_COLOR}],
            'format_letter_matches':   [('mdi.format-letter-matches',), {'color': self.MAIN_FG_COLOR}],
            'no_matches':              [('mdi.do-not-disturb',), {'color': SpyderPalette.COLOR_WARN_2}],
            'clear_text':              [('mdi.backspace',), {'color': self.MAIN_FG_COLOR}],
            'regex':                   [('mdi.regex',), {'color': self.MAIN_FG_COLOR}],
            'log':                     [('mdi.file-document',), {'color': self.MAIN_FG_COLOR}],
            'configure':               [('mdi.wrench',), {'color': self.MAIN_FG_COLOR, 'rotated': 90}],
            'bold':                    [('mdi.format-bold',), {'color': self.MAIN_FG_COLOR}],
            'italic':                  [('mdi.format-italic',), {'color': self.MAIN_FG_COLOR}],
            'run_small':               [('mdi.play',), {'color': SpyderPalette.ICON_3}],
            'stop':                    [('mdi.stop',), {'color': SpyderPalette.COLOR_ERROR_1}],
            'keyboard':                [('mdi.keyboard',), {'color': self.MAIN_FG_COLOR}],
            'eyedropper':              [('mdi.eyedropper',), {'color': self.MAIN_FG_COLOR}],
            'tooloptions':             [('mdi.menu',), {'color': self.MAIN_FG_COLOR}],
            'filenew':                 [('mdi.file',), {'color': self.MAIN_FG_COLOR}],
            'fileopen':                [('mdi.folder-open',), {'color': self.MAIN_FG_COLOR}],
            'revert':                  [('mdi.undo',), {'color': self.MAIN_FG_COLOR}],
            'filesave':                [('mdi.content-save',), {'color': self.MAIN_FG_COLOR}],
            'save_all':                [('mdi.content-save-all',), {'color': self.MAIN_FG_COLOR}],
            'filesaveas':              [('mdi.content-save-edit',), {'color': self.MAIN_FG_COLOR}],
            'print':                   [('mdi.printer',), {'color': self.MAIN_FG_COLOR}],
            'fileclose':               [('mdi.close',), {'color': self.MAIN_FG_COLOR}],
            'breakpoint_transparent':  [('mdi.checkbox-blank-circle',), {'color': SpyderPalette.COLOR_ERROR_1, 'opacity': 0.75, 'scale_factor': 0.9}],
            'breakpoint_big':          [('mdi.checkbox-blank-circle',), {'color': SpyderPalette.ICON_4, 'scale_factor': 0.9} ],
            'breakpoint_cond_big':     [('mdi.help-circle',), {'color': SpyderPalette.ICON_4, 'scale_factor': 0.9},],
            'breakpoints':             [('mdi.dots-vertical',), {'color': self.MAIN_FG_COLOR}],
            'arrow_debugger':          [('mdi.arrow-right-bold',), {'color': SpyderPalette.ICON_2, 'scale_factor': 1.5}],
            'arrow-step-over':         [('mdi.debug-step-over',), {'color': SpyderPalette.ICON_2}],
            'arrow-continue':          [('mdi.fast-forward',), {'color': SpyderPalette.ICON_2}],
            'arrow-step-in':           [('mdi.debug-step-into',), {'color': SpyderPalette.ICON_2}],
            'arrow-step-out':          [('mdi.debug-step-out',), {'color': SpyderPalette.ICON_2}],
            'stop_debug':              [('mdi.stop',), {'color': SpyderPalette.ICON_2}],
            'enter_debug':             [('mdi.location-enter',), {'color': SpyderPalette.ICON_2}],
            'run':                     [('mdi.play',), {'color': SpyderPalette.ICON_3}],
            'todo_list':               [('mdi.check-bold',), {'color': self.MAIN_FG_COLOR}],
            'wng_list':                [('mdi.alert',), {'options': [{'color': SpyderPalette.COLOR_WARN_2, 'color_disabled': SpyderPalette.COLOR_TEXT_4}]}],
            'prev_wng':                [('mdi.arrow-left',), {'options': [{'color': SpyderPalette.ICON_1, 'color_disabled': SpyderPalette.COLOR_TEXT_4}]}],
            'next_wng':                [('mdi.arrow-right',), {'options': [{'color': SpyderPalette.ICON_1, 'color_disabled': SpyderPalette.COLOR_TEXT_4}]}],
            'prev_cursor':             [('mdi.hand-pointing-left',), {'color': self.MAIN_FG_COLOR}],
            'next_cursor':             [('mdi.hand-pointing-right',), {'color': self.MAIN_FG_COLOR}],
            'comment':                 [('mdi.comment-text-outline',), {'color': self.MAIN_FG_COLOR}],
            'indent':                  [('mdi.format-indent-increase',), {'color': self.MAIN_FG_COLOR}],
            'unindent':                [('mdi.format-indent-decrease',), {'color': self.MAIN_FG_COLOR}],
            'toggle_lowercase':        [('mdi.format-letter-case-lower',), {'color': self.MAIN_FG_COLOR}],
            'toggle_uppercase':        [('mdi.format-letter-case-upper',), {'color': self.MAIN_FG_COLOR}],
            'gotoline':                [('mdi.format-line-spacing',), {'color': self.MAIN_FG_COLOR}],
            'error':                   [('mdi.close-circle',), {'color': SpyderPalette.COLOR_ERROR_1}],
            'warning':                 [('mdi.alert',), {'color': SpyderPalette.COLOR_WARN_2}],
            'information':             [('mdi.information-outline',), {'color': SpyderPalette.GROUP_9}],
            'hint':                    [('mdi.lightbulb',), {'color': SpyderPalette.GROUP_9}],
            'todo':                    [('mdi.check-bold',), {'color': SpyderPalette.GROUP_9}],
            'ipython_console':         [('mdi.console',), {'color': self.MAIN_FG_COLOR}],
            'python':                  [('spyder.python-logo-up', 'spyder.python-logo-down'), {'options': [{'color': SpyderPalette.PYTHON_LOGO_UP}, {'color': SpyderPalette.PYTHON_LOGO_DOWN}]}],
            'pythonpath':              [('spyder.python-logo-up', 'spyder.python-logo-down'), {'options': [{'color': SpyderPalette.PYTHON_LOGO_UP}, {'color': SpyderPalette.PYTHON_LOGO_DOWN}]}],
            'findf':                   [('mdi.file-find-outline',), {'color': self.MAIN_FG_COLOR}],
            'history':                 [('mdi.history',), {'color': self.MAIN_FG_COLOR}],
            'files':                   [('mdi.file-multiple',), {'color': self.MAIN_FG_COLOR}],
<<<<<<< HEAD
            'help_gray':               [('mdi.help-circle-outline',), {'color': SpyderPalette.COLOR_OCCURRENCE_4}],
=======
            'question_tip':            [('mdi.help-circle-outline',), {'color': QStylePalette.COLOR_BACKGROUND_6}],
            'question_tip_hover':      [('mdi.help-circle-outline',), {'color': QStylePalette.COLOR_TEXT_4}],
            'info_tip':                [('mdi.information-outline',), {'color': QStylePalette.COLOR_BACKGROUND_6}],
            'info_tip_hover':          [('mdi.information-outline',), {'color': QStylePalette.COLOR_TEXT_4}],
>>>>>>> 28e08022
            'help':                    [('mdi.help-circle',), {'color': self.MAIN_FG_COLOR}],
            'online_help':             [('mdi.help-rhombus-outline',), {'color': self.MAIN_FG_COLOR}],
            'lock':                    [('mdi.lock',), {'color': self.MAIN_FG_COLOR}],
            'lock_open':               [('mdi.lock-open',), {'color': self.MAIN_FG_COLOR}],
            'outline_explorer':        [('mdi.file-tree',), {'color': self.MAIN_FG_COLOR}],
            'switcher':                [('mdi.arrow-left-right-bold',), {'color': self.MAIN_FG_COLOR}],
            'variable_explorer':       [('mdi.telescope',), {'color': self.MAIN_FG_COLOR}],
            'dictedit':                [('mdi.view-list-outline',), {'color': self.MAIN_FG_COLOR}],
            'previous':                [('mdi.arrow-left-bold',), {'color': self.MAIN_FG_COLOR}],
            'next':                    [('mdi.arrow-right-bold',), {'color': self.MAIN_FG_COLOR}],
            'up':                      [('mdi.arrow-up-bold',), {'color': self.MAIN_FG_COLOR}],
            'spyder':                  [('spyder.spyder-logo-background', 'spyder.spyder-logo-web', 'spyder.spyder-logo-snake'),  {'options': [{'color': SpyderPalette.SPYDER_LOGO_BACKGROUND}, {'color': SpyderPalette.SPYDER_LOGO_WEB}, {'color': SpyderPalette.SPYDER_LOGO_SNAKE}]}],
            'find':                    [('mdi.magnify',), {'color': self.MAIN_FG_COLOR}],
            'replace':                 [('mdi.find-replace',), {'color': self.MAIN_FG_COLOR}],
            'number_matches':          [('mdi.pound-box-outline',), {'color': self.MAIN_FG_COLOR}],
            'undo':                    [('mdi.undo',), {'color': self.MAIN_FG_COLOR}],
            'redo':                    [('mdi.redo',), {'color': self.MAIN_FG_COLOR}],
            'refresh':                 [('mdi.refresh',), {'color': self.MAIN_FG_COLOR}],
            'restart':                 [('mdi.reload',), {'color': self.MAIN_FG_COLOR}],
            'editcopy':                [('mdi.content-copy',), {'color': self.MAIN_FG_COLOR}],
            'editcut':                 [('mdi.content-cut',), {'color': self.MAIN_FG_COLOR}],
            'editclear':               [('mdi.delete',), {'color': self.MAIN_FG_COLOR}],
            'selectall':               [('mdi.select-all',), {'color': self.MAIN_FG_COLOR}],
            'exit':                    [('mdi.power',), {'color': self.MAIN_FG_COLOR}],
            'advanced':                [('mdi.package-variant',), {'color': self.MAIN_FG_COLOR}],
            'bug':                     [('mdi.bug',), {'color': self.MAIN_FG_COLOR}],
            'window_nofullscreen':     [('mdi.arrow-collapse-all',), {'color': self.MAIN_FG_COLOR}],
            'window_fullscreen':       [('mdi.arrow-expand-all',), {'color': self.MAIN_FG_COLOR}],
            'MessageBoxWarning':       [('mdi.alert',), {'color': self.MAIN_FG_COLOR}],
            'arredit':                 [('mdi.table-edit',), {'color': self.MAIN_FG_COLOR}],
            'home':                    [('mdi.home',), {'color': self.MAIN_FG_COLOR}],
            'show':                    [('mdi.eye',), {'color': self.MAIN_FG_COLOR}],
            'plot':                    [('mdi.chart-bar',), {'color': self.MAIN_FG_COLOR}],
            'hist':                    [('mdi.chart-histogram',), {'color': self.MAIN_FG_COLOR}],
            'imshow':                  [('mdi.image',), {'color': self.MAIN_FG_COLOR}],
            'insert':                  [('mdi.login',), {'color': self.MAIN_FG_COLOR}],
            'insert_above':            [('mdi.table-arrow-up',), {'color': self.MAIN_FG_COLOR}],
            'insert_below':            [('mdi.table-arrow-down',), {'color': self.MAIN_FG_COLOR}],
            'insert_after':            [('mdi.table-arrow-right',), {'color': self.MAIN_FG_COLOR}],
            'insert_before':           [('mdi.table-arrow-left',), {'color': self.MAIN_FG_COLOR}],
            'rename':                  [('mdi.rename-box',), {'color': self.MAIN_FG_COLOR}],
            'move':                    [('mdi.file-move',), {'color': self.MAIN_FG_COLOR}],
            'edit_add':                [('mdi.plus-box',), {'color': self.MAIN_FG_COLOR}],
            'duplicate_row':           [('ph.rows',), {'color': self.MAIN_FG_COLOR}],
            'duplicate_column':        [('ph.columns',), {'color': self.MAIN_FG_COLOR}],
            'collapse_column':         [('mdi.arrow-collapse-horizontal',), {'color': self.MAIN_FG_COLOR}],
            'collapse_row':            [('mdi.arrow-collapse-vertical',), {'color': self.MAIN_FG_COLOR}],
            'delete_row':              [('mdi.table-row-remove',), {'color': self.MAIN_FG_COLOR}],
            'delete_column':           [('mdi.table-column-remove',), {'color': self.MAIN_FG_COLOR}],
            'edit_remove':             [('mdi.minus',), {'color': self.MAIN_FG_COLOR}],
            'format_float':            [('mdi.decimal-increase',), {'color': self.MAIN_FG_COLOR}],
            'background_color':        [('mdi.format-color-fill',), {'color': self.MAIN_FG_COLOR}],
            'browse_tab':              [('mdi.tab',), {'color': self.MAIN_FG_COLOR}],
            'filelist':                [('mdi.view-list',), {'color': self.MAIN_FG_COLOR}],
            'newwindow':               [('mdi.window-maximize',), {'color': self.MAIN_FG_COLOR}],
            'close_panel':             [('mdi.close-box-outline',), {'color': self.MAIN_FG_COLOR}],
            'fromcursor':              [('mdi.cursor-pointer',), {'color': self.MAIN_FG_COLOR, 'rotated': 90}],
            'filter':                  [('mdi.filter',), {'color': self.MAIN_FG_COLOR}],
            'folder_new':              [('mdi.folder-plus',), {'color': self.MAIN_FG_COLOR}],
            'vcs_commit':              [('mdi.source-commit',), {'color': SpyderPalette.ICON_3}],
            'vcs_browse':              [('mdi.source-repository',), {'color': SpyderPalette.ICON_3}],
            'fileimport':              [('mdi.download',), {'color': self.MAIN_FG_COLOR}],
            'fileexport':              [('mdi.upload',), {'color': self.MAIN_FG_COLOR}],
            'options_less':            [('mdi.minus-box',), {'color': self.MAIN_FG_COLOR}],
            'options_more':            [('mdi.plus-box',), {'color': self.MAIN_FG_COLOR}],
            'ArrowDown':               [('mdi.arrow-down-bold-circle',), {'color': self.MAIN_FG_COLOR}],
            'ArrowUp':                 [('mdi.arrow-up-bold-circle',), {'color': self.MAIN_FG_COLOR}],
            'ArrowBack':               [('mdi.arrow-left-bold-circle',), {'color': self.MAIN_FG_COLOR}],
            'ArrowForward':            [('mdi.arrow-right-bold-circle',), {'color': self.MAIN_FG_COLOR}],
            'DialogApplyButton':       [('mdi.check',), {'color': self.MAIN_FG_COLOR}],
            'DialogCloseButton':       [('mdi.close',), {'color': self.MAIN_FG_COLOR}],
            'DirClosedIcon':           [('mdi.folder',), {'color': self.MAIN_FG_COLOR}],
            'DialogHelpButton':        [('mdi.lifebuoy',), {'color': self.MAIN_FG_COLOR}],
            'VideoIcon':               [('mdi.video',), {'color': self.MAIN_FG_COLOR}],
            'MessageBoxInformation':   [('mdi.information-outline',), {'color': self.MAIN_FG_COLOR}],
            'DirOpenIcon':             [('mdi.folder-open',), {'color': self.MAIN_FG_COLOR}],
            'FileIcon':                [('mdi.file',), {'color': self.MAIN_FG_COLOR}],
            'GenericFileIcon':         [('mdi.file-outline',), {'color': self.MAIN_FG_COLOR}],
            'ExcelFileIcon':           [('mdi.file-excel',), {'color': self.MAIN_FG_COLOR}],
            'WordFileIcon':            [('mdi.file-word',), {'color': self.MAIN_FG_COLOR}],
            'PowerpointFileIcon':      [('mdi.file-powerpoint',), {'color': self.MAIN_FG_COLOR}],
            'PDFIcon':                 [('mdi.file-pdf',), {'color': self.MAIN_FG_COLOR}],
            'AudioFileIcon':           [('mdi.file-music',), {'color': self.MAIN_FG_COLOR}],
            'ImageFileIcon':           [('mdi.file-image',), {'color': self.MAIN_FG_COLOR}],
            'VideoFileIcon':           [('mdi.file-video',), {'color': self.MAIN_FG_COLOR}],
            'TextFileIcon':            [('mdi.file-document',), {'color': self.MAIN_FG_COLOR}],
            'CFileIcon':               [('mdi.language-c',), {'color': self.MAIN_FG_COLOR}],
            'CppFileIcon':             [('mdi.language-cpp',), {'color': self.MAIN_FG_COLOR}],
            'CsharpFileIcon':          [('mdi.language-csharp',), {'color': self.MAIN_FG_COLOR}],
            'PythonFileIcon':          [('mdi.language-python',), {'color': self.MAIN_FG_COLOR}],
            'JavaFileIcon':            [('mdi.language-java',), {'color': self.MAIN_FG_COLOR}],
            'JavascriptFileIcon':      [('mdi.language-javascript',), {'color': self.MAIN_FG_COLOR}],
            'RFileIcon':               [('mdi.language-r',), {'color': self.MAIN_FG_COLOR}],
            'SwiftFileIcon':           [('mdi.language-swift',), {'color': self.MAIN_FG_COLOR}],
            'GridFileIcon':            [('mdi.grid',), {'color': self.MAIN_FG_COLOR}],
            'WindowsFileIcon':         [('mdi.windows',), {'color': self.MAIN_FG_COLOR}],
            'PowershellFileIcon':      [('mdi.powershell',), {'color': self.MAIN_FG_COLOR}],
            'DollarFileIcon':          [('mdi.currency-usd',), {'color': self.MAIN_FG_COLOR}],
            'MarkdownFileIcon':        [('mdi.markdown',), {'color': self.MAIN_FG_COLOR}],
            'JsonFileIcon':            [('mdi.json',), {'color': self.MAIN_FG_COLOR}],
            'ExclamationFileIcon':     [('mdi.exclamation',), {'color': self.MAIN_FG_COLOR}],
            'CodeFileIcon':            [('mdi.xml',), {'color': self.MAIN_FG_COLOR}],
            'arrow':                   [('mdi.arrow-right-bold',), {'color': self.MAIN_FG_COLOR}],
            'collapse':                [('mdi.collapse-all',), {'color': self.MAIN_FG_COLOR}],
            'expand':                  [('mdi.expand-all',), {'color': self.MAIN_FG_COLOR}],
            'restore':                 [('mdi.subdirectory-arrow-right',), {'color': self.MAIN_FG_COLOR, 'rotated': 270}],
            'collapse_selection':      [('mdi.minus-box',), {'color': self.MAIN_FG_COLOR}],
            'expand_selection':        [('mdi.plus-box',), {'color': self.MAIN_FG_COLOR}],
            'copywop':                 [('mdi.console-line',), {'color': self.MAIN_FG_COLOR}],
            'editpaste':               [('mdi.content-paste',), {'color': self.MAIN_FG_COLOR}],
            'edit':                    [('mdi.pencil',), {'color': self.MAIN_FG_COLOR}],
            'convention':              [('mdi.alpha-c-circle',), {'color': SpyderPalette.ICON_2, 'scale_factor': self.BIG_ATTR_FACTOR}],
            'refactor':                [('mdi.alpha-r-circle',), {'color': SpyderPalette.ICON_2, 'scale_factor': self.BIG_ATTR_FACTOR}],
            '2uparrow':                [('mdi.arrow-collapse-up',), {'color': self.MAIN_FG_COLOR}],
            '1uparrow':                [('mdi.arrow-up',), {'color': self.MAIN_FG_COLOR}],
            '2downarrow':              [('mdi.arrow-collapse-down',), {'color': self.MAIN_FG_COLOR}],
            '1downarrow':              [('mdi.arrow-down',), {'color': self.MAIN_FG_COLOR}],
            'undock':                  [('mdi.open-in-new',), {'color': self.MAIN_FG_COLOR}],
            'close_pane':              [('mdi.window-close',), {'color': self.MAIN_FG_COLOR}],
            'toolbar_ext_button':      [('mdi.dots-horizontal',), {'color': self.MAIN_FG_COLOR}],
            # --- Autocompletion/document symbol type icons --------------
            'completions':             [('mdi.code-tags-check',), {'color': self.MAIN_FG_COLOR}],
            'keyword':                 [('mdi.alpha-k-box',), {'color': SpyderPalette.GROUP_9, 'scale_factor': self.BIG_ATTR_FACTOR}],
            'color':                   [('mdi.alpha-c-box',), {'color': SpyderPalette.ICON_5, 'scale_factor': self.BIG_ATTR_FACTOR}],
            'enum':                    [('mdi.alpha-e-box',), {'color': SpyderPalette.ICON_5, 'scale_factor': self.BIG_ATTR_FACTOR}],
            'value':                   [('mdi.alpha-v-box',), {'color': SpyderPalette.ICON_5, 'scale_factor': self.BIG_ATTR_FACTOR}],
            'constant':                [('mdi.alpha-c-box',), {'color': SpyderPalette.ICON_5, 'scale_factor': self.BIG_ATTR_FACTOR}],
            'unit':                    [('mdi.alpha-u-box',), {'color': SpyderPalette.ICON_5, 'scale_factor': self.BIG_ATTR_FACTOR}],
            'text':                    [('mdi.alphabetical-variant',), {'color': self.MAIN_FG_COLOR, 'scale_factor': self.BIG_ATTR_FACTOR}],
            'file':                    [('mdi.file',), {'color': self.MAIN_FG_COLOR, 'scale_factor': self.SMALL_ATTR_FACTOR}],
            'snippet':                 [('mdi.alpha-s-box',), {'color': SpyderPalette.GROUP_11, 'scale_factor': self.BIG_ATTR_FACTOR}],
            'attribute':               [('mdi.alpha-a-box',), {'color': SpyderPalette.GROUP_12, 'scale_factor': self.BIG_ATTR_FACTOR}],
            'reference':               [('mdi.alpha-r-box',), {'color': SpyderPalette.ICON_5, 'scale_factor': self.BIG_ATTR_FACTOR}],
            'variable':                [('mdi.alpha-v-box',), {'color': SpyderPalette.ICON_5, 'scale_factor': self.BIG_ATTR_FACTOR}],
            'field':                   [('mdi.alpha-a-box',), {'color': SpyderPalette.ICON_5, 'scale_factor': self.BIG_ATTR_FACTOR}],
            'property':                [('mdi.alpha-p-box',), {'color': SpyderPalette.ICON_5, 'scale_factor': self.BIG_ATTR_FACTOR}],
            'module':                  [('mdi.alpha-m-box',), {'color': SpyderPalette.GROUP_5, 'scale_factor': self.BIG_ATTR_FACTOR}],
            'namespace':               [('mdi.alpha-n-box',), {'color': SpyderPalette.GROUP_5, 'scale_factor': self.BIG_ATTR_FACTOR}],
            'package':                 [('mdi.alpha-p-box',), {'color': SpyderPalette.GROUP_5, 'scale_factor': self.BIG_ATTR_FACTOR}],
            'class':                   [('mdi.alpha-c-box',), {'color': SpyderPalette.ICON_2, 'scale_factor': self.BIG_ATTR_FACTOR}],
            'interface':               [('mdi.alpha-i-box',), {'color': SpyderPalette.ICON_5, 'scale_factor': self.BIG_ATTR_FACTOR}],
            'string':                  [('mdi.alpha-s-box',), {'color': SpyderPalette.GROUP_9, 'scale_factor': self.BIG_ATTR_FACTOR}],
            'number':                  [('mdi.alpha-n-box',), {'color': SpyderPalette.GROUP_9, 'scale_factor': self.BIG_ATTR_FACTOR}],
            'boolean':                 [('mdi.alpha-b-box',), {'color': SpyderPalette.GROUP_12, 'scale_factor': self.BIG_ATTR_FACTOR}],
            'array':                   [('mdi.alpha-a-box',), {'color': SpyderPalette.GROUP_9, 'scale_factor': self.BIG_ATTR_FACTOR}],
            'object':                  [('mdi.alpha-o-box',), {'color': SpyderPalette.ICON_5, 'scale_factor': self.BIG_ATTR_FACTOR}],
            'key':                     [('mdi.alpha-k-box',), {'color': SpyderPalette.ICON_5, 'scale_factor': self.BIG_ATTR_FACTOR}],
            'null':                    [('mdi.alpha-n-box',), {'color': SpyderPalette.GROUP_12, 'scale_factor': self.BIG_ATTR_FACTOR}],
            'enum_member':             [('mdi.alpha-e-box',), {'color': SpyderPalette.COLOR_ERROR_3, 'scale_factor': self.BIG_ATTR_FACTOR}],
            'struct':                  [('mdi.alpha-s-box',), {'color': SpyderPalette.ICON_2, 'scale_factor': self.BIG_ATTR_FACTOR}],
            'event':                   [('mdi.alpha-e-box',), {'color': SpyderPalette.COLOR_WARN_3, 'scale_factor': self.BIG_ATTR_FACTOR}],
            'operator':                [('mdi.alpha-o-box',), {'color': SpyderPalette.COLOR_WARN_3, 'scale_factor': self.BIG_ATTR_FACTOR}],
            'type_parameter':          [('mdi.alpha-t-box',), {'color': SpyderPalette.COLOR_WARN_3, 'scale_factor': self.BIG_ATTR_FACTOR}],
            'private2':                [('mdi.eye-off',), {'color': SpyderPalette.COLOR_ERROR_3, 'scale_factor': self.SMALL_ATTR_FACTOR}],
            'private1':                [('mdi.eye-off',), {'color': SpyderPalette.COLOR_ERROR_3, 'scale_factor': self.SMALL_ATTR_FACTOR}],
            'method':                  [('mdi.alpha-m-box',), {'color': SpyderPalette.ICON_3, 'scale_factor': self.BIG_ATTR_FACTOR}],
            'constructor':             [('mdi.alpha-c-box',), {'color': SpyderPalette.ICON_5, 'scale_factor': self.BIG_ATTR_FACTOR}],
            'function':                [('mdi.alpha-f-box',), {'color': SpyderPalette.COLOR_WARN_3, 'scale_factor': self.BIG_ATTR_FACTOR}],
            'blockcomment':            [('mdi.pound',), {'color': SpyderPalette.ICON_2, 'scale_factor': self.SMALL_ATTR_FACTOR}],
            'cell':                    [('mdi.percent',), {'color':SpyderPalette.GROUP_9, 'scale_factor': self.SMALL_ATTR_FACTOR}],
            'no_match':                [('mdi.checkbox-blank-circle',), {'color': SpyderPalette.GROUP_3, 'scale_factor': self.SMALL_ATTR_FACTOR}],
            'github':                  [('mdi.github',), {'color': self.MAIN_FG_COLOR}],
            # --- Spyder Tour --------------------------------------------------------
            'tour':                    [('mdi.compass',), {'color': self.MAIN_FG_COLOR}],
            'tour.close':              [('mdi.close',), {'color': self.MAIN_FG_COLOR}],
            'tour.home':               [('mdi.skip-backward',), {'color': self.MAIN_FG_COLOR}],
            'tour.previous':           [('mdi.skip-previous',), {'color': self.MAIN_FG_COLOR}],
            'tour.next':               [('mdi.skip-next',), {'color': self.MAIN_FG_COLOR}],
            'tour.end':                [('mdi.skip-forward',), {'color': self.MAIN_FG_COLOR}],
            # --- Third party plugins ------------------------------------------------
            'profiler':                [('mdi.timer-outline',), {'color': self.MAIN_FG_COLOR}],
            'condapackages':           [('mdi.archive',), {'color': self.MAIN_FG_COLOR}],
            'spyder.example':          [('mdi.eye',), {'color': self.MAIN_FG_COLOR}],
            'spyder.autopep8':         [('mdi.eye',), {'color': self.MAIN_FG_COLOR}],
            'spyder.memory_profiler':  [('mdi.eye',), {'color': self.MAIN_FG_COLOR}],
            'spyder.line_profiler':    [('mdi.eye',), {'color': self.MAIN_FG_COLOR}],
            'symbol_find':             [('mdi.at',), {'color': self.MAIN_FG_COLOR}],
            'folding.arrow_right':     [('mdi.chevron-right',), {'color': self.MAIN_FG_COLOR}],
            'folding.arrow_down':      [('mdi.chevron-down',), {'color': self.MAIN_FG_COLOR}],
            'lspserver.down':          [('mdi.close',), {'color': self.MAIN_FG_COLOR}],
            'lspserver.ready':         [('mdi.check',), {'color': self.MAIN_FG_COLOR}],
            'dependency_ok':           [('mdi.check',), {'color': SpyderPalette.COLOR_SUCCESS_2}],
            'dependency_warning':      [('mdi.alert',), {'color': SpyderPalette.COLOR_WARN_2}],
            'dependency_error':        [('mdi.alert',), {'color': SpyderPalette.COLOR_ERROR_1}],
            'broken_image':            [('mdi.image-broken-variant',), {'color': self.MAIN_FG_COLOR}],
            # --- Status bar --------------------------------------------------------
            'code_fork':               [('mdi.source-fork',), {'color': self.MAIN_FG_COLOR}],
            'statusbar':               [('mdi.dock-bottom',), {'color': self.MAIN_FG_COLOR}],
            # --- Plugin registry ---------------------------------------------------
            'plugins':                 [('mdi.puzzle',), {'color': self.MAIN_FG_COLOR}],
            # --- Print preview dialog ----------------------------------------------
            'print.fit_width':         [('mdi.arrow-expand-horizontal',), {'color': self.MAIN_FG_COLOR}],
            'print.fit_page':          [('mdi.stretch-to-page-outline',), {'color': self.MAIN_FG_COLOR}],
            'portrait':                [('mdi.crop-portrait',), {'color': self.MAIN_FG_COLOR}],
            'landscape':               [('mdi.crop-landscape',), {'color': self.MAIN_FG_COLOR}],
            'previous_page':           [('mdi.chevron-left',), {'color': self.MAIN_FG_COLOR}],
            'next_page':               [('mdi.chevron-right',), {'color': self.MAIN_FG_COLOR}],
            'first_page':              [('mdi.page-first',), {'color': self.MAIN_FG_COLOR}],
            'last_page':               [('mdi.page-last',), {'color': self.MAIN_FG_COLOR}],
            'print.single_page':       [('mdi.file-document-outline',), {'color': self.MAIN_FG_COLOR}],
            'print.all_pages':         [('mdi.file-document-multiple-outline',), {'color': self.MAIN_FG_COLOR}],
            'print.page_setup':        [('mdi.ruler-square',), {'color': self.MAIN_FG_COLOR}],
        }

    def get_std_icon(self, name, size=None):
        """Get standard platform icon."""
        if not name.startswith('SP_'):
            name = 'SP_' + name
        icon = QWidget().style().standardIcon(getattr(QStyle, name))
        if size is None:
            return icon
        else:
            return QIcon(icon.pixmap(size, size))

    def get_icon(self, name, resample=False):
        """Return image inside a QIcon object.

        Parameters
        ----------
        name: str
            Image name or icon
        resample: bool
            If True, manually resample icon pixmaps for usual sizes
            (16, 24, 32, 48, 96, 128, 256). This is recommended for
            QMainWindow icons created from SVG images on non-Windows
            platforms due to a Qt bug. See spyder-ide/spyder#1314.
        """
        # Icon image path
        icon_path = get_image_path(name)

        # This is used to wrap the image into a QIcon container so we can get
        # pixmaps for it.
        wrapping_icon = QIcon(icon_path)

        # This is the icon object that will be returned by this method.
        icon = QIcon()

        if resample:
            # This only applies to the Spyder 2 icons
            for size in (16, 24, 32, 48, 96, 128, 256, 512):
                icon.addPixmap(wrapping_icon.pixmap(size, size))
            return icon
        else:
            # These are the necessary adjustments for our SVG icons.

            # -- Normal state
            # NOTE: We take pixmaps as large as the ones below to not have
            # pixelated icons on high dpi screens.
            # Fixes spyder-ide/spyder#19520
            normal_state = wrapping_icon.pixmap(512, 512)
            icon.addPixmap(normal_state, QIcon.Normal)

            # -- Disabled state
            # Taken from https://stackoverflow.com/a/65618075/438386
            disabled_color = QColor(SpyderPalette.COLOR_DISABLED)
            disabled_state = wrapping_icon.pixmap(512, 512)
            qp = QPainter(disabled_state)
            qp.setCompositionMode(QPainter.CompositionMode_SourceIn)
            qp.fillRect(disabled_state.rect(), disabled_color)
            qp.end()
            icon.addPixmap(disabled_state, QIcon.Disabled)

            # -- Selected state
            # We use the normal state pixmap for the selected state as well.
            icon.addPixmap(normal_state, QIcon.Selected)

            return icon

    def icon(self, name, scale_factor=None, resample=False):
        theme = CONF.get('appearance', 'icon_theme')
        if theme == 'spyder 3':
            try:
                # Try to load the icons from QtAwesome
                if not self._resource['loaded']:
                    qta.load_font('spyder', 'spyder.ttf', 'spyder-charmap.json',
                                directory=self._resource['directory'])
                    self._resource['loaded'] = True
                args, kwargs = self._qtaargs[name]
                if scale_factor is not None:
                    kwargs['scale_factor'] = scale_factor
                kwargs['color_disabled'] = SpyderPalette.COLOR_DISABLED
                return qta.icon(*args, **kwargs)
            except KeyError:
                # Load custom icons
                icon = QIcon(self.get_icon(name))
                return icon if icon is not None else QIcon()

    def get_icon_by_extension_or_type(self, fname, scale_factor):
        """Return the icon depending on the file extension"""
        application_icons = {}
        application_icons.update(self.BIN_FILES)
        application_icons.update(self.DOCUMENT_FILES)

        basename = osp.basename(fname)
        __, extension = osp.splitext(basename.lower())

        # Catch error when it's not possible to access the Windows registry to
        # check for this.
        # Fixes spyder-ide/spyder#21304
        try:
            mime_type, __ = mime.guess_type(basename)
        except PermissionError:
            mime_type = None

        if osp.isdir(fname):
            extension = "Folder"

        if (extension, scale_factor) in self.ICONS_BY_EXTENSION:
            return self.ICONS_BY_EXTENSION[(extension, scale_factor)]

        if osp.isdir(fname):
            icon_by_extension = self.icon('DirClosedIcon', scale_factor)
        else:
            icon_by_extension = self.icon('GenericFileIcon')

            if extension in self.OFFICE_FILES:
                icon_by_extension = self.icon(
                    self.OFFICE_FILES[extension], scale_factor)
            elif extension in self.LANGUAGE_ICONS:
                icon_by_extension = self.icon(
                    self.LANGUAGE_ICONS[extension], scale_factor)
            else:
                if extension == '.ipynb':
                    icon_by_extension = self.icon('notebook')
                elif extension == '.tex':
                    icon_by_extension = self.icon('file_type_tex')
                elif extension in EDIT_EXTENSIONS:
                    icon_by_extension = self.icon('TextFileIcon', scale_factor)
                elif mime_type is not None:
                    try:
                        # Fix for spyder-ide/spyder#5080. Even though
                        # mimetypes.guess_type documentation states that
                        # the return value will be None or a tuple of
                        # the form type/subtype, in the Windows registry,
                        # .sql has a mimetype of text\plain
                        # instead of text/plain therefore mimetypes is
                        # returning it incorrectly.
                        file_type, bin_name = mime_type.split('/')
                    except ValueError:
                        file_type = None
                    if file_type is None:
                        icon_by_extension = self.icon('binary')
                    elif file_type == 'audio':
                        icon_by_extension = self.icon(
                            'AudioFileIcon', scale_factor)
                    elif file_type == 'video':
                        icon_by_extension = self.icon(
                            'VideoFileIcon', scale_factor)
                    elif file_type == 'image':
                        icon_by_extension = self.icon(
                            'ImageFileIcon', scale_factor)
                    elif file_type == 'application':
                        if bin_name in application_icons:
                            icon_by_extension = self.icon(
                                application_icons[bin_name], scale_factor)

        self.ICONS_BY_EXTENSION[(extension, scale_factor)] = icon_by_extension
        return icon_by_extension

    def base64_from_icon(self, icon_name, width, height):
        """Convert icon to base64 encoding."""
        icon_obj = self.icon(icon_name)
        return base64_from_icon_obj(icon_obj, width, height)

    def base64_from_icon_obj(self, icon_obj, width, height):
        """Convert icon object to base64 encoding."""
        image = QImage(icon_obj.pixmap(width, height).toImage())
        byte_array = QByteArray()
        buffer = QBuffer(byte_array)
        image.save(buffer, "PNG")
        return byte_array.toBase64().data().decode()


ima = IconManager()


# -----------------------------------------------------------------------------
# TODO: Remove the following code once external plugins have been updated to
# the new icon manager.
# -----------------------------------------------------------------------------
def get_std_icon(name, size=None):
    return ima.get_std_icon(name, size=size)


def get_icon(name, resample=False):
    return ima.get_icon(name, resample=resample)


def icon(name, scale_factor=None, resample=False):
    return ima.icon(name, scale_factor=scale_factor, resample=resample)


def get_icon_by_extension_or_type(fname, scale_factor):
    return ima.get_icon_by_extension_or_type(fname, scale_factor)


def base64_from_icon(icon_name, width, height):
    return ima.base64_from_icon(icon_name, width, height)


def base64_from_icon_obj(icon_obj, width, height):
    return ima.base64_from_icon_obj(icon_obj, width, height)


MAIN_FG_COLOR = ima.MAIN_FG_COLOR<|MERGE_RESOLUTION|>--- conflicted
+++ resolved
@@ -168,14 +168,10 @@
             'findf':                   [('mdi.file-find-outline',), {'color': self.MAIN_FG_COLOR}],
             'history':                 [('mdi.history',), {'color': self.MAIN_FG_COLOR}],
             'files':                   [('mdi.file-multiple',), {'color': self.MAIN_FG_COLOR}],
-<<<<<<< HEAD
-            'help_gray':               [('mdi.help-circle-outline',), {'color': SpyderPalette.COLOR_OCCURRENCE_4}],
-=======
-            'question_tip':            [('mdi.help-circle-outline',), {'color': QStylePalette.COLOR_BACKGROUND_6}],
-            'question_tip_hover':      [('mdi.help-circle-outline',), {'color': QStylePalette.COLOR_TEXT_4}],
-            'info_tip':                [('mdi.information-outline',), {'color': QStylePalette.COLOR_BACKGROUND_6}],
-            'info_tip_hover':          [('mdi.information-outline',), {'color': QStylePalette.COLOR_TEXT_4}],
->>>>>>> 28e08022
+            'question_tip':            [('mdi.help-circle-outline',), {'color': SpyderPalette.COLOR_BACKGROUND_6}],
+            'question_tip_hover':      [('mdi.help-circle-outline',), {'color': SpyderPalette.COLOR_TEXT_4}],
+            'info_tip':                [('mdi.information-outline',), {'color': SpyderPalette.COLOR_BACKGROUND_6}],
+            'info_tip_hover':          [('mdi.information-outline',), {'color': SpyderPalette.COLOR_TEXT_4}],
             'help':                    [('mdi.help-circle',), {'color': self.MAIN_FG_COLOR}],
             'online_help':             [('mdi.help-rhombus-outline',), {'color': self.MAIN_FG_COLOR}],
             'lock':                    [('mdi.lock',), {'color': self.MAIN_FG_COLOR}],
