# -*- coding: utf-8 -*-
#
# Copyright © Spyder Project Contributors
# Licensed under the terms of the MIT License
# (see spyder/__init__.py for details)

"""Custom stylesheets used in Spyder."""

# Standard library imports
import copy
import os
import sys

# Third-party imports
import qdarkstyle
from qstylizer.parser import parse as parse_stylesheet
import qstylizer.style

# Local imports
from spyder.api.config.mixins import SpyderConfigurationAccessor
from spyder.api.config.fonts import SpyderFontType, SpyderFontsMixin
from spyder.api.utils import classproperty
from spyder.config.gui import is_dark_interface
<<<<<<< HEAD
from spyder.utils.palette import SpyderPalette
=======
from spyder.utils.palette import QStylePalette, SpyderPalette
>>>>>>> 28e08022


# =============================================================================
# ---- Constants
# =============================================================================
MAC = sys.platform == 'darwin'
WIN = os.name == 'nt'


class AppStyle(SpyderFontsMixin):
    """Enum with several constants used in the application style."""

    # Size of margins.
    MarginSize = 3  # px

    # Size of find widget line edits (e.g. FinderWidget and FindReplace)
    FindMinWidth = 400  # px
    FindHeight = 26  # px

    # To have it for quick access because it's needed a lot in Mac
    MacScrollBarWidth = 16  # px

    @classproperty
    def _fs(cls):
        """Interface font size in points."""
        return cls.get_font(SpyderFontType.Interface).pointSize()

    @classproperty
    def ComboBoxMinHeight(cls):
        """Combobox min height in em's."""
        font_size = cls._fs

        if font_size < 10:
            min_height = 1.8
        elif 10 <= font_size < 13:
            min_height = 1.7 if MAC else 1.6
        else:
            min_height = 1.5 if MAC else 1.4

        return min_height


# =============================================================================
# ---- Base stylesheet class
# =============================================================================
class SpyderStyleSheet:
    """Base class for Spyder stylesheets."""

    SET_STYLESHEET_AT_INIT = True
    """
    Decide if the stylesheet must be set when the class is initialized.

    Notes
    -----
    There are some stylesheets for which this is not possible (e.g. the ones
    that need to access our fonts).
    """

    def __init__(self):
        self._stylesheet = qstylizer.style.StyleSheet()
        if self.SET_STYLESHEET_AT_INIT:
            self.set_stylesheet()

    def get_stylesheet(self):
        return self._stylesheet

    def to_string(self):
        if self._stylesheet.toString() == "":
            self.set_stylesheet()
        return self._stylesheet.toString()

    def get_copy(self):
        """
        Return a copy of the sytlesheet.

        This allows it to be modified for specific widgets.
        """
        if self._stylesheet.toString() == "":
            self.set_stylesheet()
        return copy.deepcopy(self)

    def set_stylesheet(self):
        raise NotImplementedError(
            "Subclasses need to implement this method to set the _stylesheet "
            "attribute as a Qstylizer StyleSheet object."
        )

    def __str__(self):
        """
        Get a string representation of the stylesheet object this class
        holds.
        """
        return self.to_string()


# =============================================================================
# ---- Application stylesheet
# =============================================================================
class AppStylesheet(SpyderStyleSheet, SpyderConfigurationAccessor):
    """
    Class to build and access the stylesheet we use in the entire
    application.
    """

    # Don't create the stylesheet here so that Spyder gets the app font from
    # the system when it starts for the first time. This also allows us to
    # display the splash screen more quickly because the stylesheet is then
    # computed only when it's going to be applied to the app, not when this
    # object is imported.
    SET_STYLESHEET_AT_INIT = False

    def __init__(self):
        super().__init__()
        self._stylesheet_as_string = None

    def to_string(self):
        """Save stylesheet as a string for quick access."""
        if self._stylesheet_as_string is None:
            self.set_stylesheet()
            self._stylesheet_as_string = self._stylesheet.toString()
        return self._stylesheet_as_string

    def set_stylesheet(self):
        """
        This takes the stylesheet from QDarkstyle and applies our
        customizations to it.
        """
        stylesheet = qdarkstyle.load_stylesheet(palette=SpyderPalette)
        self._stylesheet = parse_stylesheet(stylesheet)

        # Add our customizations
        self._customize_stylesheet()

    def _customize_stylesheet(self):
        """Apply our customizations to the stylesheet."""
        css = self._stylesheet

        # App font properties
        font_family = self.get_conf('app_font/family', section='appearance')
        font_size = int(self.get_conf('app_font/size', section='appearance'))

        # Remove padding and border for QStackedWidget (used in Plots
        # and the Variable Explorer)
        css['QStackedWidget'].setValues(
            border='0px',
            padding='0px',
        )

        # Remove margin when pressing buttons
        css["QToolButton:pressed"].setValues(
            margin='0px'
        )

        # Remove border, padding and spacing for main toolbar
        css.QToolBar.setValues(
            borderBottom='0px',
            padding='0px',
            spacing='0px',
        )

        # Remove margins around separators
        css['QMainWindow::separator:horizontal'].setValues(
            marginTop='0px',
            marginBottom='0px'
        )

        css['QMainWindow::separator:vertical'].setValues(
            marginLeft='0px',
            marginRight='0px',
            height='3px'
        )

        # TODO: Remove when the editor is migrated to the new API!
        css["QMenu::item"].setValues(
            height='1.4em',
            padding='4px 8px 4px 8px',
            fontFamily=font_family,
            fontSize=f'{font_size}pt'
        )

        # Increase padding for QPushButton's
        css.QPushButton.setValues(
            padding='3px',
        )

        for state in ['disabled', 'checked', 'checked:disabled']:
            css[f'QPushButton:{state}'].setValues(
                padding='3px',
            )

        # Adjust QToolButton style to our needs.
        # This affects not only the pane toolbars but also the
        # find/replace widget, the finder in the Variable Explorer,
        # and all QToolButton's that are not part of the main toolbar.
        for element in ['QToolButton', 'QToolButton:disabled']:
            css[f'{element}'].setValues(
                backgroundColor='transparent'
            )

        for state in ['hover', 'pressed', 'checked', 'checked:hover']:
            if state == 'hover':
                color = SpyderPalette.COLOR_BACKGROUND_2
            else:
                color = SpyderPalette.COLOR_BACKGROUND_3
            css[f'QToolButton:{state}'].setValues(
                backgroundColor=color
            )

        # Adjust padding of QPushButton's in QDialog's
        for widget in ["QPushButton", "QPushButton:disabled"]:
            css[f"QDialog {widget}"].setValues(
                padding='3px 15px 3px 15px',
            )

        css["QDialogButtonBox QPushButton:!default"].setValues(
            padding='3px 0px 3px 0px',
        )

        # Set font for widgets that don't inherit it from the application
        # This is necessary for spyder-ide/spyder#5942.
        for widget in ['QToolTip', 'QDialog', 'QListView', 'QTreeView',
                       'QHeaderView::section', 'QTableView']:
            css[f'{widget}'].setValues(
                fontFamily=font_family,
                fontSize=f'{font_size}pt'
            )

        # Make lineedits have *almost* the same height as our comboboxes. This
        # is not perfect because (oddly enough) Qt doesn't set the same height
        # for both when using the same value, but it's close enough.
        css.QLineEdit.setValues(
            minHeight=f'{AppStyle.ComboBoxMinHeight - 0.2}em'
        )

        # We need to substract here a tiny bit bigger value to match the size
        # of comboboxes and lineedits
        css.QSpinBox.setValues(
            minHeight=f'{AppStyle.ComboBoxMinHeight - 0.25}em'
        )

        # Change QGroupBox style to avoid the "boxes within boxes" antipattern
        # in Preferences
        css.QGroupBox.setValues(
            border='0px',
            marginBottom='15px',
            fontSize=f'{font_size + 1}pt',
        )

        css['QGroupBox::title'].setValues(
            paddingTop='-0.3em',
            left='0px',
        )

        # Add padding to tooltips
        css.QToolTip.setValues(
            padding="1px 2px",
        )

        # Add padding to tree widget items to make them look better
        css["QTreeWidget::item"].setValues(
            padding=f"{AppStyle.MarginSize - 1}px 0px",
        )

        css["QTreeView::item"].setValues(
            padding=f"{AppStyle.MarginSize - 1}px 0px",
        )


APP_STYLESHEET = AppStylesheet()

# =============================================================================
# ---- Toolbar stylesheets
# =============================================================================
class ApplicationToolbarStylesheet(SpyderStyleSheet):
    """Stylesheet for application toolbars."""

    BUTTON_WIDTH = '47px'
    BUTTON_HEIGHT = '47px'
    BUTTON_MARGIN_LEFT = '3px'
    BUTTON_MARGIN_RIGHT = '3px'

    def set_stylesheet(self):
        css = self.get_stylesheet()

        # Main background color
        css.QToolBar.setValues(
            backgroundColor=SpyderPalette.COLOR_BACKGROUND_4
        )

        # Adjust QToolButton to follow the main toolbar style.
        css.QToolButton.setValues(
            width=self.BUTTON_WIDTH,
            height=self.BUTTON_HEIGHT,
            marginLeft=self.BUTTON_MARGIN_RIGHT,
            marginRight=self.BUTTON_MARGIN_RIGHT,
            border='0px',
            borderRadius='0px',
            padding='0px',
        )

        for state in ['hover', 'pressed', 'checked', 'checked:hover']:
            if state == 'hover':
                color = SpyderPalette.COLOR_BACKGROUND_5
            else:
                color = SpyderPalette.COLOR_BACKGROUND_6
            css[f'QToolBar QToolButton:{state}'].setValues(
                backgroundColor=color
            )

        # Remove indicator for popup mode
        css['QToolBar QToolButton::menu-indicator'].setValues(
            image='none'
        )


class PanesToolbarStyleSheet(SpyderStyleSheet):
    """Stylesheet for pane toolbars."""

    # These values make buttons to be displayed at 44px according to Gammaray
    BUTTON_WIDTH = '37px'
    BUTTON_HEIGHT = '37px'

    def set_stylesheet(self):
        css = self.get_stylesheet()

        css.QToolBar.setValues(
            spacing='4px'
        )

        css.QToolButton.setValues(
            height=self.BUTTON_HEIGHT,
            width=self.BUTTON_WIDTH,
            border='0px',
            borderRadius='0px',
            margin='0px'
        )

        # Remove indicator for popup mode
        css['QToolButton::menu-indicator'].setValues(
            image='none'
        )


APP_TOOLBAR_STYLESHEET = ApplicationToolbarStylesheet()
PANES_TOOLBAR_STYLESHEET = PanesToolbarStyleSheet()


# =============================================================================
# ---- Tabbar stylesheets
# =============================================================================
class BaseTabBarStyleSheet(SpyderStyleSheet):
    """Base style for tabbars."""

    OBJECT_NAME = ''

    # Additional border for scroll buttons
    SCROLL_BUTTONS_BORDER_WIDTH = '0px'

    # Position for the scroll buttons additional border
    SCROLL_BUTTONS_BORDER_POS = ''

    def set_stylesheet(self):
        css = self.get_stylesheet()
        buttons_color = SpyderPalette.COLOR_BACKGROUND_1

        # Set style for scroll buttons
        css[f'QTabBar{self.OBJECT_NAME} QToolButton'].setValues(
            background=buttons_color,
            borderRadius='0px',
        )

        if self.SCROLL_BUTTONS_BORDER_POS == 'right':
            css[f'QTabBar{self.OBJECT_NAME} QToolButton'].setValues(
                borderRight=(
                    f'{self.SCROLL_BUTTONS_BORDER_WIDTH} solid {buttons_color}'
                )
            )
        else:
            css[f'QTabBar{self.OBJECT_NAME} QToolButton'].setValues(
                borderBottom=(
                    f'{self.SCROLL_BUTTONS_BORDER_WIDTH} solid {buttons_color}'
                )
            )

        # Hover and pressed state for scroll buttons
        for state in ['hover', 'pressed', 'checked', 'checked:hover']:
            if state == 'hover':
                color = SpyderPalette.COLOR_BACKGROUND_2
            else:
                color = SpyderPalette.COLOR_BACKGROUND_3
            css[f'QTabBar{self.OBJECT_NAME} QToolButton:{state}'].setValues(
                background=color
            )

        # Set width for scroll buttons
        css['QTabBar::scroller'].setValues(
            width='66px',
        )


class PanesTabBarStyleSheet(PanesToolbarStyleSheet, BaseTabBarStyleSheet):
    """Stylesheet for pane tabbars"""

    TOP_MARGIN = '12px'
    OBJECT_NAME = '#pane-tabbar'
    SCROLL_BUTTONS_BORDER_WIDTH = '5px'
    SCROLL_BUTTONS_BORDER_POS = 'right'

    def set_stylesheet(self):
        # Calling super().set_stylesheet() here doesn't work.
        PanesToolbarStyleSheet.set_stylesheet(self)
        BaseTabBarStyleSheet.set_stylesheet(self)
        css = self.get_stylesheet()

        # This removes a white dot that appears to the left of right corner
        # widgets
        css.QToolBar.setValues(
            marginLeft='-3px' if WIN else '-1px',
        )

        # QTabBar forces the corner widgets to be smaller than they should.
        # be. The added top margin allows the toolbuttons to expand to their
        # normal size.
        # See: spyder-ide/spyder#13600
        css['QTabBar::tab'].setValues(
            marginTop=self.TOP_MARGIN,
            paddingTop='4px',
            paddingBottom='4px',
            paddingLeft='4px' if MAC else '10px',
            paddingRight='10px' if MAC else '4px'
        )

        if MAC:
            # Show tabs left-aligned on Mac and remove spurious
            # pixel to the left.
            css.QTabBar.setValues(
                alignment='left',
                marginLeft='-1px'
            )

            css['QTabWidget::tab-bar'].setValues(
                alignment='left',
            )
        else:
            # Remove spurious pixel to the left
            css.QTabBar.setValues(
                marginLeft='-3px' if WIN else '-1px'
            )

        # Fix minor visual glitch when hovering tabs
        # See spyder-ide/spyder#15398
        css['QTabBar::tab:hover'].setValues(
            paddingTop='3px',
            paddingBottom='3px',
            paddingLeft='3px' if MAC else '9px',
            paddingRight='9px' if MAC else '3px'
        )

        for state in ['selected', 'selected:hover']:
            css[f'QTabBar::tab:{state}'].setValues(
                paddingTop='4px',
                paddingBottom='3px',
                paddingLeft='4px' if MAC else '10px',
                paddingRight='10px' if MAC else '4px'
            )

        # Remove border between selected tab and pane below
        css['QTabWidget::pane'].setValues(
            borderTop='0px',
        )

        # Adjust margins of corner widgets
        css['QTabWidget::left-corner'].setValues(
            top='-1px',
        )

        css['QTabWidget::right-corner'].setValues(
            top='-1px',
            right='-3px' if WIN else '-1px'
        )

        # Make scroll buttons height match the one of tabs
        css[f'QTabBar{self.OBJECT_NAME} QToolButton'].setValues(
            marginTop=self.TOP_MARGIN,
        )

        # Make scroll button icons smaller on Windows and Mac
        if WIN or MAC:
            css[f'QTabBar{self.OBJECT_NAME} QToolButton'].setValues(
                padding=f'{5 if WIN else 7}px',
            )


class BaseDockTabBarStyleSheet(BaseTabBarStyleSheet):
    """Base style for dockwidget tabbars."""

    SCROLL_BUTTONS_BORDER_WIDTH = '2px'
    SCROLL_BUTTONS_PADDING = 7 if WIN else 9

    def set_stylesheet(self):
        super().set_stylesheet()

        # Main constants
        css = self.get_stylesheet()
<<<<<<< HEAD
        self.color_tabs_separator = Gray.B70

        if is_dark_interface():
            self.color_selected_tab = SpyderPalette.COLOR_ACCENT_2
        else:
            self.color_selected_tab = SpyderPalette.COLOR_ACCENT_5
=======
>>>>>>> 28e08022

        # Center tabs to differentiate them from the regular ones.
        # See spyder-ide/spyder#9763 for details.
        css.QTabBar.setValues(
            alignment='center'
        )

        css['QTabWidget::tab-bar'].setValues(
            alignment='center'
        )

        # Style for selected tabs
        css['QTabBar::tab:selected'].setValues(
            color=(
                SpyderPalette.COLOR_TEXT_1 if is_dark_interface() else
                SpyderPalette.COLOR_BACKGROUND_1
            ),
            backgroundColor=SpyderPalette.SPECIAL_TABS_SELECTED,
        )

        # Make scroll button icons smaller on Windows and Mac
        if WIN or MAC:
            css['QTabBar QToolButton'].setValues(
                padding=f'{self.SCROLL_BUTTONS_PADDING}px',
            )


class SpecialTabBarStyleSheet(BaseDockTabBarStyleSheet):
    """
    Style for special tab bars.

    Notes
    -----
    This is the base class for horizontal tab bars that follow the design
    discussed on issue spyder-ide/ux-improvements#4.
    """

    SCROLL_BUTTONS_BORDER_POS = 'right'

    def set_stylesheet(self):
        super().set_stylesheet()

        # -- Main constants
        css = self.get_stylesheet()
        margin_size = AppStyle.MarginSize

        # -- Basic style
        css['QTabBar::tab'].setValues(
            # Only add margin to the bottom
            margin=f'0px 0px {2 * margin_size}px 0px',
            # Border radius is added for specific tabs (see below)
            borderRadius='0px',
            # Remove a colored border added by QDarkStyle
            borderBottom='0px',
            # Padding for text inside tabs
            padding='4px 10px',
        )

        # -- Style for not selected tabs
        css['QTabBar::tab:!selected'].setValues(
            border='0px',
<<<<<<< HEAD
            backgroundColor=SpyderPalette.COLOR_BACKGROUND_4,
            borderLeft=f'1px solid {SpyderPalette.COLOR_BACKGROUND_4}',
            borderRight=f'1px solid {self.color_tabs_separator}',
=======
            backgroundColor=QStylePalette.COLOR_BACKGROUND_4,
            borderLeft=f'1px solid {QStylePalette.COLOR_BACKGROUND_4}',
            borderRight=f'1px solid {SpyderPalette.SPECIAL_TABS_SEPARATOR}',
>>>>>>> 28e08022
        )

        css['QTabBar::tab:!selected:hover'].setValues(
            backgroundColor=SpyderPalette.COLOR_BACKGROUND_5,
            borderLeftColor=SpyderPalette.COLOR_BACKGROUND_5
        )

        # -- Style for the not selected tabs to the right and left of the
        # selected one.
        # Note: For some strange reason, Qt uses the `next-selected` state for
        # the left tab.
        css['QTabBar::tab:next-selected'].setValues(
            borderRightColor=SpyderPalette.COLOR_BACKGROUND_4,
        )

        css['QTabBar::tab:next-selected:hover'].setValues(
<<<<<<< HEAD
            borderRightColor=self.color_tabs_separator,
            backgroundColor=SpyderPalette.COLOR_BACKGROUND_5
=======
            borderRightColor=SpyderPalette.SPECIAL_TABS_SEPARATOR,
            backgroundColor=QStylePalette.COLOR_BACKGROUND_5
>>>>>>> 28e08022
        )

        css['QTabBar::tab:previous-selected'].setValues(
            borderLeftColor=SpyderPalette.COLOR_BACKGROUND_4,
        )

        css['QTabBar::tab:previous-selected:hover'].setValues(
<<<<<<< HEAD
            borderLeftColor=self.color_tabs_separator,
            backgroundColor=f'{SpyderPalette.COLOR_BACKGROUND_5}'
=======
            borderLeftColor=SpyderPalette.SPECIAL_TABS_SEPARATOR,
            backgroundColor=QStylePalette.COLOR_BACKGROUND_5
>>>>>>> 28e08022
        )

        # -- First and last tabs have rounded borders
        css['QTabBar::tab:first'].setValues(
            borderTopLeftRadius=SpyderPalette.SIZE_BORDER_RADIUS,
            borderBottomLeftRadius=SpyderPalette.SIZE_BORDER_RADIUS,
        )

        css['QTabBar::tab:last'].setValues(
            borderTopRightRadius=SpyderPalette.SIZE_BORDER_RADIUS,
            borderBottomRightRadius=SpyderPalette.SIZE_BORDER_RADIUS,
        )

        # -- Last tab doesn't need to show the separator
        css['QTabBar::tab:last:!selected'].setValues(
            borderRightColor=SpyderPalette.COLOR_BACKGROUND_4
        )

        css['QTabBar::tab:last:!selected:hover'].setValues(
            borderRightColor=SpyderPalette.COLOR_BACKGROUND_5,
            backgroundColor=SpyderPalette.COLOR_BACKGROUND_5
        )

        # -- Set bottom margin for scroll buttons.
        css['QTabBar QToolButton'].setValues(
            marginBottom=f'{2 * margin_size}px',
        )


class PreferencesTabBarStyleSheet(SpecialTabBarStyleSheet, SpyderFontsMixin):
    """Style for tab bars in our Preferences dialog."""

    # This is necessary because this class needs to access fonts
    SET_STYLESHEET_AT_INIT = False

    def set_stylesheet(self):
        super().set_stylesheet()

        # Main constants
        css = self.get_stylesheet()
        font = self.get_font(SpyderFontType.Interface, font_size_delta=1)

        # Set font size to be one point bigger than the regular text.
        css.QTabBar.setValues(
            fontSize=f'{font.pointSize()}pt',
        )

        # Make scroll buttons a bit bigger on Windows and Mac (this has no
        # effect on Linux).
        if WIN or MAC:
            css['QTabBar QToolButton'].setValues(
                padding=f'{self.SCROLL_BUTTONS_PADDING - 1}px',
            )

        # Increase padding around text because we're using a larger font.
        css['QTabBar::tab'].setValues(
            padding='6px 10px',
        )

        # Remove border and add padding for content inside tabs
        css['QTabWidget::pane'].setValues(
            border='0px',
            padding='15px',
        )


class HorizontalDockTabBarStyleSheet(SpecialTabBarStyleSheet):
    """Style for horizontal dockwidget tab bars."""

    def set_stylesheet(self):
        super().set_stylesheet()

        # Main constants
        css = self.get_stylesheet()
        margin_size = AppStyle.MarginSize

        # Tabs style
        css['QTabBar::tab'].setValues(
            # No margins to left/right but top/bottom to separate tabbar from
            # the dockwidget areas.
            # Notes:
            # * Top margin is half the one at the bottom so that we can show
            #   a bottom margin on dockwidgets that are not tabified.
            # * The other half is added through the _margin_bottom attribute of
            #   PluginMainWidget.
            margin=f'{margin_size}px 0px {2 * margin_size}px 0px',
            # Remove a colored border added by QDarkStyle
            borderTop='0px',
        )

        # Add margin to first and last tabs to avoid them touching the left and
        # right dockwidget areas, respectively.
        css['QTabBar::tab:first'].setValues(
            marginLeft=f'{2 * margin_size}px',
        )

        css['QTabBar::tab:last'].setValues(
            marginRight=f'{2 * margin_size}px',
        )

        # Make top and bottom margins for scroll buttons even.
        # This is necessary since the tabbar top margin is half the one at the
        # bottom (see the notes in the 'QTabBar::tab' style above).
        css['QTabBar QToolButton'].setValues(
            marginTop='0px',
            marginBottom=f'{margin_size}px',
        )


class VerticalDockTabBarStyleSheet(BaseDockTabBarStyleSheet):
    """Style for vertical dockwidget tab bars."""

    SCROLL_BUTTONS_BORDER_POS = 'bottom'

    def set_stylesheet(self):
        super().set_stylesheet()

        # -- Main constants
        css = self.get_stylesheet()
        margin_size = AppStyle.MarginSize

        # -- Basic style
        css['QTabBar::tab'].setValues(
            # No margins to top/bottom but left/right to separate tabbar from
            # the dockwidget areas
            margin=f'0px {2 * margin_size}px',
            # Border radius is added for specific tabs (see below)
            borderRadius='0px',
            # Remove colored borders added by QDarkStyle
            borderLeft='0px',
            borderRight='0px',
            # Padding for text inside tabs
            padding='10px 4px',
        )

        # -- Style for not selected tabs
        css['QTabBar::tab:!selected'].setValues(
            border='0px',
<<<<<<< HEAD
            backgroundColor=SpyderPalette.COLOR_BACKGROUND_4,
            borderTop=f'1px solid {SpyderPalette.COLOR_BACKGROUND_4}',
            borderBottom=f'1px solid {self.color_tabs_separator}',
=======
            backgroundColor=QStylePalette.COLOR_BACKGROUND_4,
            borderTop=f'1px solid {QStylePalette.COLOR_BACKGROUND_4}',
            borderBottom=f'1px solid {SpyderPalette.SPECIAL_TABS_SEPARATOR}',
>>>>>>> 28e08022
        )

        css['QTabBar::tab:!selected:hover'].setValues(
            backgroundColor=SpyderPalette.COLOR_BACKGROUND_5,
            borderTopColor=SpyderPalette.COLOR_BACKGROUND_5,
        )

        # -- Style for the not selected tabs above and below the selected one.
        css['QTabBar::tab:next-selected'].setValues(
            borderBottomColor=SpyderPalette.COLOR_BACKGROUND_4,
        )

        css['QTabBar::tab:next-selected:hover'].setValues(
<<<<<<< HEAD
            borderBottomColor=self.color_tabs_separator,
            backgroundColor=SpyderPalette.COLOR_BACKGROUND_5
=======
            borderBottomColor=SpyderPalette.SPECIAL_TABS_SEPARATOR,
            backgroundColor=QStylePalette.COLOR_BACKGROUND_5
>>>>>>> 28e08022
        )

        css['QTabBar::tab:previous-selected'].setValues(
            borderTopColor=SpyderPalette.COLOR_BACKGROUND_4,
        )

        css['QTabBar::tab:previous-selected:hover'].setValues(
<<<<<<< HEAD
            borderTopColor=self.color_tabs_separator,
            backgroundColor=f'{SpyderPalette.COLOR_BACKGROUND_5}'
=======
            borderTopColor=SpyderPalette.SPECIAL_TABS_SEPARATOR,
            backgroundColor=QStylePalette.COLOR_BACKGROUND_5
>>>>>>> 28e08022
        )

        # -- First and last tabs have rounded borders.
        # Also, add margin to avoid them touch the top and bottom borders,
        # respectively.
        css['QTabBar::tab:first'].setValues(
            borderTopLeftRadius=SpyderPalette.SIZE_BORDER_RADIUS,
            borderTopRightRadius=SpyderPalette.SIZE_BORDER_RADIUS,
            marginTop=f'{2 * margin_size}px',
        )

        css['QTabBar::tab:last'].setValues(
            borderBottomLeftRadius=SpyderPalette.SIZE_BORDER_RADIUS,
            borderBottomRightRadius=SpyderPalette.SIZE_BORDER_RADIUS,
            marginBottom=f'{2 * margin_size}px',
        )

        # -- Last tab doesn't need to show the separator
        css['QTabBar::tab:last:!selected'].setValues(
            borderBottomColor=SpyderPalette.COLOR_BACKGROUND_4
        )

        css['QTabBar::tab:last:!selected:hover'].setValues(
            borderBottomColor=SpyderPalette.COLOR_BACKGROUND_5,
            backgroundColor=SpyderPalette.COLOR_BACKGROUND_5
        )

        # -- Make style for scroll buttons match the horizontal one
        css['QTabBar QToolButton'].setValues(
            marginLeft=f'{margin_size}px',
            marginRight=f'{margin_size}px',
        )


PANES_TABBAR_STYLESHEET = PanesTabBarStyleSheet()
HORIZONTAL_DOCK_TABBAR_STYLESHEET = HorizontalDockTabBarStyleSheet()
VERTICAL_DOCK_TABBAR_STYLESHEET = VerticalDockTabBarStyleSheet()
PREFERENCES_TABBAR_STYLESHEET = PreferencesTabBarStyleSheet()


# =============================================================================
# ---- Style for special dialogs
# =============================================================================
class DialogStyle(SpyderFontsMixin):
    """Style constants for tour and about dialogs."""

    IconScaleFactor = 0.5
    ButtonsPadding = '6px' if MAC else '4px 10px'
    BackgroundColor = SpyderPalette.COLOR_BACKGROUND_2
    BorderColor = SpyderPalette.COLOR_BACKGROUND_5

    @classproperty
    def _fs(cls):
        return cls.get_font(SpyderFontType.Interface).pointSize()

    @classproperty
    def TitleFontSize(cls):
        if WIN:
            return f"{cls._fs + 6}pt"
        elif MAC:
            return f"{cls._fs + 6}pt"
        else:
            return f"{cls._fs + 4}pt"

    @classproperty
    def ContentFontSize(cls):
        if WIN:
            return f"{cls._fs + 4}pt"
        elif MAC:
            return f"{cls._fs + 2}pt"
        else:
            return f"{cls._fs + 2}pt"

    @classproperty
    def ButtonsFontSize(cls):
        if WIN:
            return f"{cls._fs + 5}pt"
        elif MAC:
            return f"{cls._fs + 2}pt"
        else:
            return f"{cls._fs + 3}pt"<|MERGE_RESOLUTION|>--- conflicted
+++ resolved
@@ -21,11 +21,7 @@
 from spyder.api.config.fonts import SpyderFontType, SpyderFontsMixin
 from spyder.api.utils import classproperty
 from spyder.config.gui import is_dark_interface
-<<<<<<< HEAD
 from spyder.utils.palette import SpyderPalette
-=======
-from spyder.utils.palette import QStylePalette, SpyderPalette
->>>>>>> 28e08022
 
 
 # =============================================================================
@@ -530,15 +526,6 @@
 
         # Main constants
         css = self.get_stylesheet()
-<<<<<<< HEAD
-        self.color_tabs_separator = Gray.B70
-
-        if is_dark_interface():
-            self.color_selected_tab = SpyderPalette.COLOR_ACCENT_2
-        else:
-            self.color_selected_tab = SpyderPalette.COLOR_ACCENT_5
-=======
->>>>>>> 28e08022
 
         # Center tabs to differentiate them from the regular ones.
         # See spyder-ide/spyder#9763 for details.
@@ -600,15 +587,9 @@
         # -- Style for not selected tabs
         css['QTabBar::tab:!selected'].setValues(
             border='0px',
-<<<<<<< HEAD
             backgroundColor=SpyderPalette.COLOR_BACKGROUND_4,
             borderLeft=f'1px solid {SpyderPalette.COLOR_BACKGROUND_4}',
-            borderRight=f'1px solid {self.color_tabs_separator}',
-=======
-            backgroundColor=QStylePalette.COLOR_BACKGROUND_4,
-            borderLeft=f'1px solid {QStylePalette.COLOR_BACKGROUND_4}',
             borderRight=f'1px solid {SpyderPalette.SPECIAL_TABS_SEPARATOR}',
->>>>>>> 28e08022
         )
 
         css['QTabBar::tab:!selected:hover'].setValues(
@@ -625,13 +606,8 @@
         )
 
         css['QTabBar::tab:next-selected:hover'].setValues(
-<<<<<<< HEAD
-            borderRightColor=self.color_tabs_separator,
+            borderRightColor=SpyderPalette.SPECIAL_TABS_SEPARATOR,
             backgroundColor=SpyderPalette.COLOR_BACKGROUND_5
-=======
-            borderRightColor=SpyderPalette.SPECIAL_TABS_SEPARATOR,
-            backgroundColor=QStylePalette.COLOR_BACKGROUND_5
->>>>>>> 28e08022
         )
 
         css['QTabBar::tab:previous-selected'].setValues(
@@ -639,13 +615,8 @@
         )
 
         css['QTabBar::tab:previous-selected:hover'].setValues(
-<<<<<<< HEAD
-            borderLeftColor=self.color_tabs_separator,
-            backgroundColor=f'{SpyderPalette.COLOR_BACKGROUND_5}'
-=======
             borderLeftColor=SpyderPalette.SPECIAL_TABS_SEPARATOR,
-            backgroundColor=QStylePalette.COLOR_BACKGROUND_5
->>>>>>> 28e08022
+            backgroundColor=SpyderPalette.COLOR_BACKGROUND_5
         )
 
         # -- First and last tabs have rounded borders
@@ -784,15 +755,9 @@
         # -- Style for not selected tabs
         css['QTabBar::tab:!selected'].setValues(
             border='0px',
-<<<<<<< HEAD
             backgroundColor=SpyderPalette.COLOR_BACKGROUND_4,
             borderTop=f'1px solid {SpyderPalette.COLOR_BACKGROUND_4}',
-            borderBottom=f'1px solid {self.color_tabs_separator}',
-=======
-            backgroundColor=QStylePalette.COLOR_BACKGROUND_4,
-            borderTop=f'1px solid {QStylePalette.COLOR_BACKGROUND_4}',
             borderBottom=f'1px solid {SpyderPalette.SPECIAL_TABS_SEPARATOR}',
->>>>>>> 28e08022
         )
 
         css['QTabBar::tab:!selected:hover'].setValues(
@@ -806,13 +771,8 @@
         )
 
         css['QTabBar::tab:next-selected:hover'].setValues(
-<<<<<<< HEAD
-            borderBottomColor=self.color_tabs_separator,
+            borderBottomColor=SpyderPalette.SPECIAL_TABS_SEPARATOR,
             backgroundColor=SpyderPalette.COLOR_BACKGROUND_5
-=======
-            borderBottomColor=SpyderPalette.SPECIAL_TABS_SEPARATOR,
-            backgroundColor=QStylePalette.COLOR_BACKGROUND_5
->>>>>>> 28e08022
         )
 
         css['QTabBar::tab:previous-selected'].setValues(
@@ -820,13 +780,8 @@
         )
 
         css['QTabBar::tab:previous-selected:hover'].setValues(
-<<<<<<< HEAD
-            borderTopColor=self.color_tabs_separator,
-            backgroundColor=f'{SpyderPalette.COLOR_BACKGROUND_5}'
-=======
             borderTopColor=SpyderPalette.SPECIAL_TABS_SEPARATOR,
-            backgroundColor=QStylePalette.COLOR_BACKGROUND_5
->>>>>>> 28e08022
+            backgroundColor=SpyderPalette.COLOR_BACKGROUND_5
         )
 
         # -- First and last tabs have rounded borders.
