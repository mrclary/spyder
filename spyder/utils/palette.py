# -*- coding: utf-8 -*-
#
# Copyright © Spyder Project Contributors
# Licensed under the terms of the MIT License
# (see spyder/__init__.py for details)

"""
Palettes for dark and light themes used in Spyder.
"""

# Third-party imports
from qdarkstyle.colorsystem import Blue, Gray
from qdarkstyle.dark.palette import DarkPalette
from qdarkstyle.light.palette import LightPalette

# Local imports
from spyder.config.gui import is_dark_interface
from spyder.utils.color_system import (Green, Red, Orange, GroupDark,
                                       GroupLight, Logos)

# =============================================================================
# ---- Spyder palettes
# =============================================================================
class SpyderPaletteDark(DarkPalette):
    """Dark palette for Spyder."""

    # Colors for information and feedback in dialogs
    COLOR_SUCCESS_1 = Green.B40
    COLOR_SUCCESS_2 = Green.B70
    COLOR_SUCCESS_3 = Green.B110

    COLOR_ERROR_1 = Red.B40
    COLOR_ERROR_2 = Red.B70
    COLOR_ERROR_3 = Red.B110

    COLOR_WARN_1 = Orange.B40
    COLOR_WARN_2 = Orange.B70
    COLOR_WARN_3 = Orange.B90

    # Icon colors
    ICON_1 = Gray.B140
    ICON_2 = Blue.B80
    ICON_3 = Green.B80
    ICON_4 = Red.B70
    ICON_5 = Orange.B70
    ICON_6 = Gray.B30

    # Colors for icons and variable explorer in dark mode
    GROUP_1 = GroupDark.B10
    GROUP_2 = GroupDark.B20
    GROUP_3 = GroupDark.B30
    GROUP_4 = GroupDark.B40
    GROUP_5 = GroupDark.B50
    GROUP_6 = GroupDark.B60
    GROUP_7 = GroupDark.B70
    GROUP_8 = GroupDark.B80
    GROUP_9 = GroupDark.B90
    GROUP_10 = GroupDark.B100
    GROUP_11 = GroupDark.B110
    GROUP_12 = GroupDark.B120

    # Colors for highlight in editor
    COLOR_HIGHLIGHT_1 = Blue.B10
    COLOR_HIGHLIGHT_2 = Blue.B20
    COLOR_HIGHLIGHT_3 = Blue.B30
    COLOR_HIGHLIGHT_4 = Blue.B50

    # Colors for occurrences from find widget
    COLOR_OCCURRENCE_1 = Gray.B10
    COLOR_OCCURRENCE_2 = Gray.B20
    COLOR_OCCURRENCE_3 = Gray.B30
    COLOR_OCCURRENCE_4 = Gray.B50

    # Colors for Spyder and Python logos
    PYTHON_LOGO_UP = Logos.B10
    PYTHON_LOGO_DOWN = Logos.B20
    SPYDER_LOGO_BACKGROUND = Logos.B30
    SPYDER_LOGO_WEB = Logos.B40
    SPYDER_LOGO_SNAKE = Logos.B50

<<<<<<< HEAD
class SpyderPaletteLight(LightPalette):
=======
    # For special tabs
    SPECIAL_TABS_SEPARATOR = Gray.B70
    SPECIAL_TABS_SELECTED = DarkPalette.COLOR_ACCENT_2

    # For editor tooltips
    TIP_TITLE_COLOR = Green.B80
    TIP_CHAR_HIGHLIGHT_COLOR = Orange.B90


class SpyderPaletteLight:
>>>>>>> 28e08022
    """Light palette for Spyder."""

    # Colors for information and feedback in dialogs
    COLOR_SUCCESS_1 = Green.B40
    COLOR_SUCCESS_2 = Green.B70
    COLOR_SUCCESS_3 = Green.B110

    COLOR_ERROR_1 = Red.B40
    COLOR_ERROR_2 = Red.B70
    COLOR_ERROR_3 = Red.B110

    COLOR_WARN_1 = Orange.B40
    COLOR_WARN_2 = Orange.B70
    COLOR_WARN_3 = Orange.B50

    # Icon colors
    ICON_1 = Gray.B30
    ICON_2 = Blue.B50
    ICON_3 = Green.B30
    ICON_4 = Red.B70
    ICON_5 = Orange.B70
    ICON_6 = Gray.B140

    # Colors for icons and variable explorer in light mode
    GROUP_1 = GroupLight.B10
    GROUP_2 = GroupLight.B20
    GROUP_3 = GroupLight.B30
    GROUP_4 = GroupLight.B40
    GROUP_5 = GroupLight.B50
    GROUP_6 = GroupLight.B60
    GROUP_7 = GroupLight.B70
    GROUP_8 = GroupLight.B80
    GROUP_9 = GroupLight.B90
    GROUP_10 = GroupLight.B100
    GROUP_11 = GroupLight.B110
    GROUP_12 = GroupLight.B120

    # Colors for highlight in editor
    COLOR_HIGHLIGHT_1 = Blue.B140
    COLOR_HIGHLIGHT_2 = Blue.B130
    COLOR_HIGHLIGHT_3 = Blue.B120
    COLOR_HIGHLIGHT_4 = Blue.B110

    # Colors for occurrences from find widget
    COLOR_OCCURRENCE_1 = Gray.B120
    COLOR_OCCURRENCE_2 = Gray.B110
    COLOR_OCCURRENCE_3 = Gray.B100
    COLOR_OCCURRENCE_4 = Gray.B90

    # Colors for Spyder and Python logos
    PYTHON_LOGO_UP = Logos.B10
    PYTHON_LOGO_DOWN = Logos.B20
    SPYDER_LOGO_BACKGROUND = Logos.B30
    SPYDER_LOGO_WEB = Logos.B40
    SPYDER_LOGO_SNAKE = Logos.B50

    # For special tabs
    SPECIAL_TABS_SEPARATOR = Gray.B70
    SPECIAL_TABS_SELECTED = LightPalette.COLOR_ACCENT_5

    # For editor tooltips
    TIP_TITLE_COLOR = Green.B20
    TIP_CHAR_HIGHLIGHT_COLOR = Orange.B30


# =============================================================================
# ---- Exported classes
# =============================================================================
if is_dark_interface():
    SpyderPalette = SpyderPaletteDark
else:
    SpyderPalette = SpyderPaletteLight<|MERGE_RESOLUTION|>--- conflicted
+++ resolved
@@ -78,9 +78,6 @@
     SPYDER_LOGO_WEB = Logos.B40
     SPYDER_LOGO_SNAKE = Logos.B50
 
-<<<<<<< HEAD
-class SpyderPaletteLight(LightPalette):
-=======
     # For special tabs
     SPECIAL_TABS_SEPARATOR = Gray.B70
     SPECIAL_TABS_SELECTED = DarkPalette.COLOR_ACCENT_2
@@ -90,8 +87,7 @@
     TIP_CHAR_HIGHLIGHT_COLOR = Orange.B90
 
 
-class SpyderPaletteLight:
->>>>>>> 28e08022
+class SpyderPaletteLight(LightPalette):
     """Light palette for Spyder."""
 
     # Colors for information and feedback in dialogs
