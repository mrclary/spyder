#
# Copyright (c) Spyder Project Contributors)
# Licensed under the terms of the MIT License)
# (see spyder/__init__.py for details)
#
# IMPORTANT NOTE: Don't add a coding line here! It's not necessary for
# site files
#
# Spyder consoles sitecustomize
#

import bdb
import io
import os
import os.path as osp
import pdb
import shlex
import sys
import time
import traceback


PY2 = sys.version[0] == '2'


#==============================================================================
# sys.argv can be missing when Python is embedded, taking care of it.
# Fixes Issue 1473 and other crazy crashes with IPython 0.13 trying to
# access it.
#==============================================================================
if not hasattr(sys, 'argv'):
    sys.argv = ['']


#==============================================================================
# Main constants
#==============================================================================
IS_IPYKERNEL = os.environ.get("IPYTHON_KERNEL", "").lower() == "true"
IS_EXT_INTERPRETER = os.environ.get('EXTERNAL_INTERPRETER', '').lower() == "true"


#==============================================================================
# Important Note:
#
# We avoid importing spyder here, so we are handling Python 3 compatiblity
# by hand.
#==============================================================================
def _print(*objects, **options):
    end = options.get('end', '\n')
    file = options.get('file', sys.stdout)
    sep = options.get('sep', ' ')
    string = sep.join([str(obj) for obj in objects])
    if not PY2:
        # Python 3
        local_dict = {}
        exec('printf = print', local_dict) # to avoid syntax error in Python 2
        local_dict['printf'](string, file=file, end=end, sep=sep)
    else:
        # Python 2
        if end:
            print >>file, string
        else:
            print >>file, string,


#==============================================================================
# Execfile functions
#
# The definitions for Python 2 on Windows were taken from the IPython project
# Copyright (C) The IPython Development Team
# Distributed under the terms of the modified BSD license
#==============================================================================
try:
    # Python 2
    import __builtin__ as builtins
    if os.name == 'nt':
        def encode(u):
            return u.encode('utf8', 'replace')
        def execfile(fname, glob=None, loc=None):
            loc = loc if (loc is not None) else glob
            scripttext = builtins.open(fname).read()+ '\n'
            # compile converts unicode filename to str assuming
            # ascii. Let's do the conversion before calling compile
            if isinstance(fname, unicode):
                filename = encode(fname)
            else:
                filename = fname
            exec(compile(scripttext, filename, 'exec'), glob, loc)
    else:
        def execfile(fname, *where):
            if isinstance(fname, unicode):
                filename = fname.encode(sys.getfilesystemencoding())
            else:
                filename = fname
            builtins.execfile(filename, *where)
except ImportError:
    # Python 3
    import builtins
    basestring = (str,)
    def execfile(filename, namespace):
        # Open a source file correctly, whatever its encoding is
        with open(filename, 'rb') as f:
            exec(compile(f.read(), filename, 'exec'), namespace)


#==============================================================================
# Colorization of sys.stderr (standard Python interpreter)
#==============================================================================
if os.environ.get("COLORIZE_SYS_STDERR", "").lower() == "true":
    class StderrProxy(object):
        """Proxy to sys.stderr file object overriding only the `write` method
        to provide red colorization for the whole stream, and blue-underlined
        for traceback file links"""
        def __init__(self):
            self.old_stderr = sys.stderr
            self.__buffer = ''
            sys.stderr = self

        def __getattr__(self, name):
            return getattr(self.old_stderr, name)

        def write(self, text):
            if os.name == 'nt' and '\n' not in text:
                self.__buffer += text
                return
            for text in (self.__buffer+text).splitlines(True):
                if text.startswith('  File') \
                and not text.startswith('  File "<'):
                    # Show error links in blue underlined text
                    colored_text = '  '+'\x1b[4;34m'+text[2:]+'\x1b[0m'
                else:
                    # Show error messages in red
                    colored_text = '\x1b[31m'+text+'\x1b[0m'
                self.old_stderr.write(colored_text)
            self.__buffer = ''

    stderrproxy = StderrProxy()


#==============================================================================
# Prepending this spyder package's path to sys.path to be sure
# that another version of spyder won't be imported instead:
#==============================================================================
spyder_path = osp.dirname(__file__)
while not osp.isdir(osp.join(spyder_path, 'spyder')):
    spyder_path = osp.abspath(osp.join(spyder_path, os.pardir))
if not spyder_path.startswith(sys.prefix):
    # Spyder is not installed: moving its parent directory to the top of
    # sys.path to be sure that this spyder package will be imported in
    # the remote process (instead of another installed version of Spyder)
    while spyder_path in sys.path:
        sys.path.remove(spyder_path)
    sys.path.insert(0, spyder_path)
os.environ['SPYDER_PARENT_DIR'] = spyder_path


#==============================================================================
# Setting console encoding (otherwise Python does not recognize encoding)
# for Windows platforms
#==============================================================================
if os.name == 'nt' and PY2:
    try:
        import locale, ctypes
        _t, _cp = locale.getdefaultlocale('LANG')
        try:
            _cp = int(_cp[2:])
            ctypes.windll.kernel32.SetConsoleCP(_cp)
            ctypes.windll.kernel32.SetConsoleOutputCP(_cp)
        except (ValueError, TypeError):
            # Code page number in locale is not valid
            pass
    except ImportError:
        pass


#==============================================================================
# Settings for our MacOs X app
#==============================================================================
if sys.platform == 'darwin':
    from spyder.config.base import MAC_APP_NAME
    if MAC_APP_NAME in __file__:
        if IS_EXT_INTERPRETER:
            # Add a minimal library (with spyder) at the end of sys.path to
            # be able to connect our monitor to the external console
            py_ver = '%s.%s' % (sys.version_info[0], sys.version_info[1])
            app_pythonpath = '%s/Contents/Resources/lib/python%s' % (MAC_APP_NAME,
                                                                     py_ver)
            full_pythonpath = [p for p in sys.path if p.endswith(app_pythonpath)]
            if full_pythonpath:
                sys.path.remove(full_pythonpath[0])
                sys.path.append(full_pythonpath[0] + osp.sep + 'minimal-lib')
        else:
            # Add missing variables and methods to the app's site module
            import site
            import osx_app_site
            osx_app_site.setcopyright()
            osx_app_site.sethelper()
            site._Printer = osx_app_site._Printer
            site.USER_BASE = osx_app_site.getuserbase()
            site.USER_SITE = osx_app_site.getusersitepackages()


#==============================================================================
# Add Cython files import and runfile support
#==============================================================================
try:
    # Import pyximport for enable Cython files support for import statement
    import pyximport
    HAS_PYXIMPORT = True
    pyx_setup_args = {}
except ImportError:
    HAS_PYXIMPORT = False

if HAS_PYXIMPORT:
    # Add Numpy include dir to pyximport/distutils
    try:
        import numpy
        pyx_setup_args['include_dirs'] = numpy.get_include()
    except ImportError:
        pass

    # Setup pyximport and enable Cython files reload
    pyximport.install(setup_args=pyx_setup_args, reload_support=True)
    
try:
    # Import cython_inline for runfile function
    from Cython.Build.Inline import cython_inline
    HAS_CYTHON = True
except ImportError:
    HAS_CYTHON = False


#==============================================================================
# Importing user's sitecustomize
#==============================================================================
try:
    import sitecustomize  #analysis:ignore
except ImportError:
    pass


#==============================================================================
# Add default filesystem encoding on Linux to avoid an error with
# Matplotlib 1.5 in Python 2 (Fixes Issue 2793)
#==============================================================================
if PY2 and sys.platform.startswith('linux'):
    def _getfilesystemencoding_wrapper():
        return 'utf-8'

    sys.getfilesystemencoding = _getfilesystemencoding_wrapper


#==============================================================================
# Set PyQt API to #2
#==============================================================================
if os.environ["QT_API"] == 'pyqt':
    try:
        import sip
        for qtype in ('QString', 'QVariant', 'QDate', 'QDateTime',
                      'QTextStream', 'QTime', 'QUrl'):
            sip.setapi(qtype, 2)
    except:
        pass


#==============================================================================
# Importing matplotlib before creating the monitor.
# This prevents a kernel crash with the inline backend in our IPython
# consoles on Linux and Python 3 (Fixes Issue 2257)
#==============================================================================
try:
    import matplotlib
except (ImportError, UnicodeDecodeError):
    matplotlib = None   # analysis:ignore


#==============================================================================
# Monitor-based functionality
#==============================================================================
if IS_IPYKERNEL or os.environ.get('SPYDER_SHELL_ID') is None:
    monitor = None
else:
    from spyder.widgets.externalshell.monitor import Monitor
    monitor = Monitor("127.0.0.1",
                      int(os.environ['SPYDER_I_PORT']),
                      int(os.environ['SPYDER_N_PORT']),
                      os.environ['SPYDER_SHELL_ID'],
                      float(os.environ['SPYDER_AR_TIMEOUT']),
                      os.environ["SPYDER_AR_STATE"].lower() == "true")
    monitor.start()

    def open_in_spyder(source, lineno=1):
        """
        Open a source file in Spyder's editor (it could be a filename or a
        Python module/package).

        If you want to use IPython's %edit use %ed instead
        """
        try:
            source = sys.modules[source]
        except KeyError:
            source = source
        if not isinstance(source, basestring):
            try:
                source = source.__file__
            except AttributeError:
                raise ValueError("source argument must be either "
                                 "a string or a module object")
        if source.endswith('.pyc'):
            source = source[:-1]
        source = osp.abspath(source)
        if osp.exists(source):
            monitor.notify_open_file(source, lineno=lineno)
        else:
            _print("Can't open file %s" % source, file=sys.stderr)
    builtins.open_in_spyder = open_in_spyder

    # Our own input hook, monitor based and for Windows only
    if os.name == 'nt' and matplotlib and not IS_IPYKERNEL:
        # Qt imports
        if os.environ["QT_API"] == 'pyqt5':
            from PyQt5 import QtCore
            from PyQt5 import QtWidgets
        elif os.environ["QT_API"] == 'pyqt':
            from PyQt4 import QtCore           # analysis:ignore
            from PyQt4 import QtGui as QtWidgets
        elif os.environ["QT_API"] == 'pyside':
            from PySide import QtCore          # analysis:ignore
            from PySide import QtGui as QtWidgets

        def qt_nt_inputhook():
            """Qt input hook for Windows

            This input hook wait for available stdin data (notified by
            ExternalPythonShell through the monitor's inputhook_flag
            attribute), and in the meantime it processes Qt events.
            """
            # Refreshing variable explorer, except on first input hook call:
            # (otherwise, on slow machines, this may freeze Spyder)
            monitor.refresh_from_inputhook()

            # NOTE: This is making the inputhoook to fail completely!!
            #       That's why it's commented.
            #try:
                # This call fails for Python without readline support
                # (or on Windows platforms) when PyOS_InputHook is called
                # for the second consecutive time, because the 100-bytes
                # stdin buffer is full.
                # For more details, see the `PyOS_StdioReadline` function
                # in Python source code (Parser/myreadline.c)
            #    sys.stdin.tell()
            #except IOError:
            #    return 0

            # Input hook
            app = QtCore.QCoreApplication.instance()
            if app is None:
                app = QtWidgets.QApplication([" "])
            if app and app.thread() is QtCore.QThread.currentThread():
                try:
                    timer = QtCore.QTimer()
                    timer.timeout.connect(app.quit)
                    monitor.toggle_inputhook_flag(False)
                    while not monitor.inputhook_flag:
                        timer.start(50)
                        QtCore.QCoreApplication.exec_()
                        timer.stop()
                except KeyboardInterrupt:
                    _print("\nKeyboardInterrupt - Press Enter for new prompt")

                # Socket-based alternative:
                #socket = QtNetwork.QLocalSocket()
                #socket.connectToServer(os.environ['SPYDER_SHELL_ID'])
                #socket.waitForConnected(-1)
                #while not socket.waitForReadyRead(10):
                #    timer.start(50)
                #    QtCore.QCoreApplication.exec_()
                #    timer.stop()
                #socket.read(3)
                #socket.disconnectFromServer()
            return 0


#==============================================================================
# Matplotlib settings
#==============================================================================
if matplotlib is not None:
    if not IS_IPYKERNEL:
        mpl_backend = os.environ.get("SPY_MPL_BACKEND", "")
        mpl_ion = os.environ.get("MATPLOTLIB_ION", "")

        # Setting no backend if the user asks for it
        if not mpl_backend or mpl_backend.lower() == 'none':
            mpl_backend = ""

        # Set backend automatically
        if mpl_backend.lower() == 'automatic':
            if not IS_EXT_INTERPRETER:
                if os.environ["QT_API"] == 'pyqt5':
                    mpl_backend = 'Qt5Agg'
                else:
                    mpl_backend = 'Qt4Agg'
            else:
                # Test for backend libraries on external interpreters
                def set_mpl_backend(backend):
                    mod, bend, qt_api = backend
                    try:
                        if mod:
                            __import__(mod)
                        if qt_api and (os.environ["QT_API"] != qt_api):
                            return None
                        else:
                            matplotlib.use(bend)
                            return bend
                    except (ImportError, ValueError):
                        return None

                backends = [('PyQt5', 'Qt5Agg', 'pyqt5'),
                            ('PyQt4', 'Qt4Agg', 'pyqt'),
                            ('PySide', 'Qt4Agg', 'pyqt')]
                if not os.name == 'nt':
                     backends.append( ('_tkinter', 'TkAgg', None) )

                for b in backends:
                    mpl_backend = set_mpl_backend(b)
                    if mpl_backend:
                        break

                if not mpl_backend:
                    _print("NOTE: No suitable Matplotlib backend was found!\n"
                           "      You won't be able to create plots\n")

        # To have mpl docstrings as rst
        matplotlib.rcParams['docstring.hardcopy'] = True

        # Activate interactive mode when needed
        if mpl_ion.lower() == "true":
            matplotlib.rcParams['interactive'] = True

        from spyder.utils import inputhooks
        if mpl_backend:
            import ctypes

            # Grab QT_API
            qt_api = os.environ["QT_API"]

            # Setting the user defined backend
            if not IS_EXT_INTERPRETER:
                matplotlib.use(mpl_backend)

            # Setting the right input hook according to mpl_backend,
            # IMPORTANT NOTE: Don't try to abstract the steps to set a PyOS
            # input hook callback in a function. It will **crash** the
            # interpreter!!
            if (mpl_backend == "Qt4Agg" or mpl_backend == "Qt5Agg") and \
              os.name == 'nt' and monitor is not None:
                # Removing PyQt4 input hook which is not working well on
                # Windows since opening a subprocess does not attach a real
                # console to it (with keyboard events...)
                if qt_api == 'pyqt' or qt_api == 'pyqt5':
                    inputhooks.remove_pyqt_inputhook()
                # Using our own input hook
                # NOTE: it's not working correctly for some configurations
                # (See issue 1831)
                callback = inputhooks.set_pyft_callback(qt_nt_inputhook)
                pyos_ih = inputhooks.get_pyos_inputhook()
                pyos_ih.value = ctypes.cast(callback, ctypes.c_void_p).value
            elif mpl_backend == "Qt4Agg" and qt_api == 'pyside':
                # PySide doesn't have an input hook, so we need to install one
                # to be able to show plots
                # Note: This only works well for Posix systems
                callback = inputhooks.set_pyft_callback(inputhooks.qt4)
                pyos_ih = inputhooks.get_pyos_inputhook()
                pyos_ih.value = ctypes.cast(callback, ctypes.c_void_p).value
            elif (mpl_backend != "Qt4Agg" and qt_api == 'pyqt') \
              or (mpl_backend != "Qt5Agg" and qt_api == 'pyqt5'):
                # Matplotlib backends install their own input hooks, so we
                # need to remove the PyQt one to make them work
                inputhooks.remove_pyqt_inputhook()
        else:
            inputhooks.remove_pyqt_inputhook()
    else:
        # To have mpl docstrings as rst
        matplotlib.rcParams['docstring.hardcopy'] = True


#==============================================================================
# IPython kernel adjustments
#==============================================================================
if IS_IPYKERNEL:
    # Use ipydb as the debugger to patch on IPython consoles
    from IPython.core.debugger import Pdb as ipyPdb
    pdb.Pdb = ipyPdb

    # Patch unittest.main so that errors are printed directly in the console.
    # See http://comments.gmane.org/gmane.comp.python.ipython.devel/10557
    # Fixes Issue 1370
    import unittest
    from unittest import TestProgram
    class IPyTesProgram(TestProgram):
        def __init__(self, *args, **kwargs):
            test_runner = unittest.TextTestRunner(stream=sys.stderr)
            kwargs['testRunner'] = kwargs.pop('testRunner', test_runner)
            kwargs['exit'] = False
            TestProgram.__init__(self, *args, **kwargs)
    unittest.main = IPyTesProgram


#==============================================================================
# Pandas adjustments
#==============================================================================
try:
    # Make Pandas recognize our Jupyter consoles as proper qtconsoles
    # Fixes Issue 2015
    def in_qtconsole():
        return True
    import pandas as pd
    pd.core.common.in_qtconsole = in_qtconsole

    # Set Pandas output encoding
    pd.options.display.encoding = 'utf-8'

    # Filter warning that appears for DataFrames with np.nan values
    # Example:
    # >>> import pandas as pd, numpy as np
    # >>> pd.Series([np.nan,np.nan,np.nan],index=[1,2,3])
    # Fixes Issue 2991
    import warnings
    # For 0.18-
    warnings.filterwarnings(action='ignore', category=RuntimeWarning,
                            module='pandas.core.format',
                            message=".*invalid value encountered in.*")
    # For 0.18.1+
    warnings.filterwarnings(action='ignore', category=RuntimeWarning,
                            module='pandas.formats.format',
                            message=".*invalid value encountered in.*")
except (ImportError, AttributeError):
    pass


#==============================================================================
# Pdb adjustments
#==============================================================================
class SpyderPdb(pdb.Pdb):

    send_initial_notification = True

    def set_spyder_breakpoints(self):
        self.clear_all_breaks()
        #------Really deleting all breakpoints:
        for bp in bdb.Breakpoint.bpbynumber:
            if bp:
                bp.deleteMe()
        bdb.Breakpoint.next = 1
        bdb.Breakpoint.bplist = {}
        bdb.Breakpoint.bpbynumber = [None]
        #------
        from spyder.config.main import CONF
        CONF.load_from_ini()
        if CONF.get('run', 'breakpoints/enabled', True):
            breakpoints = CONF.get('run', 'breakpoints', {})
            i = 0
            for fname, data in list(breakpoints.items()):
                for linenumber, condition in data:
                    i += 1
                    self.set_break(self.canonic(fname), linenumber,
                                   cond=condition)

    def notify_spyder(self, frame):
        if not frame:
            return

        if IS_IPYKERNEL:
            from IPython.core.getipython import get_ipython
            ipython_shell = get_ipython()

        # Get filename and line number of the current frame
        fname = self.canonic(frame.f_code.co_filename)
        if PY2:
            try:
                fname = unicode(fname, "utf-8")
            except TypeError:
                pass
        lineno = frame.f_lineno

        # Set step of the current frame (if any)
        step = {}
        if isinstance(fname, basestring) and isinstance(lineno, int):
            if osp.isfile(fname):
                if ipython_shell:
                    step = dict(fname=fname, lineno=lineno)
                elif monitor is not None:
                    monitor.notify_pdb_step(fname, lineno)
                    time.sleep(0.1)

<<<<<<< HEAD
        # Publish Pdb state so we can update the Variable Explorer
        # and the Editor on the Spyder side
        if ipython_shell:
            ipython_shell.kernel._pdb_step = step
            ipython_shell.kernel.publish_pdb_state()
=======
>>>>>>> 3ca1791e

pdb.Pdb = SpyderPdb


#XXX: I know, this function is now also implemented as is in utils/misc.py but
#     I'm kind of reluctant to import spyder in sitecustomize, even if this
#     import is very clean.
def monkeypatch_method(cls, patch_name):
    # This function's code was inspired from the following thread:
    # "[Python-Dev] Monkeypatching idioms -- elegant or ugly?"
    # by Robert Brewer <fumanchu at aminus.org>
    # (Tue Jan 15 19:13:25 CET 2008)
    """
    Add the decorated method to the given class; replace as needed.

    If the named method already exists on the given class, it will
    be replaced, and a reference to the old method is created as
    cls._old<patch_name><name>. If the "_old_<patch_name>_<name>" attribute
    already exists, KeyError is raised.
    """
    def decorator(func):
        fname = func.__name__
        old_func = getattr(cls, fname, None)
        if old_func is not None:
            # Add the old func to a list of old funcs.
            old_ref = "_old_%s_%s" % (patch_name, fname)

            old_attr = getattr(cls, old_ref, None)
            if old_attr is None:
                setattr(cls, old_ref, old_func)
            else:
                raise KeyError("%s.%s already exists."
                               % (cls.__name__, old_ref))
        setattr(cls, fname, func)
        return func
    return decorator


@monkeypatch_method(pdb.Pdb, 'Pdb')
def __init__(self, completekey='tab', stdin=None, stdout=None,
             skip=None, nosigint=False):
    self._old_Pdb___init__()


@monkeypatch_method(pdb.Pdb, 'Pdb')
def user_return(self, frame, return_value):
    """This function is called when a return trap is set here."""
    # This is useful when debugging in an active interpreter (otherwise,
    # the debugger will stop before reaching the target file)
    if self._wait_for_mainpyfile:
        if (self.mainpyfile != self.canonic(frame.f_code.co_filename)
            or frame.f_lineno<= 0):
            return
        self._wait_for_mainpyfile = 0
    self._old_Pdb_user_return(frame, return_value)


@monkeypatch_method(pdb.Pdb, 'Pdb')
def interaction(self, frame, traceback):
    self.setup(frame, traceback)
    if self.send_initial_notification:
        self.notify_spyder(frame)
    self.print_stack_entry(self.stack[self.curindex])
    self._cmdloop()
    self.forget()


@monkeypatch_method(pdb.Pdb, 'Pdb')
def _cmdloop(self):
    while True:
        try:
            # keyboard interrupts allow for an easy way to cancel
            # the current command, so allow them during interactive input
            self.allow_kbdint = True
            self.cmdloop()
            self.allow_kbdint = False
            break
        except KeyboardInterrupt:
            self.message("--KeyboardInterrupt--\n"
                         "For copying text while debugging, use Ctrl+Shift+C")

@monkeypatch_method(pdb.Pdb, 'Pdb')
def reset(self):
    self._old_Pdb_reset()
    if IS_IPYKERNEL:
        from IPython.core.getipython import get_ipython
        ipython_shell = get_ipython()
        if ipython_shell:
            ipython_shell.kernel._register_pdb_session(self)
    elif monitor is not None:
        monitor.register_pdb_session(self)
    self.set_spyder_breakpoints()


#XXX: notify spyder on any pdb command (is that good or too lazy? i.e. is more
#     specific behaviour desired?)
@monkeypatch_method(pdb.Pdb, 'Pdb')
def postcmd(self, stop, line):
    self.notify_spyder(self.curframe)
    return self._old_Pdb_postcmd(stop, line)


# Breakpoints don't work for files with non-ascii chars in Python 2
# Fixes Issue 1484
if PY2:
    @monkeypatch_method(pdb.Pdb, 'Pdb')
    def break_here(self, frame):
        from bdb import effective
        filename = self.canonic(frame.f_code.co_filename)
        try:
            filename = unicode(filename, "utf-8")
        except TypeError:
            pass
        if not filename in self.breaks:
            return False
        lineno = frame.f_lineno
        if not lineno in self.breaks[filename]:
            # The line itself has no breakpoint, but maybe the line is the
            # first line of a function with breakpoint set by function name.
            lineno = frame.f_code.co_firstlineno
            if not lineno in self.breaks[filename]:
                return False

        # flag says ok to delete temp. bp
        (bp, flag) = effective(filename, lineno, frame)
        if bp:
            self.currentbp = bp.number
            if (flag and bp.temporary):
                self.do_clear(str(bp.number))
            return True
        else:
            return False


#==============================================================================
# Restoring (almost) original sys.path:
#
# NOTE: do not remove spyder_path from sys.path because if Spyder has been
# installed using python setup.py install, then this could remove the
# 'site-packages' directory from sys.path!
#==============================================================================
try:
    sys.path.remove(osp.join(spyder_path, "spyder", "widgets",
                             "externalshell"))
except ValueError:
    pass


#==============================================================================
# User module reloader
#==============================================================================
class UserModuleReloader(object):
    """
    User Module Reloader (UMR) aims at deleting user modules
    to force Python to deeply reload them during import

    pathlist [list]: blacklist in terms of module path
    namelist [list]: blacklist in terms of module name
    """
    def __init__(self, namelist=None, pathlist=None):
        if namelist is None:
            namelist = []
        spy_modules = ['sitecustomize', 'spyder', 'spyderplugins']
        mpl_modules = ['matplotlib', 'tkinter', 'Tkinter']
        self.namelist = namelist + spy_modules + mpl_modules

        if pathlist is None:
            pathlist = []
        self.pathlist = pathlist
        self.previous_modules = list(sys.modules.keys())

    def is_module_blacklisted(self, modname, modpath):
        if modname.startswith('_cython_inline'):
            # Don't return cached inline compiled .PYX files
            return True
        for path in [sys.prefix]+self.pathlist:
            if modpath.startswith(path):
                return True
        else:
            return set(modname.split('.')) & set(self.namelist)

    def run(self, verbose=False):
        """
        Del user modules to force Python to deeply reload them

        Do not del modules which are considered as system modules, i.e.
        modules installed in subdirectories of Python interpreter's binary
        Do not del C modules
        """
        log = []
        for modname, module in list(sys.modules.items()):
            if modname not in self.previous_modules:
                modpath = getattr(module, '__file__', None)
                if modpath is None:
                    # *module* is a C module that is statically linked into the
                    # interpreter. There is no way to know its path, so we
                    # choose to ignore it.
                    continue
                if not self.is_module_blacklisted(modname, modpath):
                    log.append(modname)
                    del sys.modules[modname]
        if verbose and log:
            _print("\x1b[4;33m%s\x1b[24m%s\x1b[0m"\
                   % ("Reloaded modules", ": "+", ".join(log)))

__umr__ = None


#==============================================================================
# Handle Post Mortem Debugging and Traceback Linkage to Spyder
#==============================================================================
def clear_post_mortem():
    """
    Remove the post mortem excepthook and replace with a standard one.
    """
    if IS_IPYKERNEL:
        from IPython.core.getipython import get_ipython
        ipython_shell = get_ipython()
        if ipython_shell:
            ipython_shell.set_custom_exc((), None)
    else:
        sys.excepthook = sys.__excepthook__


def post_mortem_excepthook(type, value, tb):
    """
    For post mortem exception handling, print a banner and enable post
    mortem debugging.
    """
    clear_post_mortem()
    if IS_IPYKERNEL:
        from IPython.core.getipython import get_ipython
        ipython_shell = get_ipython()
        ipython_shell.showtraceback((type, value, tb))
        p = pdb.Pdb(ipython_shell.colors)
    else:
        traceback.print_exception(type, value, tb, file=sys.stderr)
        p = pdb.Pdb()

    if not type == SyntaxError:
        # wait for stderr to print (stderr.flush does not work in this case)
        time.sleep(0.1)
        _print('*' * 40)
        _print('Entering post mortem debugging...')
        _print('*' * 40)
        #  add ability to move between frames
        p.send_initial_notification = False
        p.reset()
        frame = tb.tb_frame
        prev = frame
        while frame.f_back:
            prev = frame
            frame = frame.f_back
        frame = prev
        # wait for stdout to print
        time.sleep(0.1)
        p.interaction(frame, tb)


def set_post_mortem():
    """
    Enable the post mortem debugging excepthook.
    """
    if IS_IPYKERNEL:
        from IPython.core.getipython import get_ipython
        def ipython_post_mortem_debug(shell, etype, evalue, tb,
                   tb_offset=None):
            post_mortem_excepthook(etype, evalue, tb)
        ipython_shell = get_ipython()
        ipython_shell.set_custom_exc((Exception,), ipython_post_mortem_debug)
    else:
        sys.excepthook = post_mortem_excepthook

# Add post mortem debugging if requested and in a dedicated interpreter
# existing interpreters use "runfile" below
if "SPYDER_EXCEPTHOOK" in os.environ:
    set_post_mortem()


#==============================================================================
# runfile and debugfile commands
#==============================================================================
def _get_globals():
    """Return current Python interpreter globals namespace"""
    from __main__ import __dict__ as namespace
    shell = namespace.get('__ipythonshell__')
    if shell is not None and hasattr(shell, 'user_ns'):
        # IPython 0.13+ kernel
        return shell.user_ns
    else:
        # Python interpreter
        return namespace
    return namespace


def runfile(filename, args=None, wdir=None, namespace=None, post_mortem=False):
    """
    Run filename
    args: command line arguments (string)
    wdir: working directory
    post_mortem: boolean, whether to enter post-mortem mode on error
    """
    try:
        filename = filename.decode('utf-8')
    except (UnicodeError, TypeError, AttributeError):
        # UnicodeError, TypeError --> eventually raised in Python 2
        # AttributeError --> systematically raised in Python 3
        pass
    global __umr__
    if os.environ.get("UMR_ENABLED", "").lower() == "true":
        if __umr__ is None:
            namelist = os.environ.get("UMR_NAMELIST", None)
            if namelist is not None:
                namelist = namelist.split(',')
            __umr__ = UserModuleReloader(namelist=namelist)
        else:
            verbose = os.environ.get("UMR_VERBOSE", "").lower() == "true"
            __umr__.run(verbose=verbose)
    if args is not None and not isinstance(args, basestring):
        raise TypeError("expected a character buffer object")
    if namespace is None:
        namespace = _get_globals()
    namespace['__file__'] = filename
    sys.argv = [filename]
    if args is not None:
        for arg in shlex.split(args):
            sys.argv.append(arg)
    if wdir is not None:
        try:
            wdir = wdir.decode('utf-8')
        except (UnicodeError, TypeError, AttributeError):
            # UnicodeError, TypeError --> eventually raised in Python 2
            # AttributeError --> systematically raised in Python 3
            pass
        os.chdir(wdir)
    if post_mortem:
        set_post_mortem()
    if HAS_CYTHON and os.path.splitext(filename)[1].lower() == '.pyx':
        # Cython files
        with io.open(filename, encoding='utf-8') as f:
            if IS_IPYKERNEL:
                from IPython.core.getipython import get_ipython
                ipython_shell = get_ipython()
                ipython_shell.run_cell_magic('cython', '', f.read())
    else:
        execfile(filename, namespace)

    clear_post_mortem()
    sys.argv = ['']
    namespace.pop('__file__')

builtins.runfile = runfile


def debugfile(filename, args=None, wdir=None, post_mortem=False):
    """
    Debug filename
    args: command line arguments (string)
    wdir: working directory
    post_mortem: boolean, included for compatiblity with runfile
    """
    debugger = pdb.Pdb()
    filename = debugger.canonic(filename)
    debugger._wait_for_mainpyfile = 1
    debugger.mainpyfile = filename
    debugger._user_requested_quit = 0
    if os.name == 'nt':
        filename = filename.replace('\\', '/')
    debugger.run("runfile(%r, args=%r, wdir=%r)" % (filename, args, wdir))

builtins.debugfile = debugfile


#==============================================================================
# Evaluate external commands
#==============================================================================
def evalsc(command):
    """Evaluate special commands
    (analog to IPython's magic commands but far less powerful/complete)"""
    assert command.startswith('%')
    from spyder.utils import programs

    namespace = _get_globals()
    command = command[1:].strip()  # Remove leading %

    import re
    clear_match = re.match(r"^clear ([a-zA-Z0-9_, ]+)", command)
    cd_match = re.match(r"^cd \"?\'?([a-zA-Z0-9_\ \:\\\/\.]+)", command)

    if cd_match:
        os.chdir(eval('r"%s"' % cd_match.groups()[0].strip()))
    elif clear_match:
        varnames = clear_match.groups()[0].replace(' ', '').split(',')
        for varname in varnames:
            try:
                namespace.pop(varname)
            except KeyError:
                pass
    elif command in ('cd', 'pwd'):
        try:
            _print(os.getcwdu())
        except AttributeError:
            _print(os.getcwd())
    elif command == 'ls':
        if os.name == 'nt':
            programs.run_shell_command('dir')
            _print('\n')
        else:
            programs.run_shell_command('ls')
            _print('\n')
    elif command == 'scientific':
        from spyder.config import base
        execfile(base.SCIENTIFIC_STARTUP, namespace)
    else:
        raise NotImplementedError("Unsupported command: '%s'" % command)

builtins.evalsc = evalsc


#==============================================================================
# Restoring original PYTHONPATH
#==============================================================================
try:
    os.environ['PYTHONPATH'] = os.environ['OLD_PYTHONPATH']
    del os.environ['OLD_PYTHONPATH']
except KeyError:
    if os.environ.get('PYTHONPATH') is not None:
        del os.environ['PYTHONPATH']
<|MERGE_RESOLUTION|>--- conflicted
+++ resolved
@@ -1,1031 +1,1028 @@
-#
-# Copyright (c) Spyder Project Contributors)
-# Licensed under the terms of the MIT License)
-# (see spyder/__init__.py for details)
-#
-# IMPORTANT NOTE: Don't add a coding line here! It's not necessary for
-# site files
-#
-# Spyder consoles sitecustomize
-#
-
-import bdb
-import io
-import os
-import os.path as osp
-import pdb
-import shlex
-import sys
-import time
-import traceback
-
-
-PY2 = sys.version[0] == '2'
-
-
-#==============================================================================
-# sys.argv can be missing when Python is embedded, taking care of it.
-# Fixes Issue 1473 and other crazy crashes with IPython 0.13 trying to
-# access it.
-#==============================================================================
-if not hasattr(sys, 'argv'):
-    sys.argv = ['']
-
-
-#==============================================================================
-# Main constants
-#==============================================================================
-IS_IPYKERNEL = os.environ.get("IPYTHON_KERNEL", "").lower() == "true"
-IS_EXT_INTERPRETER = os.environ.get('EXTERNAL_INTERPRETER', '').lower() == "true"
-
-
-#==============================================================================
-# Important Note:
-#
-# We avoid importing spyder here, so we are handling Python 3 compatiblity
-# by hand.
-#==============================================================================
-def _print(*objects, **options):
-    end = options.get('end', '\n')
-    file = options.get('file', sys.stdout)
-    sep = options.get('sep', ' ')
-    string = sep.join([str(obj) for obj in objects])
-    if not PY2:
-        # Python 3
-        local_dict = {}
-        exec('printf = print', local_dict) # to avoid syntax error in Python 2
-        local_dict['printf'](string, file=file, end=end, sep=sep)
-    else:
-        # Python 2
-        if end:
-            print >>file, string
-        else:
-            print >>file, string,
-
-
-#==============================================================================
-# Execfile functions
-#
-# The definitions for Python 2 on Windows were taken from the IPython project
-# Copyright (C) The IPython Development Team
-# Distributed under the terms of the modified BSD license
-#==============================================================================
-try:
-    # Python 2
-    import __builtin__ as builtins
-    if os.name == 'nt':
-        def encode(u):
-            return u.encode('utf8', 'replace')
-        def execfile(fname, glob=None, loc=None):
-            loc = loc if (loc is not None) else glob
-            scripttext = builtins.open(fname).read()+ '\n'
-            # compile converts unicode filename to str assuming
-            # ascii. Let's do the conversion before calling compile
-            if isinstance(fname, unicode):
-                filename = encode(fname)
-            else:
-                filename = fname
-            exec(compile(scripttext, filename, 'exec'), glob, loc)
-    else:
-        def execfile(fname, *where):
-            if isinstance(fname, unicode):
-                filename = fname.encode(sys.getfilesystemencoding())
-            else:
-                filename = fname
-            builtins.execfile(filename, *where)
-except ImportError:
-    # Python 3
-    import builtins
-    basestring = (str,)
-    def execfile(filename, namespace):
-        # Open a source file correctly, whatever its encoding is
-        with open(filename, 'rb') as f:
-            exec(compile(f.read(), filename, 'exec'), namespace)
-
-
-#==============================================================================
-# Colorization of sys.stderr (standard Python interpreter)
-#==============================================================================
-if os.environ.get("COLORIZE_SYS_STDERR", "").lower() == "true":
-    class StderrProxy(object):
-        """Proxy to sys.stderr file object overriding only the `write` method
-        to provide red colorization for the whole stream, and blue-underlined
-        for traceback file links"""
-        def __init__(self):
-            self.old_stderr = sys.stderr
-            self.__buffer = ''
-            sys.stderr = self
-
-        def __getattr__(self, name):
-            return getattr(self.old_stderr, name)
-
-        def write(self, text):
-            if os.name == 'nt' and '\n' not in text:
-                self.__buffer += text
-                return
-            for text in (self.__buffer+text).splitlines(True):
-                if text.startswith('  File') \
-                and not text.startswith('  File "<'):
-                    # Show error links in blue underlined text
-                    colored_text = '  '+'\x1b[4;34m'+text[2:]+'\x1b[0m'
-                else:
-                    # Show error messages in red
-                    colored_text = '\x1b[31m'+text+'\x1b[0m'
-                self.old_stderr.write(colored_text)
-            self.__buffer = ''
-
-    stderrproxy = StderrProxy()
-
-
-#==============================================================================
-# Prepending this spyder package's path to sys.path to be sure
-# that another version of spyder won't be imported instead:
-#==============================================================================
-spyder_path = osp.dirname(__file__)
-while not osp.isdir(osp.join(spyder_path, 'spyder')):
-    spyder_path = osp.abspath(osp.join(spyder_path, os.pardir))
-if not spyder_path.startswith(sys.prefix):
-    # Spyder is not installed: moving its parent directory to the top of
-    # sys.path to be sure that this spyder package will be imported in
-    # the remote process (instead of another installed version of Spyder)
-    while spyder_path in sys.path:
-        sys.path.remove(spyder_path)
-    sys.path.insert(0, spyder_path)
-os.environ['SPYDER_PARENT_DIR'] = spyder_path
-
-
-#==============================================================================
-# Setting console encoding (otherwise Python does not recognize encoding)
-# for Windows platforms
-#==============================================================================
-if os.name == 'nt' and PY2:
-    try:
-        import locale, ctypes
-        _t, _cp = locale.getdefaultlocale('LANG')
-        try:
-            _cp = int(_cp[2:])
-            ctypes.windll.kernel32.SetConsoleCP(_cp)
-            ctypes.windll.kernel32.SetConsoleOutputCP(_cp)
-        except (ValueError, TypeError):
-            # Code page number in locale is not valid
-            pass
-    except ImportError:
-        pass
-
-
-#==============================================================================
-# Settings for our MacOs X app
-#==============================================================================
-if sys.platform == 'darwin':
-    from spyder.config.base import MAC_APP_NAME
-    if MAC_APP_NAME in __file__:
-        if IS_EXT_INTERPRETER:
-            # Add a minimal library (with spyder) at the end of sys.path to
-            # be able to connect our monitor to the external console
-            py_ver = '%s.%s' % (sys.version_info[0], sys.version_info[1])
-            app_pythonpath = '%s/Contents/Resources/lib/python%s' % (MAC_APP_NAME,
-                                                                     py_ver)
-            full_pythonpath = [p for p in sys.path if p.endswith(app_pythonpath)]
-            if full_pythonpath:
-                sys.path.remove(full_pythonpath[0])
-                sys.path.append(full_pythonpath[0] + osp.sep + 'minimal-lib')
-        else:
-            # Add missing variables and methods to the app's site module
-            import site
-            import osx_app_site
-            osx_app_site.setcopyright()
-            osx_app_site.sethelper()
-            site._Printer = osx_app_site._Printer
-            site.USER_BASE = osx_app_site.getuserbase()
-            site.USER_SITE = osx_app_site.getusersitepackages()
-
-
-#==============================================================================
-# Add Cython files import and runfile support
-#==============================================================================
-try:
-    # Import pyximport for enable Cython files support for import statement
-    import pyximport
-    HAS_PYXIMPORT = True
-    pyx_setup_args = {}
-except ImportError:
-    HAS_PYXIMPORT = False
-
-if HAS_PYXIMPORT:
-    # Add Numpy include dir to pyximport/distutils
-    try:
-        import numpy
-        pyx_setup_args['include_dirs'] = numpy.get_include()
-    except ImportError:
-        pass
-
-    # Setup pyximport and enable Cython files reload
-    pyximport.install(setup_args=pyx_setup_args, reload_support=True)
-    
-try:
-    # Import cython_inline for runfile function
-    from Cython.Build.Inline import cython_inline
-    HAS_CYTHON = True
-except ImportError:
-    HAS_CYTHON = False
-
-
-#==============================================================================
-# Importing user's sitecustomize
-#==============================================================================
-try:
-    import sitecustomize  #analysis:ignore
-except ImportError:
-    pass
-
-
-#==============================================================================
-# Add default filesystem encoding on Linux to avoid an error with
-# Matplotlib 1.5 in Python 2 (Fixes Issue 2793)
-#==============================================================================
-if PY2 and sys.platform.startswith('linux'):
-    def _getfilesystemencoding_wrapper():
-        return 'utf-8'
-
-    sys.getfilesystemencoding = _getfilesystemencoding_wrapper
-
-
-#==============================================================================
-# Set PyQt API to #2
-#==============================================================================
-if os.environ["QT_API"] == 'pyqt':
-    try:
-        import sip
-        for qtype in ('QString', 'QVariant', 'QDate', 'QDateTime',
-                      'QTextStream', 'QTime', 'QUrl'):
-            sip.setapi(qtype, 2)
-    except:
-        pass
-
-
-#==============================================================================
-# Importing matplotlib before creating the monitor.
-# This prevents a kernel crash with the inline backend in our IPython
-# consoles on Linux and Python 3 (Fixes Issue 2257)
-#==============================================================================
-try:
-    import matplotlib
-except (ImportError, UnicodeDecodeError):
-    matplotlib = None   # analysis:ignore
-
-
-#==============================================================================
-# Monitor-based functionality
-#==============================================================================
-if IS_IPYKERNEL or os.environ.get('SPYDER_SHELL_ID') is None:
-    monitor = None
-else:
-    from spyder.widgets.externalshell.monitor import Monitor
-    monitor = Monitor("127.0.0.1",
-                      int(os.environ['SPYDER_I_PORT']),
-                      int(os.environ['SPYDER_N_PORT']),
-                      os.environ['SPYDER_SHELL_ID'],
-                      float(os.environ['SPYDER_AR_TIMEOUT']),
-                      os.environ["SPYDER_AR_STATE"].lower() == "true")
-    monitor.start()
-
-    def open_in_spyder(source, lineno=1):
-        """
-        Open a source file in Spyder's editor (it could be a filename or a
-        Python module/package).
-
-        If you want to use IPython's %edit use %ed instead
-        """
-        try:
-            source = sys.modules[source]
-        except KeyError:
-            source = source
-        if not isinstance(source, basestring):
-            try:
-                source = source.__file__
-            except AttributeError:
-                raise ValueError("source argument must be either "
-                                 "a string or a module object")
-        if source.endswith('.pyc'):
-            source = source[:-1]
-        source = osp.abspath(source)
-        if osp.exists(source):
-            monitor.notify_open_file(source, lineno=lineno)
-        else:
-            _print("Can't open file %s" % source, file=sys.stderr)
-    builtins.open_in_spyder = open_in_spyder
-
-    # Our own input hook, monitor based and for Windows only
-    if os.name == 'nt' and matplotlib and not IS_IPYKERNEL:
-        # Qt imports
-        if os.environ["QT_API"] == 'pyqt5':
-            from PyQt5 import QtCore
-            from PyQt5 import QtWidgets
-        elif os.environ["QT_API"] == 'pyqt':
-            from PyQt4 import QtCore           # analysis:ignore
-            from PyQt4 import QtGui as QtWidgets
-        elif os.environ["QT_API"] == 'pyside':
-            from PySide import QtCore          # analysis:ignore
-            from PySide import QtGui as QtWidgets
-
-        def qt_nt_inputhook():
-            """Qt input hook for Windows
-
-            This input hook wait for available stdin data (notified by
-            ExternalPythonShell through the monitor's inputhook_flag
-            attribute), and in the meantime it processes Qt events.
-            """
-            # Refreshing variable explorer, except on first input hook call:
-            # (otherwise, on slow machines, this may freeze Spyder)
-            monitor.refresh_from_inputhook()
-
-            # NOTE: This is making the inputhoook to fail completely!!
-            #       That's why it's commented.
-            #try:
-                # This call fails for Python without readline support
-                # (or on Windows platforms) when PyOS_InputHook is called
-                # for the second consecutive time, because the 100-bytes
-                # stdin buffer is full.
-                # For more details, see the `PyOS_StdioReadline` function
-                # in Python source code (Parser/myreadline.c)
-            #    sys.stdin.tell()
-            #except IOError:
-            #    return 0
-
-            # Input hook
-            app = QtCore.QCoreApplication.instance()
-            if app is None:
-                app = QtWidgets.QApplication([" "])
-            if app and app.thread() is QtCore.QThread.currentThread():
-                try:
-                    timer = QtCore.QTimer()
-                    timer.timeout.connect(app.quit)
-                    monitor.toggle_inputhook_flag(False)
-                    while not monitor.inputhook_flag:
-                        timer.start(50)
-                        QtCore.QCoreApplication.exec_()
-                        timer.stop()
-                except KeyboardInterrupt:
-                    _print("\nKeyboardInterrupt - Press Enter for new prompt")
-
-                # Socket-based alternative:
-                #socket = QtNetwork.QLocalSocket()
-                #socket.connectToServer(os.environ['SPYDER_SHELL_ID'])
-                #socket.waitForConnected(-1)
-                #while not socket.waitForReadyRead(10):
-                #    timer.start(50)
-                #    QtCore.QCoreApplication.exec_()
-                #    timer.stop()
-                #socket.read(3)
-                #socket.disconnectFromServer()
-            return 0
-
-
-#==============================================================================
-# Matplotlib settings
-#==============================================================================
-if matplotlib is not None:
-    if not IS_IPYKERNEL:
-        mpl_backend = os.environ.get("SPY_MPL_BACKEND", "")
-        mpl_ion = os.environ.get("MATPLOTLIB_ION", "")
-
-        # Setting no backend if the user asks for it
-        if not mpl_backend or mpl_backend.lower() == 'none':
-            mpl_backend = ""
-
-        # Set backend automatically
-        if mpl_backend.lower() == 'automatic':
-            if not IS_EXT_INTERPRETER:
-                if os.environ["QT_API"] == 'pyqt5':
-                    mpl_backend = 'Qt5Agg'
-                else:
-                    mpl_backend = 'Qt4Agg'
-            else:
-                # Test for backend libraries on external interpreters
-                def set_mpl_backend(backend):
-                    mod, bend, qt_api = backend
-                    try:
-                        if mod:
-                            __import__(mod)
-                        if qt_api and (os.environ["QT_API"] != qt_api):
-                            return None
-                        else:
-                            matplotlib.use(bend)
-                            return bend
-                    except (ImportError, ValueError):
-                        return None
-
-                backends = [('PyQt5', 'Qt5Agg', 'pyqt5'),
-                            ('PyQt4', 'Qt4Agg', 'pyqt'),
-                            ('PySide', 'Qt4Agg', 'pyqt')]
-                if not os.name == 'nt':
-                     backends.append( ('_tkinter', 'TkAgg', None) )
-
-                for b in backends:
-                    mpl_backend = set_mpl_backend(b)
-                    if mpl_backend:
-                        break
-
-                if not mpl_backend:
-                    _print("NOTE: No suitable Matplotlib backend was found!\n"
-                           "      You won't be able to create plots\n")
-
-        # To have mpl docstrings as rst
-        matplotlib.rcParams['docstring.hardcopy'] = True
-
-        # Activate interactive mode when needed
-        if mpl_ion.lower() == "true":
-            matplotlib.rcParams['interactive'] = True
-
-        from spyder.utils import inputhooks
-        if mpl_backend:
-            import ctypes
-
-            # Grab QT_API
-            qt_api = os.environ["QT_API"]
-
-            # Setting the user defined backend
-            if not IS_EXT_INTERPRETER:
-                matplotlib.use(mpl_backend)
-
-            # Setting the right input hook according to mpl_backend,
-            # IMPORTANT NOTE: Don't try to abstract the steps to set a PyOS
-            # input hook callback in a function. It will **crash** the
-            # interpreter!!
-            if (mpl_backend == "Qt4Agg" or mpl_backend == "Qt5Agg") and \
-              os.name == 'nt' and monitor is not None:
-                # Removing PyQt4 input hook which is not working well on
-                # Windows since opening a subprocess does not attach a real
-                # console to it (with keyboard events...)
-                if qt_api == 'pyqt' or qt_api == 'pyqt5':
-                    inputhooks.remove_pyqt_inputhook()
-                # Using our own input hook
-                # NOTE: it's not working correctly for some configurations
-                # (See issue 1831)
-                callback = inputhooks.set_pyft_callback(qt_nt_inputhook)
-                pyos_ih = inputhooks.get_pyos_inputhook()
-                pyos_ih.value = ctypes.cast(callback, ctypes.c_void_p).value
-            elif mpl_backend == "Qt4Agg" and qt_api == 'pyside':
-                # PySide doesn't have an input hook, so we need to install one
-                # to be able to show plots
-                # Note: This only works well for Posix systems
-                callback = inputhooks.set_pyft_callback(inputhooks.qt4)
-                pyos_ih = inputhooks.get_pyos_inputhook()
-                pyos_ih.value = ctypes.cast(callback, ctypes.c_void_p).value
-            elif (mpl_backend != "Qt4Agg" and qt_api == 'pyqt') \
-              or (mpl_backend != "Qt5Agg" and qt_api == 'pyqt5'):
-                # Matplotlib backends install their own input hooks, so we
-                # need to remove the PyQt one to make them work
-                inputhooks.remove_pyqt_inputhook()
-        else:
-            inputhooks.remove_pyqt_inputhook()
-    else:
-        # To have mpl docstrings as rst
-        matplotlib.rcParams['docstring.hardcopy'] = True
-
-
-#==============================================================================
-# IPython kernel adjustments
-#==============================================================================
-if IS_IPYKERNEL:
-    # Use ipydb as the debugger to patch on IPython consoles
-    from IPython.core.debugger import Pdb as ipyPdb
-    pdb.Pdb = ipyPdb
-
-    # Patch unittest.main so that errors are printed directly in the console.
-    # See http://comments.gmane.org/gmane.comp.python.ipython.devel/10557
-    # Fixes Issue 1370
-    import unittest
-    from unittest import TestProgram
-    class IPyTesProgram(TestProgram):
-        def __init__(self, *args, **kwargs):
-            test_runner = unittest.TextTestRunner(stream=sys.stderr)
-            kwargs['testRunner'] = kwargs.pop('testRunner', test_runner)
-            kwargs['exit'] = False
-            TestProgram.__init__(self, *args, **kwargs)
-    unittest.main = IPyTesProgram
-
-
-#==============================================================================
-# Pandas adjustments
-#==============================================================================
-try:
-    # Make Pandas recognize our Jupyter consoles as proper qtconsoles
-    # Fixes Issue 2015
-    def in_qtconsole():
-        return True
-    import pandas as pd
-    pd.core.common.in_qtconsole = in_qtconsole
-
-    # Set Pandas output encoding
-    pd.options.display.encoding = 'utf-8'
-
-    # Filter warning that appears for DataFrames with np.nan values
-    # Example:
-    # >>> import pandas as pd, numpy as np
-    # >>> pd.Series([np.nan,np.nan,np.nan],index=[1,2,3])
-    # Fixes Issue 2991
-    import warnings
-    # For 0.18-
-    warnings.filterwarnings(action='ignore', category=RuntimeWarning,
-                            module='pandas.core.format',
-                            message=".*invalid value encountered in.*")
-    # For 0.18.1+
-    warnings.filterwarnings(action='ignore', category=RuntimeWarning,
-                            module='pandas.formats.format',
-                            message=".*invalid value encountered in.*")
-except (ImportError, AttributeError):
-    pass
-
-
-#==============================================================================
-# Pdb adjustments
-#==============================================================================
-class SpyderPdb(pdb.Pdb):
-
-    send_initial_notification = True
-
-    def set_spyder_breakpoints(self):
-        self.clear_all_breaks()
-        #------Really deleting all breakpoints:
-        for bp in bdb.Breakpoint.bpbynumber:
-            if bp:
-                bp.deleteMe()
-        bdb.Breakpoint.next = 1
-        bdb.Breakpoint.bplist = {}
-        bdb.Breakpoint.bpbynumber = [None]
-        #------
-        from spyder.config.main import CONF
-        CONF.load_from_ini()
-        if CONF.get('run', 'breakpoints/enabled', True):
-            breakpoints = CONF.get('run', 'breakpoints', {})
-            i = 0
-            for fname, data in list(breakpoints.items()):
-                for linenumber, condition in data:
-                    i += 1
-                    self.set_break(self.canonic(fname), linenumber,
-                                   cond=condition)
-
-    def notify_spyder(self, frame):
-        if not frame:
-            return
-
-        if IS_IPYKERNEL:
-            from IPython.core.getipython import get_ipython
-            ipython_shell = get_ipython()
-
-        # Get filename and line number of the current frame
-        fname = self.canonic(frame.f_code.co_filename)
-        if PY2:
-            try:
-                fname = unicode(fname, "utf-8")
-            except TypeError:
-                pass
-        lineno = frame.f_lineno
-
-        # Set step of the current frame (if any)
-        step = {}
-        if isinstance(fname, basestring) and isinstance(lineno, int):
-            if osp.isfile(fname):
-                if ipython_shell:
-                    step = dict(fname=fname, lineno=lineno)
-                elif monitor is not None:
-                    monitor.notify_pdb_step(fname, lineno)
-                    time.sleep(0.1)
-
-<<<<<<< HEAD
-        # Publish Pdb state so we can update the Variable Explorer
-        # and the Editor on the Spyder side
-        if ipython_shell:
-            ipython_shell.kernel._pdb_step = step
-            ipython_shell.kernel.publish_pdb_state()
-=======
->>>>>>> 3ca1791e
-
-pdb.Pdb = SpyderPdb
-
-
-#XXX: I know, this function is now also implemented as is in utils/misc.py but
-#     I'm kind of reluctant to import spyder in sitecustomize, even if this
-#     import is very clean.
-def monkeypatch_method(cls, patch_name):
-    # This function's code was inspired from the following thread:
-    # "[Python-Dev] Monkeypatching idioms -- elegant or ugly?"
-    # by Robert Brewer <fumanchu at aminus.org>
-    # (Tue Jan 15 19:13:25 CET 2008)
-    """
-    Add the decorated method to the given class; replace as needed.
-
-    If the named method already exists on the given class, it will
-    be replaced, and a reference to the old method is created as
-    cls._old<patch_name><name>. If the "_old_<patch_name>_<name>" attribute
-    already exists, KeyError is raised.
-    """
-    def decorator(func):
-        fname = func.__name__
-        old_func = getattr(cls, fname, None)
-        if old_func is not None:
-            # Add the old func to a list of old funcs.
-            old_ref = "_old_%s_%s" % (patch_name, fname)
-
-            old_attr = getattr(cls, old_ref, None)
-            if old_attr is None:
-                setattr(cls, old_ref, old_func)
-            else:
-                raise KeyError("%s.%s already exists."
-                               % (cls.__name__, old_ref))
-        setattr(cls, fname, func)
-        return func
-    return decorator
-
-
-@monkeypatch_method(pdb.Pdb, 'Pdb')
-def __init__(self, completekey='tab', stdin=None, stdout=None,
-             skip=None, nosigint=False):
-    self._old_Pdb___init__()
-
-
-@monkeypatch_method(pdb.Pdb, 'Pdb')
-def user_return(self, frame, return_value):
-    """This function is called when a return trap is set here."""
-    # This is useful when debugging in an active interpreter (otherwise,
-    # the debugger will stop before reaching the target file)
-    if self._wait_for_mainpyfile:
-        if (self.mainpyfile != self.canonic(frame.f_code.co_filename)
-            or frame.f_lineno<= 0):
-            return
-        self._wait_for_mainpyfile = 0
-    self._old_Pdb_user_return(frame, return_value)
-
-
-@monkeypatch_method(pdb.Pdb, 'Pdb')
-def interaction(self, frame, traceback):
-    self.setup(frame, traceback)
-    if self.send_initial_notification:
-        self.notify_spyder(frame)
-    self.print_stack_entry(self.stack[self.curindex])
-    self._cmdloop()
-    self.forget()
-
-
-@monkeypatch_method(pdb.Pdb, 'Pdb')
-def _cmdloop(self):
-    while True:
-        try:
-            # keyboard interrupts allow for an easy way to cancel
-            # the current command, so allow them during interactive input
-            self.allow_kbdint = True
-            self.cmdloop()
-            self.allow_kbdint = False
-            break
-        except KeyboardInterrupt:
-            self.message("--KeyboardInterrupt--\n"
-                         "For copying text while debugging, use Ctrl+Shift+C")
-
-@monkeypatch_method(pdb.Pdb, 'Pdb')
-def reset(self):
-    self._old_Pdb_reset()
-    if IS_IPYKERNEL:
-        from IPython.core.getipython import get_ipython
-        ipython_shell = get_ipython()
-        if ipython_shell:
-            ipython_shell.kernel._register_pdb_session(self)
-    elif monitor is not None:
-        monitor.register_pdb_session(self)
-    self.set_spyder_breakpoints()
-
-
-#XXX: notify spyder on any pdb command (is that good or too lazy? i.e. is more
-#     specific behaviour desired?)
-@monkeypatch_method(pdb.Pdb, 'Pdb')
-def postcmd(self, stop, line):
-    self.notify_spyder(self.curframe)
-    return self._old_Pdb_postcmd(stop, line)
-
-
-# Breakpoints don't work for files with non-ascii chars in Python 2
-# Fixes Issue 1484
-if PY2:
-    @monkeypatch_method(pdb.Pdb, 'Pdb')
-    def break_here(self, frame):
-        from bdb import effective
-        filename = self.canonic(frame.f_code.co_filename)
-        try:
-            filename = unicode(filename, "utf-8")
-        except TypeError:
-            pass
-        if not filename in self.breaks:
-            return False
-        lineno = frame.f_lineno
-        if not lineno in self.breaks[filename]:
-            # The line itself has no breakpoint, but maybe the line is the
-            # first line of a function with breakpoint set by function name.
-            lineno = frame.f_code.co_firstlineno
-            if not lineno in self.breaks[filename]:
-                return False
-
-        # flag says ok to delete temp. bp
-        (bp, flag) = effective(filename, lineno, frame)
-        if bp:
-            self.currentbp = bp.number
-            if (flag and bp.temporary):
-                self.do_clear(str(bp.number))
-            return True
-        else:
-            return False
-
-
-#==============================================================================
-# Restoring (almost) original sys.path:
-#
-# NOTE: do not remove spyder_path from sys.path because if Spyder has been
-# installed using python setup.py install, then this could remove the
-# 'site-packages' directory from sys.path!
-#==============================================================================
-try:
-    sys.path.remove(osp.join(spyder_path, "spyder", "widgets",
-                             "externalshell"))
-except ValueError:
-    pass
-
-
-#==============================================================================
-# User module reloader
-#==============================================================================
-class UserModuleReloader(object):
-    """
-    User Module Reloader (UMR) aims at deleting user modules
-    to force Python to deeply reload them during import
-
-    pathlist [list]: blacklist in terms of module path
-    namelist [list]: blacklist in terms of module name
-    """
-    def __init__(self, namelist=None, pathlist=None):
-        if namelist is None:
-            namelist = []
-        spy_modules = ['sitecustomize', 'spyder', 'spyderplugins']
-        mpl_modules = ['matplotlib', 'tkinter', 'Tkinter']
-        self.namelist = namelist + spy_modules + mpl_modules
-
-        if pathlist is None:
-            pathlist = []
-        self.pathlist = pathlist
-        self.previous_modules = list(sys.modules.keys())
-
-    def is_module_blacklisted(self, modname, modpath):
-        if modname.startswith('_cython_inline'):
-            # Don't return cached inline compiled .PYX files
-            return True
-        for path in [sys.prefix]+self.pathlist:
-            if modpath.startswith(path):
-                return True
-        else:
-            return set(modname.split('.')) & set(self.namelist)
-
-    def run(self, verbose=False):
-        """
-        Del user modules to force Python to deeply reload them
-
-        Do not del modules which are considered as system modules, i.e.
-        modules installed in subdirectories of Python interpreter's binary
-        Do not del C modules
-        """
-        log = []
-        for modname, module in list(sys.modules.items()):
-            if modname not in self.previous_modules:
-                modpath = getattr(module, '__file__', None)
-                if modpath is None:
-                    # *module* is a C module that is statically linked into the
-                    # interpreter. There is no way to know its path, so we
-                    # choose to ignore it.
-                    continue
-                if not self.is_module_blacklisted(modname, modpath):
-                    log.append(modname)
-                    del sys.modules[modname]
-        if verbose and log:
-            _print("\x1b[4;33m%s\x1b[24m%s\x1b[0m"\
-                   % ("Reloaded modules", ": "+", ".join(log)))
-
-__umr__ = None
-
-
-#==============================================================================
-# Handle Post Mortem Debugging and Traceback Linkage to Spyder
-#==============================================================================
-def clear_post_mortem():
-    """
-    Remove the post mortem excepthook and replace with a standard one.
-    """
-    if IS_IPYKERNEL:
-        from IPython.core.getipython import get_ipython
-        ipython_shell = get_ipython()
-        if ipython_shell:
-            ipython_shell.set_custom_exc((), None)
-    else:
-        sys.excepthook = sys.__excepthook__
-
-
-def post_mortem_excepthook(type, value, tb):
-    """
-    For post mortem exception handling, print a banner and enable post
-    mortem debugging.
-    """
-    clear_post_mortem()
-    if IS_IPYKERNEL:
-        from IPython.core.getipython import get_ipython
-        ipython_shell = get_ipython()
-        ipython_shell.showtraceback((type, value, tb))
-        p = pdb.Pdb(ipython_shell.colors)
-    else:
-        traceback.print_exception(type, value, tb, file=sys.stderr)
-        p = pdb.Pdb()
-
-    if not type == SyntaxError:
-        # wait for stderr to print (stderr.flush does not work in this case)
-        time.sleep(0.1)
-        _print('*' * 40)
-        _print('Entering post mortem debugging...')
-        _print('*' * 40)
-        #  add ability to move between frames
-        p.send_initial_notification = False
-        p.reset()
-        frame = tb.tb_frame
-        prev = frame
-        while frame.f_back:
-            prev = frame
-            frame = frame.f_back
-        frame = prev
-        # wait for stdout to print
-        time.sleep(0.1)
-        p.interaction(frame, tb)
-
-
-def set_post_mortem():
-    """
-    Enable the post mortem debugging excepthook.
-    """
-    if IS_IPYKERNEL:
-        from IPython.core.getipython import get_ipython
-        def ipython_post_mortem_debug(shell, etype, evalue, tb,
-                   tb_offset=None):
-            post_mortem_excepthook(etype, evalue, tb)
-        ipython_shell = get_ipython()
-        ipython_shell.set_custom_exc((Exception,), ipython_post_mortem_debug)
-    else:
-        sys.excepthook = post_mortem_excepthook
-
-# Add post mortem debugging if requested and in a dedicated interpreter
-# existing interpreters use "runfile" below
-if "SPYDER_EXCEPTHOOK" in os.environ:
-    set_post_mortem()
-
-
-#==============================================================================
-# runfile and debugfile commands
-#==============================================================================
-def _get_globals():
-    """Return current Python interpreter globals namespace"""
-    from __main__ import __dict__ as namespace
-    shell = namespace.get('__ipythonshell__')
-    if shell is not None and hasattr(shell, 'user_ns'):
-        # IPython 0.13+ kernel
-        return shell.user_ns
-    else:
-        # Python interpreter
-        return namespace
-    return namespace
-
-
-def runfile(filename, args=None, wdir=None, namespace=None, post_mortem=False):
-    """
-    Run filename
-    args: command line arguments (string)
-    wdir: working directory
-    post_mortem: boolean, whether to enter post-mortem mode on error
-    """
-    try:
-        filename = filename.decode('utf-8')
-    except (UnicodeError, TypeError, AttributeError):
-        # UnicodeError, TypeError --> eventually raised in Python 2
-        # AttributeError --> systematically raised in Python 3
-        pass
-    global __umr__
-    if os.environ.get("UMR_ENABLED", "").lower() == "true":
-        if __umr__ is None:
-            namelist = os.environ.get("UMR_NAMELIST", None)
-            if namelist is not None:
-                namelist = namelist.split(',')
-            __umr__ = UserModuleReloader(namelist=namelist)
-        else:
-            verbose = os.environ.get("UMR_VERBOSE", "").lower() == "true"
-            __umr__.run(verbose=verbose)
-    if args is not None and not isinstance(args, basestring):
-        raise TypeError("expected a character buffer object")
-    if namespace is None:
-        namespace = _get_globals()
-    namespace['__file__'] = filename
-    sys.argv = [filename]
-    if args is not None:
-        for arg in shlex.split(args):
-            sys.argv.append(arg)
-    if wdir is not None:
-        try:
-            wdir = wdir.decode('utf-8')
-        except (UnicodeError, TypeError, AttributeError):
-            # UnicodeError, TypeError --> eventually raised in Python 2
-            # AttributeError --> systematically raised in Python 3
-            pass
-        os.chdir(wdir)
-    if post_mortem:
-        set_post_mortem()
-    if HAS_CYTHON and os.path.splitext(filename)[1].lower() == '.pyx':
-        # Cython files
-        with io.open(filename, encoding='utf-8') as f:
-            if IS_IPYKERNEL:
-                from IPython.core.getipython import get_ipython
-                ipython_shell = get_ipython()
-                ipython_shell.run_cell_magic('cython', '', f.read())
-    else:
-        execfile(filename, namespace)
-
-    clear_post_mortem()
-    sys.argv = ['']
-    namespace.pop('__file__')
-
-builtins.runfile = runfile
-
-
-def debugfile(filename, args=None, wdir=None, post_mortem=False):
-    """
-    Debug filename
-    args: command line arguments (string)
-    wdir: working directory
-    post_mortem: boolean, included for compatiblity with runfile
-    """
-    debugger = pdb.Pdb()
-    filename = debugger.canonic(filename)
-    debugger._wait_for_mainpyfile = 1
-    debugger.mainpyfile = filename
-    debugger._user_requested_quit = 0
-    if os.name == 'nt':
-        filename = filename.replace('\\', '/')
-    debugger.run("runfile(%r, args=%r, wdir=%r)" % (filename, args, wdir))
-
-builtins.debugfile = debugfile
-
-
-#==============================================================================
-# Evaluate external commands
-#==============================================================================
-def evalsc(command):
-    """Evaluate special commands
-    (analog to IPython's magic commands but far less powerful/complete)"""
-    assert command.startswith('%')
-    from spyder.utils import programs
-
-    namespace = _get_globals()
-    command = command[1:].strip()  # Remove leading %
-
-    import re
-    clear_match = re.match(r"^clear ([a-zA-Z0-9_, ]+)", command)
-    cd_match = re.match(r"^cd \"?\'?([a-zA-Z0-9_\ \:\\\/\.]+)", command)
-
-    if cd_match:
-        os.chdir(eval('r"%s"' % cd_match.groups()[0].strip()))
-    elif clear_match:
-        varnames = clear_match.groups()[0].replace(' ', '').split(',')
-        for varname in varnames:
-            try:
-                namespace.pop(varname)
-            except KeyError:
-                pass
-    elif command in ('cd', 'pwd'):
-        try:
-            _print(os.getcwdu())
-        except AttributeError:
-            _print(os.getcwd())
-    elif command == 'ls':
-        if os.name == 'nt':
-            programs.run_shell_command('dir')
-            _print('\n')
-        else:
-            programs.run_shell_command('ls')
-            _print('\n')
-    elif command == 'scientific':
-        from spyder.config import base
-        execfile(base.SCIENTIFIC_STARTUP, namespace)
-    else:
-        raise NotImplementedError("Unsupported command: '%s'" % command)
-
-builtins.evalsc = evalsc
-
-
-#==============================================================================
-# Restoring original PYTHONPATH
-#==============================================================================
-try:
-    os.environ['PYTHONPATH'] = os.environ['OLD_PYTHONPATH']
-    del os.environ['OLD_PYTHONPATH']
-except KeyError:
-    if os.environ.get('PYTHONPATH') is not None:
-        del os.environ['PYTHONPATH']
+#
+# Copyright (c) Spyder Project Contributors)
+# Licensed under the terms of the MIT License)
+# (see spyder/__init__.py for details)
+#
+# IMPORTANT NOTE: Don't add a coding line here! It's not necessary for
+# site files
+#
+# Spyder consoles sitecustomize
+#
+
+import bdb
+import io
+import os
+import os.path as osp
+import pdb
+import shlex
+import sys
+import time
+import traceback
+
+
+PY2 = sys.version[0] == '2'
+
+
+#==============================================================================
+# sys.argv can be missing when Python is embedded, taking care of it.
+# Fixes Issue 1473 and other crazy crashes with IPython 0.13 trying to
+# access it.
+#==============================================================================
+if not hasattr(sys, 'argv'):
+    sys.argv = ['']
+
+
+#==============================================================================
+# Main constants
+#==============================================================================
+IS_IPYKERNEL = os.environ.get("IPYTHON_KERNEL", "").lower() == "true"
+IS_EXT_INTERPRETER = os.environ.get('EXTERNAL_INTERPRETER', '').lower() == "true"
+
+
+#==============================================================================
+# Important Note:
+#
+# We avoid importing spyder here, so we are handling Python 3 compatiblity
+# by hand.
+#==============================================================================
+def _print(*objects, **options):
+    end = options.get('end', '\n')
+    file = options.get('file', sys.stdout)
+    sep = options.get('sep', ' ')
+    string = sep.join([str(obj) for obj in objects])
+    if not PY2:
+        # Python 3
+        local_dict = {}
+        exec('printf = print', local_dict) # to avoid syntax error in Python 2
+        local_dict['printf'](string, file=file, end=end, sep=sep)
+    else:
+        # Python 2
+        if end:
+            print >>file, string
+        else:
+            print >>file, string,
+
+
+#==============================================================================
+# Execfile functions
+#
+# The definitions for Python 2 on Windows were taken from the IPython project
+# Copyright (C) The IPython Development Team
+# Distributed under the terms of the modified BSD license
+#==============================================================================
+try:
+    # Python 2
+    import __builtin__ as builtins
+    if os.name == 'nt':
+        def encode(u):
+            return u.encode('utf8', 'replace')
+        def execfile(fname, glob=None, loc=None):
+            loc = loc if (loc is not None) else glob
+            scripttext = builtins.open(fname).read()+ '\n'
+            # compile converts unicode filename to str assuming
+            # ascii. Let's do the conversion before calling compile
+            if isinstance(fname, unicode):
+                filename = encode(fname)
+            else:
+                filename = fname
+            exec(compile(scripttext, filename, 'exec'), glob, loc)
+    else:
+        def execfile(fname, *where):
+            if isinstance(fname, unicode):
+                filename = fname.encode(sys.getfilesystemencoding())
+            else:
+                filename = fname
+            builtins.execfile(filename, *where)
+except ImportError:
+    # Python 3
+    import builtins
+    basestring = (str,)
+    def execfile(filename, namespace):
+        # Open a source file correctly, whatever its encoding is
+        with open(filename, 'rb') as f:
+            exec(compile(f.read(), filename, 'exec'), namespace)
+
+
+#==============================================================================
+# Colorization of sys.stderr (standard Python interpreter)
+#==============================================================================
+if os.environ.get("COLORIZE_SYS_STDERR", "").lower() == "true":
+    class StderrProxy(object):
+        """Proxy to sys.stderr file object overriding only the `write` method
+        to provide red colorization for the whole stream, and blue-underlined
+        for traceback file links"""
+        def __init__(self):
+            self.old_stderr = sys.stderr
+            self.__buffer = ''
+            sys.stderr = self
+
+        def __getattr__(self, name):
+            return getattr(self.old_stderr, name)
+
+        def write(self, text):
+            if os.name == 'nt' and '\n' not in text:
+                self.__buffer += text
+                return
+            for text in (self.__buffer+text).splitlines(True):
+                if text.startswith('  File') \
+                and not text.startswith('  File "<'):
+                    # Show error links in blue underlined text
+                    colored_text = '  '+'\x1b[4;34m'+text[2:]+'\x1b[0m'
+                else:
+                    # Show error messages in red
+                    colored_text = '\x1b[31m'+text+'\x1b[0m'
+                self.old_stderr.write(colored_text)
+            self.__buffer = ''
+
+    stderrproxy = StderrProxy()
+
+
+#==============================================================================
+# Prepending this spyder package's path to sys.path to be sure
+# that another version of spyder won't be imported instead:
+#==============================================================================
+spyder_path = osp.dirname(__file__)
+while not osp.isdir(osp.join(spyder_path, 'spyder')):
+    spyder_path = osp.abspath(osp.join(spyder_path, os.pardir))
+if not spyder_path.startswith(sys.prefix):
+    # Spyder is not installed: moving its parent directory to the top of
+    # sys.path to be sure that this spyder package will be imported in
+    # the remote process (instead of another installed version of Spyder)
+    while spyder_path in sys.path:
+        sys.path.remove(spyder_path)
+    sys.path.insert(0, spyder_path)
+os.environ['SPYDER_PARENT_DIR'] = spyder_path
+
+
+#==============================================================================
+# Setting console encoding (otherwise Python does not recognize encoding)
+# for Windows platforms
+#==============================================================================
+if os.name == 'nt' and PY2:
+    try:
+        import locale, ctypes
+        _t, _cp = locale.getdefaultlocale('LANG')
+        try:
+            _cp = int(_cp[2:])
+            ctypes.windll.kernel32.SetConsoleCP(_cp)
+            ctypes.windll.kernel32.SetConsoleOutputCP(_cp)
+        except (ValueError, TypeError):
+            # Code page number in locale is not valid
+            pass
+    except ImportError:
+        pass
+
+
+#==============================================================================
+# Settings for our MacOs X app
+#==============================================================================
+if sys.platform == 'darwin':
+    from spyder.config.base import MAC_APP_NAME
+    if MAC_APP_NAME in __file__:
+        if IS_EXT_INTERPRETER:
+            # Add a minimal library (with spyder) at the end of sys.path to
+            # be able to connect our monitor to the external console
+            py_ver = '%s.%s' % (sys.version_info[0], sys.version_info[1])
+            app_pythonpath = '%s/Contents/Resources/lib/python%s' % (MAC_APP_NAME,
+                                                                     py_ver)
+            full_pythonpath = [p for p in sys.path if p.endswith(app_pythonpath)]
+            if full_pythonpath:
+                sys.path.remove(full_pythonpath[0])
+                sys.path.append(full_pythonpath[0] + osp.sep + 'minimal-lib')
+        else:
+            # Add missing variables and methods to the app's site module
+            import site
+            import osx_app_site
+            osx_app_site.setcopyright()
+            osx_app_site.sethelper()
+            site._Printer = osx_app_site._Printer
+            site.USER_BASE = osx_app_site.getuserbase()
+            site.USER_SITE = osx_app_site.getusersitepackages()
+
+
+#==============================================================================
+# Add Cython files import and runfile support
+#==============================================================================
+try:
+    # Import pyximport for enable Cython files support for import statement
+    import pyximport
+    HAS_PYXIMPORT = True
+    pyx_setup_args = {}
+except ImportError:
+    HAS_PYXIMPORT = False
+
+if HAS_PYXIMPORT:
+    # Add Numpy include dir to pyximport/distutils
+    try:
+        import numpy
+        pyx_setup_args['include_dirs'] = numpy.get_include()
+    except ImportError:
+        pass
+
+    # Setup pyximport and enable Cython files reload
+    pyximport.install(setup_args=pyx_setup_args, reload_support=True)
+    
+try:
+    # Import cython_inline for runfile function
+    from Cython.Build.Inline import cython_inline
+    HAS_CYTHON = True
+except ImportError:
+    HAS_CYTHON = False
+
+
+#==============================================================================
+# Importing user's sitecustomize
+#==============================================================================
+try:
+    import sitecustomize  #analysis:ignore
+except ImportError:
+    pass
+
+
+#==============================================================================
+# Add default filesystem encoding on Linux to avoid an error with
+# Matplotlib 1.5 in Python 2 (Fixes Issue 2793)
+#==============================================================================
+if PY2 and sys.platform.startswith('linux'):
+    def _getfilesystemencoding_wrapper():
+        return 'utf-8'
+
+    sys.getfilesystemencoding = _getfilesystemencoding_wrapper
+
+
+#==============================================================================
+# Set PyQt API to #2
+#==============================================================================
+if os.environ["QT_API"] == 'pyqt':
+    try:
+        import sip
+        for qtype in ('QString', 'QVariant', 'QDate', 'QDateTime',
+                      'QTextStream', 'QTime', 'QUrl'):
+            sip.setapi(qtype, 2)
+    except:
+        pass
+
+
+#==============================================================================
+# Importing matplotlib before creating the monitor.
+# This prevents a kernel crash with the inline backend in our IPython
+# consoles on Linux and Python 3 (Fixes Issue 2257)
+#==============================================================================
+try:
+    import matplotlib
+except (ImportError, UnicodeDecodeError):
+    matplotlib = None   # analysis:ignore
+
+
+#==============================================================================
+# Monitor-based functionality
+#==============================================================================
+if IS_IPYKERNEL or os.environ.get('SPYDER_SHELL_ID') is None:
+    monitor = None
+else:
+    from spyder.widgets.externalshell.monitor import Monitor
+    monitor = Monitor("127.0.0.1",
+                      int(os.environ['SPYDER_I_PORT']),
+                      int(os.environ['SPYDER_N_PORT']),
+                      os.environ['SPYDER_SHELL_ID'],
+                      float(os.environ['SPYDER_AR_TIMEOUT']),
+                      os.environ["SPYDER_AR_STATE"].lower() == "true")
+    monitor.start()
+
+    def open_in_spyder(source, lineno=1):
+        """
+        Open a source file in Spyder's editor (it could be a filename or a
+        Python module/package).
+
+        If you want to use IPython's %edit use %ed instead
+        """
+        try:
+            source = sys.modules[source]
+        except KeyError:
+            source = source
+        if not isinstance(source, basestring):
+            try:
+                source = source.__file__
+            except AttributeError:
+                raise ValueError("source argument must be either "
+                                 "a string or a module object")
+        if source.endswith('.pyc'):
+            source = source[:-1]
+        source = osp.abspath(source)
+        if osp.exists(source):
+            monitor.notify_open_file(source, lineno=lineno)
+        else:
+            _print("Can't open file %s" % source, file=sys.stderr)
+    builtins.open_in_spyder = open_in_spyder
+
+    # Our own input hook, monitor based and for Windows only
+    if os.name == 'nt' and matplotlib and not IS_IPYKERNEL:
+        # Qt imports
+        if os.environ["QT_API"] == 'pyqt5':
+            from PyQt5 import QtCore
+            from PyQt5 import QtWidgets
+        elif os.environ["QT_API"] == 'pyqt':
+            from PyQt4 import QtCore           # analysis:ignore
+            from PyQt4 import QtGui as QtWidgets
+        elif os.environ["QT_API"] == 'pyside':
+            from PySide import QtCore          # analysis:ignore
+            from PySide import QtGui as QtWidgets
+
+        def qt_nt_inputhook():
+            """Qt input hook for Windows
+
+            This input hook wait for available stdin data (notified by
+            ExternalPythonShell through the monitor's inputhook_flag
+            attribute), and in the meantime it processes Qt events.
+            """
+            # Refreshing variable explorer, except on first input hook call:
+            # (otherwise, on slow machines, this may freeze Spyder)
+            monitor.refresh_from_inputhook()
+
+            # NOTE: This is making the inputhoook to fail completely!!
+            #       That's why it's commented.
+            #try:
+                # This call fails for Python without readline support
+                # (or on Windows platforms) when PyOS_InputHook is called
+                # for the second consecutive time, because the 100-bytes
+                # stdin buffer is full.
+                # For more details, see the `PyOS_StdioReadline` function
+                # in Python source code (Parser/myreadline.c)
+            #    sys.stdin.tell()
+            #except IOError:
+            #    return 0
+
+            # Input hook
+            app = QtCore.QCoreApplication.instance()
+            if app is None:
+                app = QtWidgets.QApplication([" "])
+            if app and app.thread() is QtCore.QThread.currentThread():
+                try:
+                    timer = QtCore.QTimer()
+                    timer.timeout.connect(app.quit)
+                    monitor.toggle_inputhook_flag(False)
+                    while not monitor.inputhook_flag:
+                        timer.start(50)
+                        QtCore.QCoreApplication.exec_()
+                        timer.stop()
+                except KeyboardInterrupt:
+                    _print("\nKeyboardInterrupt - Press Enter for new prompt")
+
+                # Socket-based alternative:
+                #socket = QtNetwork.QLocalSocket()
+                #socket.connectToServer(os.environ['SPYDER_SHELL_ID'])
+                #socket.waitForConnected(-1)
+                #while not socket.waitForReadyRead(10):
+                #    timer.start(50)
+                #    QtCore.QCoreApplication.exec_()
+                #    timer.stop()
+                #socket.read(3)
+                #socket.disconnectFromServer()
+            return 0
+
+
+#==============================================================================
+# Matplotlib settings
+#==============================================================================
+if matplotlib is not None:
+    if not IS_IPYKERNEL:
+        mpl_backend = os.environ.get("SPY_MPL_BACKEND", "")
+        mpl_ion = os.environ.get("MATPLOTLIB_ION", "")
+
+        # Setting no backend if the user asks for it
+        if not mpl_backend or mpl_backend.lower() == 'none':
+            mpl_backend = ""
+
+        # Set backend automatically
+        if mpl_backend.lower() == 'automatic':
+            if not IS_EXT_INTERPRETER:
+                if os.environ["QT_API"] == 'pyqt5':
+                    mpl_backend = 'Qt5Agg'
+                else:
+                    mpl_backend = 'Qt4Agg'
+            else:
+                # Test for backend libraries on external interpreters
+                def set_mpl_backend(backend):
+                    mod, bend, qt_api = backend
+                    try:
+                        if mod:
+                            __import__(mod)
+                        if qt_api and (os.environ["QT_API"] != qt_api):
+                            return None
+                        else:
+                            matplotlib.use(bend)
+                            return bend
+                    except (ImportError, ValueError):
+                        return None
+
+                backends = [('PyQt5', 'Qt5Agg', 'pyqt5'),
+                            ('PyQt4', 'Qt4Agg', 'pyqt'),
+                            ('PySide', 'Qt4Agg', 'pyqt')]
+                if not os.name == 'nt':
+                     backends.append( ('_tkinter', 'TkAgg', None) )
+
+                for b in backends:
+                    mpl_backend = set_mpl_backend(b)
+                    if mpl_backend:
+                        break
+
+                if not mpl_backend:
+                    _print("NOTE: No suitable Matplotlib backend was found!\n"
+                           "      You won't be able to create plots\n")
+
+        # To have mpl docstrings as rst
+        matplotlib.rcParams['docstring.hardcopy'] = True
+
+        # Activate interactive mode when needed
+        if mpl_ion.lower() == "true":
+            matplotlib.rcParams['interactive'] = True
+
+        from spyder.utils import inputhooks
+        if mpl_backend:
+            import ctypes
+
+            # Grab QT_API
+            qt_api = os.environ["QT_API"]
+
+            # Setting the user defined backend
+            if not IS_EXT_INTERPRETER:
+                matplotlib.use(mpl_backend)
+
+            # Setting the right input hook according to mpl_backend,
+            # IMPORTANT NOTE: Don't try to abstract the steps to set a PyOS
+            # input hook callback in a function. It will **crash** the
+            # interpreter!!
+            if (mpl_backend == "Qt4Agg" or mpl_backend == "Qt5Agg") and \
+              os.name == 'nt' and monitor is not None:
+                # Removing PyQt4 input hook which is not working well on
+                # Windows since opening a subprocess does not attach a real
+                # console to it (with keyboard events...)
+                if qt_api == 'pyqt' or qt_api == 'pyqt5':
+                    inputhooks.remove_pyqt_inputhook()
+                # Using our own input hook
+                # NOTE: it's not working correctly for some configurations
+                # (See issue 1831)
+                callback = inputhooks.set_pyft_callback(qt_nt_inputhook)
+                pyos_ih = inputhooks.get_pyos_inputhook()
+                pyos_ih.value = ctypes.cast(callback, ctypes.c_void_p).value
+            elif mpl_backend == "Qt4Agg" and qt_api == 'pyside':
+                # PySide doesn't have an input hook, so we need to install one
+                # to be able to show plots
+                # Note: This only works well for Posix systems
+                callback = inputhooks.set_pyft_callback(inputhooks.qt4)
+                pyos_ih = inputhooks.get_pyos_inputhook()
+                pyos_ih.value = ctypes.cast(callback, ctypes.c_void_p).value
+            elif (mpl_backend != "Qt4Agg" and qt_api == 'pyqt') \
+              or (mpl_backend != "Qt5Agg" and qt_api == 'pyqt5'):
+                # Matplotlib backends install their own input hooks, so we
+                # need to remove the PyQt one to make them work
+                inputhooks.remove_pyqt_inputhook()
+        else:
+            inputhooks.remove_pyqt_inputhook()
+    else:
+        # To have mpl docstrings as rst
+        matplotlib.rcParams['docstring.hardcopy'] = True
+
+
+#==============================================================================
+# IPython kernel adjustments
+#==============================================================================
+if IS_IPYKERNEL:
+    # Use ipydb as the debugger to patch on IPython consoles
+    from IPython.core.debugger import Pdb as ipyPdb
+    pdb.Pdb = ipyPdb
+
+    # Patch unittest.main so that errors are printed directly in the console.
+    # See http://comments.gmane.org/gmane.comp.python.ipython.devel/10557
+    # Fixes Issue 1370
+    import unittest
+    from unittest import TestProgram
+    class IPyTesProgram(TestProgram):
+        def __init__(self, *args, **kwargs):
+            test_runner = unittest.TextTestRunner(stream=sys.stderr)
+            kwargs['testRunner'] = kwargs.pop('testRunner', test_runner)
+            kwargs['exit'] = False
+            TestProgram.__init__(self, *args, **kwargs)
+    unittest.main = IPyTesProgram
+
+
+#==============================================================================
+# Pandas adjustments
+#==============================================================================
+try:
+    # Make Pandas recognize our Jupyter consoles as proper qtconsoles
+    # Fixes Issue 2015
+    def in_qtconsole():
+        return True
+    import pandas as pd
+    pd.core.common.in_qtconsole = in_qtconsole
+
+    # Set Pandas output encoding
+    pd.options.display.encoding = 'utf-8'
+
+    # Filter warning that appears for DataFrames with np.nan values
+    # Example:
+    # >>> import pandas as pd, numpy as np
+    # >>> pd.Series([np.nan,np.nan,np.nan],index=[1,2,3])
+    # Fixes Issue 2991
+    import warnings
+    # For 0.18-
+    warnings.filterwarnings(action='ignore', category=RuntimeWarning,
+                            module='pandas.core.format',
+                            message=".*invalid value encountered in.*")
+    # For 0.18.1+
+    warnings.filterwarnings(action='ignore', category=RuntimeWarning,
+                            module='pandas.formats.format',
+                            message=".*invalid value encountered in.*")
+except (ImportError, AttributeError):
+    pass
+
+
+#==============================================================================
+# Pdb adjustments
+#==============================================================================
+class SpyderPdb(pdb.Pdb):
+
+    send_initial_notification = True
+
+    def set_spyder_breakpoints(self):
+        self.clear_all_breaks()
+        #------Really deleting all breakpoints:
+        for bp in bdb.Breakpoint.bpbynumber:
+            if bp:
+                bp.deleteMe()
+        bdb.Breakpoint.next = 1
+        bdb.Breakpoint.bplist = {}
+        bdb.Breakpoint.bpbynumber = [None]
+        #------
+        from spyder.config.main import CONF
+        CONF.load_from_ini()
+        if CONF.get('run', 'breakpoints/enabled', True):
+            breakpoints = CONF.get('run', 'breakpoints', {})
+            i = 0
+            for fname, data in list(breakpoints.items()):
+                for linenumber, condition in data:
+                    i += 1
+                    self.set_break(self.canonic(fname), linenumber,
+                                   cond=condition)
+
+    def notify_spyder(self, frame):
+        if not frame:
+            return
+
+        if IS_IPYKERNEL:
+            from IPython.core.getipython import get_ipython
+            ipython_shell = get_ipython()
+
+        # Get filename and line number of the current frame
+        fname = self.canonic(frame.f_code.co_filename)
+        if PY2:
+            try:
+                fname = unicode(fname, "utf-8")
+            except TypeError:
+                pass
+        lineno = frame.f_lineno
+
+        # Set step of the current frame (if any)
+        step = {}
+        if isinstance(fname, basestring) and isinstance(lineno, int):
+            if osp.isfile(fname):
+                if ipython_shell:
+                    step = dict(fname=fname, lineno=lineno)
+                elif monitor is not None:
+                    monitor.notify_pdb_step(fname, lineno)
+                    time.sleep(0.1)
+
+        # Publish Pdb state so we can update the Variable Explorer
+        # and the Editor on the Spyder side
+        if ipython_shell:
+            ipython_shell.kernel._pdb_step = step
+            ipython_shell.kernel.publish_pdb_state()
+
+pdb.Pdb = SpyderPdb
+
+
+#XXX: I know, this function is now also implemented as is in utils/misc.py but
+#     I'm kind of reluctant to import spyder in sitecustomize, even if this
+#     import is very clean.
+def monkeypatch_method(cls, patch_name):
+    # This function's code was inspired from the following thread:
+    # "[Python-Dev] Monkeypatching idioms -- elegant or ugly?"
+    # by Robert Brewer <fumanchu at aminus.org>
+    # (Tue Jan 15 19:13:25 CET 2008)
+    """
+    Add the decorated method to the given class; replace as needed.
+
+    If the named method already exists on the given class, it will
+    be replaced, and a reference to the old method is created as
+    cls._old<patch_name><name>. If the "_old_<patch_name>_<name>" attribute
+    already exists, KeyError is raised.
+    """
+    def decorator(func):
+        fname = func.__name__
+        old_func = getattr(cls, fname, None)
+        if old_func is not None:
+            # Add the old func to a list of old funcs.
+            old_ref = "_old_%s_%s" % (patch_name, fname)
+
+            old_attr = getattr(cls, old_ref, None)
+            if old_attr is None:
+                setattr(cls, old_ref, old_func)
+            else:
+                raise KeyError("%s.%s already exists."
+                               % (cls.__name__, old_ref))
+        setattr(cls, fname, func)
+        return func
+    return decorator
+
+
+@monkeypatch_method(pdb.Pdb, 'Pdb')
+def __init__(self, completekey='tab', stdin=None, stdout=None,
+             skip=None, nosigint=False):
+    self._old_Pdb___init__()
+
+
+@monkeypatch_method(pdb.Pdb, 'Pdb')
+def user_return(self, frame, return_value):
+    """This function is called when a return trap is set here."""
+    # This is useful when debugging in an active interpreter (otherwise,
+    # the debugger will stop before reaching the target file)
+    if self._wait_for_mainpyfile:
+        if (self.mainpyfile != self.canonic(frame.f_code.co_filename)
+            or frame.f_lineno<= 0):
+            return
+        self._wait_for_mainpyfile = 0
+    self._old_Pdb_user_return(frame, return_value)
+
+
+@monkeypatch_method(pdb.Pdb, 'Pdb')
+def interaction(self, frame, traceback):
+    self.setup(frame, traceback)
+    if self.send_initial_notification:
+        self.notify_spyder(frame)
+    self.print_stack_entry(self.stack[self.curindex])
+    self._cmdloop()
+    self.forget()
+
+@monkeypatch_method(pdb.Pdb, 'Pdb')
+def _cmdloop(self):
+    while True:
+        try:
+            # keyboard interrupts allow for an easy way to cancel
+            # the current command, so allow them during interactive input
+            self.allow_kbdint = True
+            self.cmdloop()
+            self.allow_kbdint = False
+            break
+        except KeyboardInterrupt:
+            self.message("--KeyboardInterrupt--\n"
+                         "For copying text while debugging, use Ctrl+Shift+C")
+
+
+@monkeypatch_method(pdb.Pdb, 'Pdb')
+def reset(self):
+    self._old_Pdb_reset()
+    if IS_IPYKERNEL:
+        from IPython.core.getipython import get_ipython
+        ipython_shell = get_ipython()
+        if ipython_shell:
+            ipython_shell.kernel._register_pdb_session(self)
+    elif monitor is not None:
+        monitor.register_pdb_session(self)
+    self.set_spyder_breakpoints()
+
+
+#XXX: notify spyder on any pdb command (is that good or too lazy? i.e. is more
+#     specific behaviour desired?)
+@monkeypatch_method(pdb.Pdb, 'Pdb')
+def postcmd(self, stop, line):
+    self.notify_spyder(self.curframe)
+    return self._old_Pdb_postcmd(stop, line)
+
+
+# Breakpoints don't work for files with non-ascii chars in Python 2
+# Fixes Issue 1484
+if PY2:
+    @monkeypatch_method(pdb.Pdb, 'Pdb')
+    def break_here(self, frame):
+        from bdb import effective
+        filename = self.canonic(frame.f_code.co_filename)
+        try:
+            filename = unicode(filename, "utf-8")
+        except TypeError:
+            pass
+        if not filename in self.breaks:
+            return False
+        lineno = frame.f_lineno
+        if not lineno in self.breaks[filename]:
+            # The line itself has no breakpoint, but maybe the line is the
+            # first line of a function with breakpoint set by function name.
+            lineno = frame.f_code.co_firstlineno
+            if not lineno in self.breaks[filename]:
+                return False
+
+        # flag says ok to delete temp. bp
+        (bp, flag) = effective(filename, lineno, frame)
+        if bp:
+            self.currentbp = bp.number
+            if (flag and bp.temporary):
+                self.do_clear(str(bp.number))
+            return True
+        else:
+            return False
+
+
+#==============================================================================
+# Restoring (almost) original sys.path:
+#
+# NOTE: do not remove spyder_path from sys.path because if Spyder has been
+# installed using python setup.py install, then this could remove the
+# 'site-packages' directory from sys.path!
+#==============================================================================
+try:
+    sys.path.remove(osp.join(spyder_path, "spyder", "widgets",
+                             "externalshell"))
+except ValueError:
+    pass
+
+
+#==============================================================================
+# User module reloader
+#==============================================================================
+class UserModuleReloader(object):
+    """
+    User Module Reloader (UMR) aims at deleting user modules
+    to force Python to deeply reload them during import
+
+    pathlist [list]: blacklist in terms of module path
+    namelist [list]: blacklist in terms of module name
+    """
+    def __init__(self, namelist=None, pathlist=None):
+        if namelist is None:
+            namelist = []
+        spy_modules = ['sitecustomize', 'spyder', 'spyderplugins']
+        mpl_modules = ['matplotlib', 'tkinter', 'Tkinter']
+        self.namelist = namelist + spy_modules + mpl_modules
+
+        if pathlist is None:
+            pathlist = []
+        self.pathlist = pathlist
+        self.previous_modules = list(sys.modules.keys())
+
+    def is_module_blacklisted(self, modname, modpath):
+        if modname.startswith('_cython_inline'):
+            # Don't return cached inline compiled .PYX files
+            return True
+        for path in [sys.prefix]+self.pathlist:
+            if modpath.startswith(path):
+                return True
+        else:
+            return set(modname.split('.')) & set(self.namelist)
+
+    def run(self, verbose=False):
+        """
+        Del user modules to force Python to deeply reload them
+
+        Do not del modules which are considered as system modules, i.e.
+        modules installed in subdirectories of Python interpreter's binary
+        Do not del C modules
+        """
+        log = []
+        for modname, module in list(sys.modules.items()):
+            if modname not in self.previous_modules:
+                modpath = getattr(module, '__file__', None)
+                if modpath is None:
+                    # *module* is a C module that is statically linked into the
+                    # interpreter. There is no way to know its path, so we
+                    # choose to ignore it.
+                    continue
+                if not self.is_module_blacklisted(modname, modpath):
+                    log.append(modname)
+                    del sys.modules[modname]
+        if verbose and log:
+            _print("\x1b[4;33m%s\x1b[24m%s\x1b[0m"\
+                   % ("Reloaded modules", ": "+", ".join(log)))
+
+__umr__ = None
+
+
+#==============================================================================
+# Handle Post Mortem Debugging and Traceback Linkage to Spyder
+#==============================================================================
+def clear_post_mortem():
+    """
+    Remove the post mortem excepthook and replace with a standard one.
+    """
+    if IS_IPYKERNEL:
+        from IPython.core.getipython import get_ipython
+        ipython_shell = get_ipython()
+        if ipython_shell:
+            ipython_shell.set_custom_exc((), None)
+    else:
+        sys.excepthook = sys.__excepthook__
+
+
+def post_mortem_excepthook(type, value, tb):
+    """
+    For post mortem exception handling, print a banner and enable post
+    mortem debugging.
+    """
+    clear_post_mortem()
+    if IS_IPYKERNEL:
+        from IPython.core.getipython import get_ipython
+        ipython_shell = get_ipython()
+        ipython_shell.showtraceback((type, value, tb))
+        p = pdb.Pdb(ipython_shell.colors)
+    else:
+        traceback.print_exception(type, value, tb, file=sys.stderr)
+        p = pdb.Pdb()
+
+    if not type == SyntaxError:
+        # wait for stderr to print (stderr.flush does not work in this case)
+        time.sleep(0.1)
+        _print('*' * 40)
+        _print('Entering post mortem debugging...')
+        _print('*' * 40)
+        #  add ability to move between frames
+        p.send_initial_notification = False
+        p.reset()
+        frame = tb.tb_frame
+        prev = frame
+        while frame.f_back:
+            prev = frame
+            frame = frame.f_back
+        frame = prev
+        # wait for stdout to print
+        time.sleep(0.1)
+        p.interaction(frame, tb)
+
+
+def set_post_mortem():
+    """
+    Enable the post mortem debugging excepthook.
+    """
+    if IS_IPYKERNEL:
+        from IPython.core.getipython import get_ipython
+        def ipython_post_mortem_debug(shell, etype, evalue, tb,
+                   tb_offset=None):
+            post_mortem_excepthook(etype, evalue, tb)
+        ipython_shell = get_ipython()
+        ipython_shell.set_custom_exc((Exception,), ipython_post_mortem_debug)
+    else:
+        sys.excepthook = post_mortem_excepthook
+
+# Add post mortem debugging if requested and in a dedicated interpreter
+# existing interpreters use "runfile" below
+if "SPYDER_EXCEPTHOOK" in os.environ:
+    set_post_mortem()
+
+
+#==============================================================================
+# runfile and debugfile commands
+#==============================================================================
+def _get_globals():
+    """Return current Python interpreter globals namespace"""
+    from __main__ import __dict__ as namespace
+    shell = namespace.get('__ipythonshell__')
+    if shell is not None and hasattr(shell, 'user_ns'):
+        # IPython 0.13+ kernel
+        return shell.user_ns
+    else:
+        # Python interpreter
+        return namespace
+    return namespace
+
+
+def runfile(filename, args=None, wdir=None, namespace=None, post_mortem=False):
+    """
+    Run filename
+    args: command line arguments (string)
+    wdir: working directory
+    post_mortem: boolean, whether to enter post-mortem mode on error
+    """
+    try:
+        filename = filename.decode('utf-8')
+    except (UnicodeError, TypeError, AttributeError):
+        # UnicodeError, TypeError --> eventually raised in Python 2
+        # AttributeError --> systematically raised in Python 3
+        pass
+    global __umr__
+    if os.environ.get("UMR_ENABLED", "").lower() == "true":
+        if __umr__ is None:
+            namelist = os.environ.get("UMR_NAMELIST", None)
+            if namelist is not None:
+                namelist = namelist.split(',')
+            __umr__ = UserModuleReloader(namelist=namelist)
+        else:
+            verbose = os.environ.get("UMR_VERBOSE", "").lower() == "true"
+            __umr__.run(verbose=verbose)
+    if args is not None and not isinstance(args, basestring):
+        raise TypeError("expected a character buffer object")
+    if namespace is None:
+        namespace = _get_globals()
+    namespace['__file__'] = filename
+    sys.argv = [filename]
+    if args is not None:
+        for arg in shlex.split(args):
+            sys.argv.append(arg)
+    if wdir is not None:
+        try:
+            wdir = wdir.decode('utf-8')
+        except (UnicodeError, TypeError, AttributeError):
+            # UnicodeError, TypeError --> eventually raised in Python 2
+            # AttributeError --> systematically raised in Python 3
+            pass
+        os.chdir(wdir)
+    if post_mortem:
+        set_post_mortem()
+    if HAS_CYTHON and os.path.splitext(filename)[1].lower() == '.pyx':
+        # Cython files
+        with io.open(filename, encoding='utf-8') as f:
+            if IS_IPYKERNEL:
+                from IPython.core.getipython import get_ipython
+                ipython_shell = get_ipython()
+                ipython_shell.run_cell_magic('cython', '', f.read())
+    else:
+        execfile(filename, namespace)
+
+    clear_post_mortem()
+    sys.argv = ['']
+    namespace.pop('__file__')
+
+builtins.runfile = runfile
+
+
+def debugfile(filename, args=None, wdir=None, post_mortem=False):
+    """
+    Debug filename
+    args: command line arguments (string)
+    wdir: working directory
+    post_mortem: boolean, included for compatiblity with runfile
+    """
+    debugger = pdb.Pdb()
+    filename = debugger.canonic(filename)
+    debugger._wait_for_mainpyfile = 1
+    debugger.mainpyfile = filename
+    debugger._user_requested_quit = 0
+    if os.name == 'nt':
+        filename = filename.replace('\\', '/')
+    debugger.run("runfile(%r, args=%r, wdir=%r)" % (filename, args, wdir))
+
+builtins.debugfile = debugfile
+
+
+#==============================================================================
+# Evaluate external commands
+#==============================================================================
+def evalsc(command):
+    """Evaluate special commands
+    (analog to IPython's magic commands but far less powerful/complete)"""
+    assert command.startswith('%')
+    from spyder.utils import programs
+
+    namespace = _get_globals()
+    command = command[1:].strip()  # Remove leading %
+
+    import re
+    clear_match = re.match(r"^clear ([a-zA-Z0-9_, ]+)", command)
+    cd_match = re.match(r"^cd \"?\'?([a-zA-Z0-9_\ \:\\\/\.]+)", command)
+
+    if cd_match:
+        os.chdir(eval('r"%s"' % cd_match.groups()[0].strip()))
+    elif clear_match:
+        varnames = clear_match.groups()[0].replace(' ', '').split(',')
+        for varname in varnames:
+            try:
+                namespace.pop(varname)
+            except KeyError:
+                pass
+    elif command in ('cd', 'pwd'):
+        try:
+            _print(os.getcwdu())
+        except AttributeError:
+            _print(os.getcwd())
+    elif command == 'ls':
+        if os.name == 'nt':
+            programs.run_shell_command('dir')
+            _print('\n')
+        else:
+            programs.run_shell_command('ls')
+            _print('\n')
+    elif command == 'scientific':
+        from spyder.config import base
+        execfile(base.SCIENTIFIC_STARTUP, namespace)
+    else:
+        raise NotImplementedError("Unsupported command: '%s'" % command)
+
+builtins.evalsc = evalsc
+
+
+#==============================================================================
+# Restoring original PYTHONPATH
+#==============================================================================
+try:
+    os.environ['PYTHONPATH'] = os.environ['OLD_PYTHONPATH']
+    del os.environ['OLD_PYTHONPATH']
+except KeyError:
+    if os.environ.get('PYTHONPATH') is not None:
+        del os.environ['PYTHONPATH']