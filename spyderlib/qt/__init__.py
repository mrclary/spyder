# -*- coding: utf-8 -*-
#
# Copyright © 2011-2012 Pierre Raybaut
#           © 2012-2014 anatoly techtonik
# Licensed under the terms of the MIT License
# (see spyderlib/__init__.py for details)

"""Transitional package (PyQt4 --> PySide)"""

import os

os.environ.setdefault('QT_API', 'pyqt')
assert os.environ['QT_API'] in ('pyqt5', 'pyqt', 'pyside')

API = os.environ['QT_API']
API_NAME = {'pyqt5': 'PyQt5', 'pyqt': 'PyQt4', 'pyside': 'PySide'}[API]

<<<<<<< HEAD
PYQT5 = False

if API == 'pyqt5':
    try:
        from PyQt5.QtCore import PYQT_VERSION_STR as __version__
        is_old_pyqt = False
        is_pyqt46 = False
        PYQT5 = True
    except ImportError:
        pass
elif API == 'pyqt':
    # Spyder 2.3 is compatible with both #1 and #2 PyQt API,
    # but to avoid issues with IPython and other Qt plugins
    # we choose to support only API #2 for 2.4+
    import sip
    try:
        sip.setapi('QString', 2)
        sip.setapi('QVariant', 2)
        sip.setapi('QDate', 2)
        sip.setapi('QDateTime', 2)
        sip.setapi('QTextStream', 2)
        sip.setapi('QTime', 2)
        sip.setapi('QUrl', 2)
    except AttributeError:
        # PyQt < v4.6. The actual check is done by requirements.check_qt()
        # call from spyder.py
        pass

    try:
        from PyQt4.QtCore import PYQT_VERSION_STR as __version__ # analysis:ignore
    except ImportError:
=======
if API == 'pyqt':
    # Since Spyder 2.3.6 we only support API #2
    try:
        import sip
        try:
            sip.setapi('QString', 2)
            sip.setapi('QVariant', 2)
            sip.setapi('QDate', 2)
            sip.setapi('QDateTime', 2)
            sip.setapi('QTextStream', 2)
            sip.setapi('QTime', 2)
            sip.setapi('QUrl', 2)
        except AttributeError:
            pass
        
        from PyQt4.QtCore import PYQT_VERSION_STR as __version__
    except ImportError: # May fail on sip or on PyQt4 import
>>>>>>> d3801ceb
        # Switching to PySide
        API = os.environ['QT_API'] = 'pyside'
        API_NAME = 'PySide'
    else:
        is_old_pyqt = __version__.startswith(('4.4', '4.5', '4.6', '4.7'))
        is_pyqt46 = __version__.startswith('4.6')
        import sip
        try:
            API_NAME += (" (API v%d)" % sip.getapi('QString'))
        except AttributeError:
            pass

if API == 'pyside':
    try:
        from PySide import __version__  # analysis:ignore
    except ImportError:
        raise ImportError("Spyder requires PySide or PyQt to be installed")
    else:
        is_old_pyqt = is_pyqt46 = False<|MERGE_RESOLUTION|>--- conflicted
+++ resolved
@@ -15,7 +15,6 @@
 API = os.environ['QT_API']
 API_NAME = {'pyqt5': 'PyQt5', 'pyqt': 'PyQt4', 'pyside': 'PySide'}[API]
 
-<<<<<<< HEAD
 PYQT5 = False
 
 if API == 'pyqt5':
@@ -30,26 +29,6 @@
     # Spyder 2.3 is compatible with both #1 and #2 PyQt API,
     # but to avoid issues with IPython and other Qt plugins
     # we choose to support only API #2 for 2.4+
-    import sip
-    try:
-        sip.setapi('QString', 2)
-        sip.setapi('QVariant', 2)
-        sip.setapi('QDate', 2)
-        sip.setapi('QDateTime', 2)
-        sip.setapi('QTextStream', 2)
-        sip.setapi('QTime', 2)
-        sip.setapi('QUrl', 2)
-    except AttributeError:
-        # PyQt < v4.6. The actual check is done by requirements.check_qt()
-        # call from spyder.py
-        pass
-
-    try:
-        from PyQt4.QtCore import PYQT_VERSION_STR as __version__ # analysis:ignore
-    except ImportError:
-=======
-if API == 'pyqt':
-    # Since Spyder 2.3.6 we only support API #2
     try:
         import sip
         try:
@@ -61,11 +40,12 @@
             sip.setapi('QTime', 2)
             sip.setapi('QUrl', 2)
         except AttributeError:
+            # PyQt < v4.6. The actual check is done by requirements.check_qt()
+            # call from spyder.py
             pass
-        
-        from PyQt4.QtCore import PYQT_VERSION_STR as __version__
-    except ImportError: # May fail on sip or on PyQt4 import
->>>>>>> d3801ceb
+
+        from PyQt4.QtCore import PYQT_VERSION_STR as __version__ # analysis:ignore
+    except ImportError:
         # Switching to PySide
         API = os.environ['QT_API'] = 'pyside'
         API_NAME = 'PySide'
