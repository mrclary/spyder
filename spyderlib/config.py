# -*- coding: utf-8 -*-
#
# Copyright © 2009-2011 Pierre Raybaut
# Licensed under the terms of the MIT License
# (see spyderlib/__init__.py for details)

"""
Spyder configuration options

Note: Leave this file free of Qt related imports, so that it can be used to
quickly load a user config file
"""

import os
import sys
import os.path as osp

# Local import
from spyderlib.userconfig import UserConfig
from spyderlib.baseconfig import (CHECK_ALL, EXCLUDED_NAMES, SUBFOLDER,
                                  get_home_dir, _)
from spyderlib.utils import iofuncs, codeanalysis


#==============================================================================
# Extensions supported by Spyder's Editor
#==============================================================================
EDIT_FILETYPES = (
    (_("Python files"), ('.py', '.pyw', '.ipy')),
    (_("Cython/Pyrex files"), ('.pyx', '.pxd', '.pxi')),
    (_("C files"), ('.c', '.h')),
    (_("C++ files"), ('.cc', '.cpp', '.cxx', '.h', '.hh', '.hpp', '.hxx')),
    (_("OpenCL files"), ('.cl', )),
    (_("Fortran files"), ('.f', '.for', '.f77', '.f90', '.f95', '.f2k')),
    (_("IDL files"), ('.pro', )),
    (_("MATLAB files"), ('.m', )),
    (_("Julia files"), ('.jl',)),
    (_("Yaml files"), ('.yaml','.yml',)),
    (_("Patch and diff files"), ('.patch', '.diff', '.rej')),
    (_("Batch files"), ('.bat', '.cmd')),
    (_("Text files"), ('.txt',)),
    (_("reStructured Text files"), ('.txt', '.rst')),
    (_("gettext files"), ('.po', '.pot')),
    (_("NSIS files"), ('.nsi', '.nsh')),
    (_("Web page files"), ('.scss', '.css', '.htm', '.html',)),
    (_("XML files"), ('.xml',)),
    (_("Javascript files"), ('.js',)),
    (_("Json files"), ('.json',)),
    (_("IPython notebooks"), ('.ipynb',)),
    (_("Enaml files"), ('.enaml',)),
    (_("Configuration files"), ('.properties', '.session', '.ini', '.inf',
                                '.reg', '.cfg', '.desktop')),
                 )

def _create_filter(title, ftypes):
    return "%s (*%s)" % (title, " *".join(ftypes))

ALL_FILTER = "%s (*)" % _("All files")

def _get_filters(filetypes):
    filters = []
    for title, ftypes in filetypes:
        filters.append(_create_filter(title, ftypes))
    filters.append(ALL_FILTER)
    return ";;".join(filters)

def _get_extensions(filetypes):
    ftype_list = []
    for _title, ftypes in filetypes:
        ftype_list += list(ftypes)
    return ftype_list

def get_filter(filetypes, ext):
    """Return filter associated to file extension"""
    if not ext:
        return ALL_FILTER
    for title, ftypes in filetypes:
        if ext in ftypes:
            return _create_filter(title, ftypes)
    else:
        return ''

EDIT_FILTERS = _get_filters(EDIT_FILETYPES)
EDIT_EXT = _get_extensions(EDIT_FILETYPES)+['']

# Extensions supported by Spyder's Variable explorer
IMPORT_EXT = list(iofuncs.iofunctions.load_extensions.values())

# Extensions that should be visible in Spyder's file/project explorers
SHOW_EXT = ['.png', '.ico', '.svg']

# Extensions supported by Spyder (Editor or Variable explorer)
VALID_EXT = EDIT_EXT+IMPORT_EXT


# Find in files include/exclude patterns
INCLUDE_PATTERNS = [r'|'.join(['\\'+_ext+r'$' for _ext in EDIT_EXT if _ext])+\
                    r'|README|INSTALL',
                    r'\.pyw?$|\.ipy$|\.txt$|\.rst$',
                    '.']
EXCLUDE_PATTERNS = [r'\.pyc$|\.pyo$|\.orig$|\.hg|\.svn|\bbuild\b',
                    r'\.pyc$|\.pyo$|\.orig$|\.hg|\.svn']


# Name filters for file/project explorers (excluding files without extension)
NAME_FILTERS = ['*' + _ext for _ext in VALID_EXT + SHOW_EXT if _ext]+\
               ['README', 'INSTALL', 'LICENSE', 'CHANGELOG']


# Port used to detect if there is a running instance and to communicate with
# it to open external files
OPEN_FILES_PORT = 21128

# Ctrl key
CTRL = "Meta" if sys.platform == 'darwin' else "Ctrl"


#==============================================================================
# Fonts
#==============================================================================
def is_ubuntu():
    if sys.platform.startswith('linux') and osp.isfile('/etc/lsb-release'):
        release_info = open('/etc/lsb-release').read()
        if 'Ubuntu' in release_info:
            return True
        else:
            return False
    else:
        return False


SANS_SERIF = ['Sans Serif', 'DejaVu Sans', 'Bitstream Vera Sans',
              'Bitstream Charter', 'Lucida Grande', 'MS Shell Dlg 2',
              'Calibri', 'Verdana', 'Geneva', 'Lucid', 'Arial',
              'Helvetica', 'Avant Garde', 'Times', 'sans-serif']

MONOSPACE = ['Monospace', 'DejaVu Sans Mono', 'Consolas', 'Monaco',
             'Bitstream Vera Sans Mono', 'Andale Mono', 'Liberation Mono',
             'Courier New', 'Courier', 'monospace', 'Fixed', 'Terminal']


if sys.platform == 'darwin':
    BIG = MEDIUM = SMALL = 12
elif os.name == 'nt':
    BIG = 12
    MEDIUM = 10
    SMALL = 9
elif is_ubuntu():
    SANS_SERIF = ['Ubuntu'] + SANS_SERIF
    MONOSPACE = ['Ubuntu Mono'] + MONOSPACE
    BIG = 13
    MEDIUM = SMALL = 10
else:
    BIG = 12
    MEDIUM = SMALL = 9


#==============================================================================
# Defaults
#==============================================================================
DEFAULTS = [
            ('main',
             {
              'single_instance': True,
              'open_files_port': OPEN_FILES_PORT,
              'tear_off_menus': False,
              'vertical_dockwidget_titlebars': False,
              'vertical_tabs': False,
              'animated_docks': True,
              'prompt_on_exit': False,
              'window/size': (1260, 740),
              'window/position': (10, 10),
              'window/is_maximized': True,
              'window/is_fullscreen': False,
              'window/prefs_dialog_size': (745, 411),
              'lightwindow/size': (650, 400),
              'lightwindow/position': (30, 30),
              'lightwindow/is_maximized': False,
              'lightwindow/is_fullscreen': False,

              # The following setting is currently not used but necessary from 
              # a programmatical point of view (see spyder.py):
              # (may become useful in the future if we add a button to change 
              # settings within the "light mode")
              'lightwindow/prefs_dialog_size': (745, 411),

              'memory_usage/enable': True,
              'memory_usage/timeout': 2000,
              'cpu_usage/enable': False,
              'cpu_usage/timeout': 2000,
              'use_custom_margin': True,
              'custom_margin': 0,
              'show_internal_console_if_traceback': True
              }),
            ('quick_layouts',
             {
              'place_holder': '',
              'names': ['Matlab layout', 'Rstudio layout', 'Vertical split', 'Horizontal split'],
              'order': ['Matlab layout', 'Rstudio layout', 'Vertical split', 'Horizontal split'],
              'active': ['Matlab layout', 'Rstudio layout', 'Vertical split', 'Horizontal split'],
              }),
            ('editor_appearance',
             {
              'cursor/width': 2,
              'completion/size': (300, 180),
              }),
            ('shell_appearance',
             {
              'cursor/width': 2,
              'completion/size': (300, 180),
              }),
            ('internal_console',
             {
              'max_line_count': 300,
              'working_dir_history': 30,
              'working_dir_adjusttocontents': False,
              'font/family': MONOSPACE,
              'font/size': MEDIUM,
              'font/italic': False,
              'font/bold': False,
              'wrap': True,
              'calltips': True,
              'codecompletion/auto': False,
              'codecompletion/enter_key': True,
              'codecompletion/case_sensitive': True,
              'external_editor/path': 'SciTE',
              'external_editor/gotoline': '-goto:',
              'light_background': True,
              }),
            ('console',
             {
              'max_line_count': 500,
              'font/family': MONOSPACE,
              'font/size': MEDIUM,
              'font/italic': False,
              'font/bold': False,
              'wrap': True,
              'single_tab': True,
              'calltips': True,
              'object_inspector': True,
              'codecompletion/auto': True,
              'codecompletion/enter_key': True,
              'codecompletion/case_sensitive': True,
              'show_elapsed_time': False,
              'show_icontext': False,
              'monitor/enabled': True,
              'qt/install_inputhook': os.name == 'nt' \
                                      or os.environ.get('QT_API') == 'pyside',
              'qt/api': 'default',
              'pyqt/api_version': 2,
              'pyqt/ignore_sip_setapi_errors': False,
              'matplotlib/backend/enabled': True,
              'matplotlib/backend/value': 'MacOSX' if (sys.platform == 'darwin' \
                                           and os.environ.get('QT_API') == 'pyside')\
                                           else 'Qt4Agg',
              'umr/enabled': True,
              'umr/verbose': True,
              'umr/namelist': ['guidata', 'guiqwt'],
              'light_background': True,
              'merge_output_channels': os.name != 'nt',
              'colorize_sys_stderr': os.name != 'nt',
              'pythonstartup/default': True,
              'pythonstartup/custom': False,
              'pythonexecutable/default': True,
              'pythonexecutable/custom': False,
              'ets_backend': 'qt4'
              }),
            ('ipython_console',
             {
              'font/family': MONOSPACE,
              'font/size': MEDIUM,
              'font/italic': False,
              'font/bold': False,
              'show_banner': True,
              'use_gui_completion': True,
              'use_pager': False,
              'show_calltips': True,
              'ask_before_closing': True,
              'object_inspector': True,
              'buffer_size': 500,
              'pylab': True,
              'pylab/autoload': False,
              'pylab/backend': 0,
              'pylab/inline/figure_format': 0,
              'pylab/inline/resolution': 72,
              'pylab/inline/width': 6,
              'pylab/inline/height': 4,
              'startup/run_lines': '',
              'startup/use_run_file': False,
              'startup/run_file': '',
              'greedy_completer': False,
              'autocall': 0,
              'symbolic_math': False,
              'in_prompt': '',
              'out_prompt': '',
              'light_color': True,
              'dark_color': False
              }),
            ('variable_explorer',
             {
              'autorefresh': False,
              'autorefresh/timeout': 2000,
              'check_all': CHECK_ALL,
              'excluded_names': EXCLUDED_NAMES,
              'exclude_private': True,
              'exclude_uppercase': True,
              'exclude_capitalized': False,
              'exclude_unsupported': True,
              'truncate': True,
              'minmax': False,
              'remote_editing': False,
              }),
            ('editor',
             {
              'printer_header/font/family': SANS_SERIF,
              'printer_header/font/size': MEDIUM,
              'printer_header/font/italic': False,
              'printer_header/font/bold': False,
              'font/family': MONOSPACE,
              'font/size': MEDIUM,
              'font/italic': False,
              'font/bold': False,
              'wrap': False,
              'wrapflag': True,
              'code_analysis/pyflakes': True,
              'code_analysis/pep8': False,
              'todo_list': True,
              'realtime_analysis': True,
              'realtime_analysis/timeout': 2500,
              'outline_explorer': True,
              'line_numbers': True,
              'blank_spaces': False,
              'edge_line': True,
              'edge_line_column': 79,
              'toolbox_panel': True,
              'calltips': True,
              'go_to_definition': True,
              'close_parentheses': True,
              'close_quotes': False,
              'add_colons': True,
              'auto_unindent': True,
              'indent_chars': '*    *',
              'tab_stop_width': 40,
              'object_inspector': True,
              'codecompletion/auto': True,
              'codecompletion/enter_key': True,
              'codecompletion/case_sensitive': True,
              'check_eol_chars': True,
              'tab_always_indent': False,
              'intelligent_backspace': True,
              'highlight_current_line': True,
              'highlight_current_cell': True,
              'occurence_highlighting': True,
              'occurence_highlighting/timeout': 1500,
              'always_remove_trailing_spaces': False,
              'fullpath_sorting': True,
              'show_tab_bar': True,
              'max_recent_files': 20,
              'save_all_before_run': True,
              'focus_to_editor': True,
              'onsave_analysis': False
              }),
            ('historylog',
             {
              'enable': True,
              'max_entries': 100,
              'font/family': MONOSPACE,
              'font/size': MEDIUM,
              'font/italic': False,
              'font/bold': False,
              'wrap': True,
              'go_to_eof': True,
              }),
            ('inspector',
             {
              'enable': True,
              'max_history_entries': 20,
              'font/family': MONOSPACE,
              'font/size': SMALL,
              'font/italic': False,
              'font/bold': False,
              'rich_text/font/family': SANS_SERIF,
              'rich_text/font/size': BIG,
              'rich_text/font/italic': False,
              'rich_text/font/bold': False,
              'wrap': True,
              'connect/editor': False,
              'connect/python_console': False,
              'connect/ipython_console': False,
              'math': True,
              'automatic_import': True,
              }),
            ('onlinehelp',
             {
              'enable': True,
              'zoom_factor': .8,
              'max_history_entries': 20,
              }),
            ('outline_explorer',
             {
              'enable': True,
              'show_fullpath': False,
              'show_all_files': False,
              'show_comments': True,
              }),
            ('project_explorer',
             {
              'enable': True,
              'name_filters': NAME_FILTERS,
              'show_all': False,
              'show_hscrollbar': True
              }),
            ('arrayeditor',
             {
              'font/family': MONOSPACE,
              'font/size': SMALL,
              'font/italic': False,
              'font/bold': False,
              }),
            ('texteditor',
             {
              'font/family': MONOSPACE,
              'font/size': MEDIUM,
              'font/italic': False,
              'font/bold': False,
              }),
            ('dicteditor',
             {
              'font/family': MONOSPACE,
              'font/size': SMALL,
              'font/italic': False,
              'font/bold': False,
              }),
            ('explorer',
             {
              'enable': True,
              'wrap': True,
              'name_filters': NAME_FILTERS,
              'show_hidden': True,
              'show_all': True,
              'show_icontext': False,
              }),
            ('find_in_files',
             {
              'enable': True,
              'supported_encodings': ["utf-8", "iso-8859-1", "cp1252"],
              'include': INCLUDE_PATTERNS,
              'include_regexp': True,
              'exclude': EXCLUDE_PATTERNS,
              'exclude_regexp': True,
              'search_text_regexp': True,
              'search_text': [''],
              'search_text_samples': [codeanalysis.TASKS_PATTERN],
              'in_python_path': False,
              'more_options': True,
              }),
            ('workingdir',
             {
              'editor/open/browse_scriptdir': True,
              'editor/open/browse_workdir': False,
              'editor/new/browse_scriptdir': False,
              'editor/new/browse_workdir': True,
              'editor/open/auto_set_to_basedir': False,
              'editor/save/auto_set_to_basedir': False,
              'working_dir_adjusttocontents': False,
              'working_dir_history': 20,
              'startup/use_last_directory': True,
              }),
            ('shortcuts',
             {
              # ---- Global ----
              # -- In spyder.py
              '_/close pane': "Shift+Ctrl+F4",
              '_/preferences': "Ctrl+Alt+Shift+P",
              '_/maximize pane': "Ctrl+Alt+Shift+M",
              '_/fullscreen mode': "F11",
              '_/toggle next layout': "Shift+Alt+PgDown",
              '_/toggle previous layout': "Shift+Alt+PgUp",
              '_/save current layout': "Shift+Alt+S",
              '_/toggle default layout': "Shift+Alt+Home",
              '_/layout preferences': "Shift+Alt+P",
              '_/quit': "Ctrl+Q",
              # -- In plugins/editor
              '_/debug step over': "Ctrl+F10",
              '_/debug continue': "Ctrl+F12",
              '_/debug step into': "Ctrl+F11",
              '_/debug step return': "Ctrl+Shift+F11",
              '_/debug exit': "Ctrl+Shift+F12",
              # -- In plugins/init
              '_/switch to inspector': "Ctrl+Shift+H",
              '_/switch to outline_explorer': "Ctrl+Shift+O",
              '_/switch to editor': "Ctrl+Shift+E",
              '_/switch to historylog': "Ctrl+Shift+L",
              '_/switch to onlinehelp': "Ctrl+Shift+D",
              '_/switch to project_explorer': "Ctrl+Shift+P",
              '_/switch to console': "Ctrl+Shift+C",
              '_/switch to ipython_console': "Ctrl+Shift+I",
              '_/switch to variable_explorer': "Ctrl+Shift+V",
              '_/switch to find_in_files': "Ctrl+Shift+F",
              '_/switch to explorer': "Ctrl+Shift+X",
              # ---- Editor ----
              # -- In codeeditor
              'editor/code completion': CTRL+'+Space',
              'editor/duplicate line': "Ctrl+Alt+Up" if os.name == 'nt' else \
                                       "Shift+Alt+Up",
              'editor/copy line': "Ctrl+Alt+Down" if os.name == 'nt' else \
                                  "Shift+Alt+Down",
              'editor/delete line': 'Ctrl+D',
              'editor/move line up': "Alt+Up",
              'editor/move line down': "Alt+Down",
              'editor/go to definition': "Ctrl+G",
              'editor/toggle comment': "Ctrl+1",
              'editor/blockcomment': "Ctrl+4",
              'editor/unblockcomment': "Ctrl+5",
              # -- In widgets/editor
              'editor/inspect current object': 'Ctrl+I',
              'editor/go to line': 'Ctrl+L',
              'editor/file list management': 'Ctrl+E',
              'editor/go to previous file': 'Ctrl+Tab',
              'editor/go to next file': 'Ctrl+Shift+Tab',
              # -- In spyder.py
              'editor/find text': "Ctrl+F",
              'editor/find next': "F3",
              'editor/find previous': "Shift+F3",
              'editor/replace text': "Ctrl+H",
              # -- In plugins/editor
              'editor/show/hide outline': "Ctrl+Alt+O",
              'editor/show/hide project explorer': "Ctrl+Alt+P",
              'editor/new file': "Ctrl+N",
              'editor/open file': "Ctrl+O",
              'editor/save file': "Ctrl+S",
              'editor/save all': "Ctrl+Shift+S",
              'editor/print': "Ctrl+P",
              'editor/close all': "Ctrl+Shift+W",
              'editor/breakpoint': 'F12',
              'editor/conditional breakpoint': 'Shift+F12',
              'editor/debug with winpdb': "F7",
              'editor/debug': "Ctrl+F5",
              'editor/run': "F5",
              'editor/configure': "F6",
              'editor/re-run last script': "Ctrl+F6",
              'editor/run selection': "F9",
              'editor/last edit location': "Ctrl+Alt+Shift+Left",
              'editor/previous cursor position': "Ctrl+Alt+Left",
              'editor/next cursor position': "Ctrl+Alt+Right",
              # -- In p_breakpoints
              '_/switch to breakpoints': "Ctrl+Shift+B",
              # ---- Console (in widgets/shell) ----
              'console/inspect current object': "Ctrl+I",
              'console/clear shell': "Ctrl+L",
              'console/clear line': "Shift+Escape",
              # ---- Pylint (in p_pylint) ----
              'pylint/run analysis': "F8",
              # ---- Profiler (in p_profiler) ----
              'profiler/run profiler': "F10"
              }),
            ('color_schemes',
             {
              'names': ['Emacs', 'IDLE', 'Monokai', 'Pydev', 'Scintilla',
                        'Spyder', 'Spyder/Dark', 'Zenburn'],
              # ---- Emacs ----
              #      Name            Color     Bold  Italic
              'emacs/background':  "#000000",
              'emacs/currentline': "#2b2b43",
              'emacs/currentcell': "#1c1c2d",
              'emacs/occurence':   "#abab67",
              'emacs/ctrlclick':   "#0000ff",
              'emacs/sideareas':   "#555555",
              'emacs/matched_p':   "#009800",
              'emacs/unmatched_p': "#c80000",
              'emacs/normal':     ('#ffffff', False, False),
              'emacs/keyword':    ('#3c51e8', False, False),
              'emacs/builtin':    ('#900090', False, False),
              'emacs/definition': ('#ff8040', True, False),
              'emacs/comment':    ('#005100', False, False),
              'emacs/string':     ('#00aa00', False, True),
              'emacs/number':     ('#800000', False, False),
              'emacs/instance':   ('#ffffff', False, True),
              # ---- IDLE ----
              #      Name            Color     Bold  Italic
              'idle/background':   "#ffffff",
              'idle/currentline':  "#f2e6f3",
              'idle/currentcell':  "#feefff",
              'idle/occurence':    "#e8f2fe",
              'idle/ctrlclick':    "#0000ff",
              'idle/sideareas':    "#efefef",
              'idle/matched_p':    "#99ff99",
              'idle/unmatched_p':  "#ff9999",
              'idle/normal':      ('#000000', False, False),
              'idle/keyword':     ('#ff7700', True, False),
              'idle/builtin':     ('#900090', False, False),
              'idle/definition':  ('#0000ff', False, False),
              'idle/comment':     ('#dd0000', False, True),
              'idle/string':      ('#00aa00', False, False),
              'idle/number':      ('#924900', False, False),
              'idle/instance':    ('#777777', True, True),
              # ---- Monokai ----
              #      Name              Color     Bold  Italic
              'monokai/background':   "#2a2b24",
              'monokai/currentline':  "#484848",
              'monokai/currentcell':  "#3d3d3d",
              'monokai/occurence':    "#666666",
              'monokai/ctrlclick':    "#0000ff",
              'monokai/sideareas':    "#2a2b24",
              'monokai/matched_p':    "#688060",
              'monokai/unmatched_p':  "#bd6e76",
              'monokai/normal':      ("#ddddda", False, False),
              'monokai/keyword':     ("#f92672", False, False),
              'monokai/builtin':     ("#ae81ff", False, False),
              'monokai/definition':  ("#a6e22e", False, False),
              'monokai/comment':     ("#75715e", False, True),
              'monokai/string':      ("#e6db74", False, False),
              'monokai/number':      ("#ae81ff", False, False),
              'monokai/instance':    ("#ddddda", False, True),
              # ---- Pydev ----
              #      Name            Color     Bold  Italic
              'pydev/background':  "#ffffff",
              'pydev/currentline': "#e8f2fe",
              'pydev/currentcell': "#eff8fe",
              'pydev/occurence':   "#ffff99",
              'pydev/ctrlclick':   "#0000ff",
              'pydev/sideareas':   "#efefef",
              'pydev/matched_p':   "#99ff99",
              'pydev/unmatched_p': "#ff99992",
              'pydev/normal':     ('#000000', False, False),
              'pydev/keyword':    ('#0000ff', False, False),
              'pydev/builtin':    ('#900090', False, False),
              'pydev/definition': ('#000000', True, False),
              'pydev/comment':    ('#c0c0c0', False, False),
              'pydev/string':     ('#00aa00', False, True),
              'pydev/number':     ('#800000', False, False),
              'pydev/instance':   ('#000000', False, True),
              # ---- Scintilla ----
              #         Name             Color     Bold  Italic
              'scintilla/background':  "#ffffff",
              'scintilla/currentline': "#e1f0d1",
              'scintilla/currentcell': "#edfcdc",  
              'scintilla/occurence':   "#ffff99",
              'scintilla/ctrlclick':   "#0000ff",
              'scintilla/sideareas':   "#efefef",
              'scintilla/matched_p':   "#99ff99",
              'scintilla/unmatched_p': "#ff9999",
              'scintilla/normal':     ('#000000', False, False),
              'scintilla/keyword':    ('#00007f', True, False),
              'scintilla/builtin':    ('#000000', False, False),
              'scintilla/definition': ('#007f7f', True, False),
              'scintilla/comment':    ('#007f00', False, False),
              'scintilla/string':     ('#7f007f', False, False),
              'scintilla/number':     ('#007f7f', False, False),
              'scintilla/instance':   ('#000000', False, True),
              # ---- Spyder ----
              #       Name            Color     Bold  Italic
              'spyder/background':  "#ffffff",
              'spyder/currentline': "#f7ecf8",
              'spyder/currentcell': "#fdfdde",              
              'spyder/occurence':   "#ffff99",
              'spyder/ctrlclick':   "#0000ff",
              'spyder/sideareas':   "#efefef",
              'spyder/matched_p':   "#99ff99",
              'spyder/unmatched_p': "#ff9999",
              'spyder/normal':     ('#000000', False, False),
              'spyder/keyword':    ('#0000ff', False, False),
              'spyder/builtin':    ('#900090', False, False),
              'spyder/definition': ('#000000', True, False),
              'spyder/comment':    ('#adadad', False, True),
              'spyder/string':     ('#00aa00', False, False),
              'spyder/number':     ('#800000', False, False),
              'spyder/instance':   ('#924900', False, True),
              # ---- Spyder/Dark ----
              #           Name             Color     Bold  Italic
              'spyder/dark/background':  "#131926",
              'spyder/dark/currentline': "#2b2b43",
              'spyder/dark/currentcell': "#31314e",
              'spyder/dark/occurence':   "#abab67",
              'spyder/dark/ctrlclick':   "#0000ff",
              'spyder/dark/sideareas':   "#282828",
              'spyder/dark/matched_p':   "#009800",
              'spyder/dark/unmatched_p': "#c80000",
              'spyder/dark/normal':     ('#ffffff', False, False),
              'spyder/dark/keyword':    ('#558eff', False, False),
              'spyder/dark/builtin':    ('#aa00aa', False, False),
              'spyder/dark/definition': ('#ffffff', True, False),
              'spyder/dark/comment':    ('#7f7f7f', False, False),
              'spyder/dark/string':     ('#11a642', False, True),
              'spyder/dark/number':     ('#c80000', False, False),
              'spyder/dark/instance':   ('#be5f00', False, True),
              # ---- Zenburn ----
              #        Name            Color     Bold  Italic
              'zenburn/background':  "#3f3f3f",
              'zenburn/currentline': "#333333",
              'zenburn/currentcell': "#2c2c2c",
              'zenburn/occurence':   "#7a738f",
              'zenburn/ctrlclick':   "#0000ff",
              'zenburn/sideareas':   "#3f3f3f",
              'zenburn/matched_p':   "#688060",
              'zenburn/unmatched_p': "#bd6e76",
              'zenburn/normal':     ('#dcdccc', False, False),
              'zenburn/keyword':    ('#dfaf8f', True, False),
              'zenburn/builtin':    ('#efef8f', False, False),
              'zenburn/definition': ('#efef8f', False, False),
              'zenburn/comment':    ('#7f9f7f', False, True),
              'zenburn/string':     ('#cc9393', False, False),
              'zenburn/number':     ('#8cd0d3', False, False),
              'zenburn/instance':   ('#dcdccc', False, True)
             })
            ]


#==============================================================================
# Config instance
#==============================================================================
# IMPORTANT NOTES:
# 1. If you want to *change* the default value of a current option, you need to
#    do a MINOR update in config version, e.g. from 3.0.0 to 3.1.0
# 2. If you want to *remove* options that are no longer needed in our codebase,
#    you need to do a MAJOR update in version, e.g. from 3.0.0 to 4.0.0
# 3. You don't need to touch this value if you're just adding a new option
<<<<<<< HEAD
CONF_VERSION = '15.0.0'
=======
CONF_VERSION = '14.1.0'
>>>>>>> e1ec66aa

# XXX: Previously we had load=(not DEV) here but DEV was set to *False*.
# Check if it *really* needs to be updated or not
CONF = UserConfig('spyder', defaults=DEFAULTS, load=True, version=CONF_VERSION,
                  subfolder=SUBFOLDER, backup=True, raw_mode=True)

# Removing old .spyder.ini location:
old_location = osp.join(get_home_dir(), '.spyder.ini')
if osp.isfile(old_location):
    os.remove(old_location)
<|MERGE_RESOLUTION|>--- conflicted
+++ resolved
@@ -1,732 +1,728 @@
-# -*- coding: utf-8 -*-
-#
-# Copyright © 2009-2011 Pierre Raybaut
-# Licensed under the terms of the MIT License
-# (see spyderlib/__init__.py for details)
-
-"""
-Spyder configuration options
-
-Note: Leave this file free of Qt related imports, so that it can be used to
-quickly load a user config file
-"""
-
-import os
-import sys
-import os.path as osp
-
-# Local import
-from spyderlib.userconfig import UserConfig
-from spyderlib.baseconfig import (CHECK_ALL, EXCLUDED_NAMES, SUBFOLDER,
-                                  get_home_dir, _)
-from spyderlib.utils import iofuncs, codeanalysis
-
-
-#==============================================================================
-# Extensions supported by Spyder's Editor
-#==============================================================================
-EDIT_FILETYPES = (
-    (_("Python files"), ('.py', '.pyw', '.ipy')),
-    (_("Cython/Pyrex files"), ('.pyx', '.pxd', '.pxi')),
-    (_("C files"), ('.c', '.h')),
-    (_("C++ files"), ('.cc', '.cpp', '.cxx', '.h', '.hh', '.hpp', '.hxx')),
-    (_("OpenCL files"), ('.cl', )),
-    (_("Fortran files"), ('.f', '.for', '.f77', '.f90', '.f95', '.f2k')),
-    (_("IDL files"), ('.pro', )),
-    (_("MATLAB files"), ('.m', )),
-    (_("Julia files"), ('.jl',)),
-    (_("Yaml files"), ('.yaml','.yml',)),
-    (_("Patch and diff files"), ('.patch', '.diff', '.rej')),
-    (_("Batch files"), ('.bat', '.cmd')),
-    (_("Text files"), ('.txt',)),
-    (_("reStructured Text files"), ('.txt', '.rst')),
-    (_("gettext files"), ('.po', '.pot')),
-    (_("NSIS files"), ('.nsi', '.nsh')),
-    (_("Web page files"), ('.scss', '.css', '.htm', '.html',)),
-    (_("XML files"), ('.xml',)),
-    (_("Javascript files"), ('.js',)),
-    (_("Json files"), ('.json',)),
-    (_("IPython notebooks"), ('.ipynb',)),
-    (_("Enaml files"), ('.enaml',)),
-    (_("Configuration files"), ('.properties', '.session', '.ini', '.inf',
-                                '.reg', '.cfg', '.desktop')),
-                 )
-
-def _create_filter(title, ftypes):
-    return "%s (*%s)" % (title, " *".join(ftypes))
-
-ALL_FILTER = "%s (*)" % _("All files")
-
-def _get_filters(filetypes):
-    filters = []
-    for title, ftypes in filetypes:
-        filters.append(_create_filter(title, ftypes))
-    filters.append(ALL_FILTER)
-    return ";;".join(filters)
-
-def _get_extensions(filetypes):
-    ftype_list = []
-    for _title, ftypes in filetypes:
-        ftype_list += list(ftypes)
-    return ftype_list
-
-def get_filter(filetypes, ext):
-    """Return filter associated to file extension"""
-    if not ext:
-        return ALL_FILTER
-    for title, ftypes in filetypes:
-        if ext in ftypes:
-            return _create_filter(title, ftypes)
-    else:
-        return ''
-
-EDIT_FILTERS = _get_filters(EDIT_FILETYPES)
-EDIT_EXT = _get_extensions(EDIT_FILETYPES)+['']
-
-# Extensions supported by Spyder's Variable explorer
-IMPORT_EXT = list(iofuncs.iofunctions.load_extensions.values())
-
-# Extensions that should be visible in Spyder's file/project explorers
-SHOW_EXT = ['.png', '.ico', '.svg']
-
-# Extensions supported by Spyder (Editor or Variable explorer)
-VALID_EXT = EDIT_EXT+IMPORT_EXT
-
-
-# Find in files include/exclude patterns
-INCLUDE_PATTERNS = [r'|'.join(['\\'+_ext+r'$' for _ext in EDIT_EXT if _ext])+\
-                    r'|README|INSTALL',
-                    r'\.pyw?$|\.ipy$|\.txt$|\.rst$',
-                    '.']
-EXCLUDE_PATTERNS = [r'\.pyc$|\.pyo$|\.orig$|\.hg|\.svn|\bbuild\b',
-                    r'\.pyc$|\.pyo$|\.orig$|\.hg|\.svn']
-
-
-# Name filters for file/project explorers (excluding files without extension)
-NAME_FILTERS = ['*' + _ext for _ext in VALID_EXT + SHOW_EXT if _ext]+\
-               ['README', 'INSTALL', 'LICENSE', 'CHANGELOG']
-
-
-# Port used to detect if there is a running instance and to communicate with
-# it to open external files
-OPEN_FILES_PORT = 21128
-
-# Ctrl key
-CTRL = "Meta" if sys.platform == 'darwin' else "Ctrl"
-
-
-#==============================================================================
-# Fonts
-#==============================================================================
-def is_ubuntu():
-    if sys.platform.startswith('linux') and osp.isfile('/etc/lsb-release'):
-        release_info = open('/etc/lsb-release').read()
-        if 'Ubuntu' in release_info:
-            return True
-        else:
-            return False
-    else:
-        return False
-
-
-SANS_SERIF = ['Sans Serif', 'DejaVu Sans', 'Bitstream Vera Sans',
-              'Bitstream Charter', 'Lucida Grande', 'MS Shell Dlg 2',
-              'Calibri', 'Verdana', 'Geneva', 'Lucid', 'Arial',
-              'Helvetica', 'Avant Garde', 'Times', 'sans-serif']
-
-MONOSPACE = ['Monospace', 'DejaVu Sans Mono', 'Consolas', 'Monaco',
-             'Bitstream Vera Sans Mono', 'Andale Mono', 'Liberation Mono',
-             'Courier New', 'Courier', 'monospace', 'Fixed', 'Terminal']
-
-
-if sys.platform == 'darwin':
-    BIG = MEDIUM = SMALL = 12
-elif os.name == 'nt':
-    BIG = 12
-    MEDIUM = 10
-    SMALL = 9
-elif is_ubuntu():
-    SANS_SERIF = ['Ubuntu'] + SANS_SERIF
-    MONOSPACE = ['Ubuntu Mono'] + MONOSPACE
-    BIG = 13
-    MEDIUM = SMALL = 10
-else:
-    BIG = 12
-    MEDIUM = SMALL = 9
-
-
-#==============================================================================
-# Defaults
-#==============================================================================
-DEFAULTS = [
-            ('main',
-             {
-              'single_instance': True,
-              'open_files_port': OPEN_FILES_PORT,
-              'tear_off_menus': False,
-              'vertical_dockwidget_titlebars': False,
-              'vertical_tabs': False,
-              'animated_docks': True,
-              'prompt_on_exit': False,
-              'window/size': (1260, 740),
-              'window/position': (10, 10),
-              'window/is_maximized': True,
-              'window/is_fullscreen': False,
-              'window/prefs_dialog_size': (745, 411),
-              'lightwindow/size': (650, 400),
-              'lightwindow/position': (30, 30),
-              'lightwindow/is_maximized': False,
-              'lightwindow/is_fullscreen': False,
-
-              # The following setting is currently not used but necessary from 
-              # a programmatical point of view (see spyder.py):
-              # (may become useful in the future if we add a button to change 
-              # settings within the "light mode")
-              'lightwindow/prefs_dialog_size': (745, 411),
-
-              'memory_usage/enable': True,
-              'memory_usage/timeout': 2000,
-              'cpu_usage/enable': False,
-              'cpu_usage/timeout': 2000,
-              'use_custom_margin': True,
-              'custom_margin': 0,
-              'show_internal_console_if_traceback': True
-              }),
-            ('quick_layouts',
-             {
-              'place_holder': '',
-              'names': ['Matlab layout', 'Rstudio layout', 'Vertical split', 'Horizontal split'],
-              'order': ['Matlab layout', 'Rstudio layout', 'Vertical split', 'Horizontal split'],
-              'active': ['Matlab layout', 'Rstudio layout', 'Vertical split', 'Horizontal split'],
-              }),
-            ('editor_appearance',
-             {
-              'cursor/width': 2,
-              'completion/size': (300, 180),
-              }),
-            ('shell_appearance',
-             {
-              'cursor/width': 2,
-              'completion/size': (300, 180),
-              }),
-            ('internal_console',
-             {
-              'max_line_count': 300,
-              'working_dir_history': 30,
-              'working_dir_adjusttocontents': False,
-              'font/family': MONOSPACE,
-              'font/size': MEDIUM,
-              'font/italic': False,
-              'font/bold': False,
-              'wrap': True,
-              'calltips': True,
-              'codecompletion/auto': False,
-              'codecompletion/enter_key': True,
-              'codecompletion/case_sensitive': True,
-              'external_editor/path': 'SciTE',
-              'external_editor/gotoline': '-goto:',
-              'light_background': True,
-              }),
-            ('console',
-             {
-              'max_line_count': 500,
-              'font/family': MONOSPACE,
-              'font/size': MEDIUM,
-              'font/italic': False,
-              'font/bold': False,
-              'wrap': True,
-              'single_tab': True,
-              'calltips': True,
-              'object_inspector': True,
-              'codecompletion/auto': True,
-              'codecompletion/enter_key': True,
-              'codecompletion/case_sensitive': True,
-              'show_elapsed_time': False,
-              'show_icontext': False,
-              'monitor/enabled': True,
-              'qt/install_inputhook': os.name == 'nt' \
-                                      or os.environ.get('QT_API') == 'pyside',
-              'qt/api': 'default',
-              'pyqt/api_version': 2,
-              'pyqt/ignore_sip_setapi_errors': False,
-              'matplotlib/backend/enabled': True,
-              'matplotlib/backend/value': 'MacOSX' if (sys.platform == 'darwin' \
-                                           and os.environ.get('QT_API') == 'pyside')\
-                                           else 'Qt4Agg',
-              'umr/enabled': True,
-              'umr/verbose': True,
-              'umr/namelist': ['guidata', 'guiqwt'],
-              'light_background': True,
-              'merge_output_channels': os.name != 'nt',
-              'colorize_sys_stderr': os.name != 'nt',
-              'pythonstartup/default': True,
-              'pythonstartup/custom': False,
-              'pythonexecutable/default': True,
-              'pythonexecutable/custom': False,
-              'ets_backend': 'qt4'
-              }),
-            ('ipython_console',
-             {
-              'font/family': MONOSPACE,
-              'font/size': MEDIUM,
-              'font/italic': False,
-              'font/bold': False,
-              'show_banner': True,
-              'use_gui_completion': True,
-              'use_pager': False,
-              'show_calltips': True,
-              'ask_before_closing': True,
-              'object_inspector': True,
-              'buffer_size': 500,
-              'pylab': True,
-              'pylab/autoload': False,
-              'pylab/backend': 0,
-              'pylab/inline/figure_format': 0,
-              'pylab/inline/resolution': 72,
-              'pylab/inline/width': 6,
-              'pylab/inline/height': 4,
-              'startup/run_lines': '',
-              'startup/use_run_file': False,
-              'startup/run_file': '',
-              'greedy_completer': False,
-              'autocall': 0,
-              'symbolic_math': False,
-              'in_prompt': '',
-              'out_prompt': '',
-              'light_color': True,
-              'dark_color': False
-              }),
-            ('variable_explorer',
-             {
-              'autorefresh': False,
-              'autorefresh/timeout': 2000,
-              'check_all': CHECK_ALL,
-              'excluded_names': EXCLUDED_NAMES,
-              'exclude_private': True,
-              'exclude_uppercase': True,
-              'exclude_capitalized': False,
-              'exclude_unsupported': True,
-              'truncate': True,
-              'minmax': False,
-              'remote_editing': False,
-              }),
-            ('editor',
-             {
-              'printer_header/font/family': SANS_SERIF,
-              'printer_header/font/size': MEDIUM,
-              'printer_header/font/italic': False,
-              'printer_header/font/bold': False,
-              'font/family': MONOSPACE,
-              'font/size': MEDIUM,
-              'font/italic': False,
-              'font/bold': False,
-              'wrap': False,
-              'wrapflag': True,
-              'code_analysis/pyflakes': True,
-              'code_analysis/pep8': False,
-              'todo_list': True,
-              'realtime_analysis': True,
-              'realtime_analysis/timeout': 2500,
-              'outline_explorer': True,
-              'line_numbers': True,
-              'blank_spaces': False,
-              'edge_line': True,
-              'edge_line_column': 79,
-              'toolbox_panel': True,
-              'calltips': True,
-              'go_to_definition': True,
-              'close_parentheses': True,
-              'close_quotes': False,
-              'add_colons': True,
-              'auto_unindent': True,
-              'indent_chars': '*    *',
-              'tab_stop_width': 40,
-              'object_inspector': True,
-              'codecompletion/auto': True,
-              'codecompletion/enter_key': True,
-              'codecompletion/case_sensitive': True,
-              'check_eol_chars': True,
-              'tab_always_indent': False,
-              'intelligent_backspace': True,
-              'highlight_current_line': True,
-              'highlight_current_cell': True,
-              'occurence_highlighting': True,
-              'occurence_highlighting/timeout': 1500,
-              'always_remove_trailing_spaces': False,
-              'fullpath_sorting': True,
-              'show_tab_bar': True,
-              'max_recent_files': 20,
-              'save_all_before_run': True,
-              'focus_to_editor': True,
-              'onsave_analysis': False
-              }),
-            ('historylog',
-             {
-              'enable': True,
-              'max_entries': 100,
-              'font/family': MONOSPACE,
-              'font/size': MEDIUM,
-              'font/italic': False,
-              'font/bold': False,
-              'wrap': True,
-              'go_to_eof': True,
-              }),
-            ('inspector',
-             {
-              'enable': True,
-              'max_history_entries': 20,
-              'font/family': MONOSPACE,
-              'font/size': SMALL,
-              'font/italic': False,
-              'font/bold': False,
-              'rich_text/font/family': SANS_SERIF,
-              'rich_text/font/size': BIG,
-              'rich_text/font/italic': False,
-              'rich_text/font/bold': False,
-              'wrap': True,
-              'connect/editor': False,
-              'connect/python_console': False,
-              'connect/ipython_console': False,
-              'math': True,
-              'automatic_import': True,
-              }),
-            ('onlinehelp',
-             {
-              'enable': True,
-              'zoom_factor': .8,
-              'max_history_entries': 20,
-              }),
-            ('outline_explorer',
-             {
-              'enable': True,
-              'show_fullpath': False,
-              'show_all_files': False,
-              'show_comments': True,
-              }),
-            ('project_explorer',
-             {
-              'enable': True,
-              'name_filters': NAME_FILTERS,
-              'show_all': False,
-              'show_hscrollbar': True
-              }),
-            ('arrayeditor',
-             {
-              'font/family': MONOSPACE,
-              'font/size': SMALL,
-              'font/italic': False,
-              'font/bold': False,
-              }),
-            ('texteditor',
-             {
-              'font/family': MONOSPACE,
-              'font/size': MEDIUM,
-              'font/italic': False,
-              'font/bold': False,
-              }),
-            ('dicteditor',
-             {
-              'font/family': MONOSPACE,
-              'font/size': SMALL,
-              'font/italic': False,
-              'font/bold': False,
-              }),
-            ('explorer',
-             {
-              'enable': True,
-              'wrap': True,
-              'name_filters': NAME_FILTERS,
-              'show_hidden': True,
-              'show_all': True,
-              'show_icontext': False,
-              }),
-            ('find_in_files',
-             {
-              'enable': True,
-              'supported_encodings': ["utf-8", "iso-8859-1", "cp1252"],
-              'include': INCLUDE_PATTERNS,
-              'include_regexp': True,
-              'exclude': EXCLUDE_PATTERNS,
-              'exclude_regexp': True,
-              'search_text_regexp': True,
-              'search_text': [''],
-              'search_text_samples': [codeanalysis.TASKS_PATTERN],
-              'in_python_path': False,
-              'more_options': True,
-              }),
-            ('workingdir',
-             {
-              'editor/open/browse_scriptdir': True,
-              'editor/open/browse_workdir': False,
-              'editor/new/browse_scriptdir': False,
-              'editor/new/browse_workdir': True,
-              'editor/open/auto_set_to_basedir': False,
-              'editor/save/auto_set_to_basedir': False,
-              'working_dir_adjusttocontents': False,
-              'working_dir_history': 20,
-              'startup/use_last_directory': True,
-              }),
-            ('shortcuts',
-             {
-              # ---- Global ----
-              # -- In spyder.py
-              '_/close pane': "Shift+Ctrl+F4",
-              '_/preferences': "Ctrl+Alt+Shift+P",
-              '_/maximize pane': "Ctrl+Alt+Shift+M",
-              '_/fullscreen mode': "F11",
-              '_/toggle next layout': "Shift+Alt+PgDown",
-              '_/toggle previous layout': "Shift+Alt+PgUp",
-              '_/save current layout': "Shift+Alt+S",
-              '_/toggle default layout': "Shift+Alt+Home",
-              '_/layout preferences': "Shift+Alt+P",
-              '_/quit': "Ctrl+Q",
-              # -- In plugins/editor
-              '_/debug step over': "Ctrl+F10",
-              '_/debug continue': "Ctrl+F12",
-              '_/debug step into': "Ctrl+F11",
-              '_/debug step return': "Ctrl+Shift+F11",
-              '_/debug exit': "Ctrl+Shift+F12",
-              # -- In plugins/init
-              '_/switch to inspector': "Ctrl+Shift+H",
-              '_/switch to outline_explorer': "Ctrl+Shift+O",
-              '_/switch to editor': "Ctrl+Shift+E",
-              '_/switch to historylog': "Ctrl+Shift+L",
-              '_/switch to onlinehelp': "Ctrl+Shift+D",
-              '_/switch to project_explorer': "Ctrl+Shift+P",
-              '_/switch to console': "Ctrl+Shift+C",
-              '_/switch to ipython_console': "Ctrl+Shift+I",
-              '_/switch to variable_explorer': "Ctrl+Shift+V",
-              '_/switch to find_in_files': "Ctrl+Shift+F",
-              '_/switch to explorer': "Ctrl+Shift+X",
-              # ---- Editor ----
-              # -- In codeeditor
-              'editor/code completion': CTRL+'+Space',
-              'editor/duplicate line': "Ctrl+Alt+Up" if os.name == 'nt' else \
-                                       "Shift+Alt+Up",
-              'editor/copy line': "Ctrl+Alt+Down" if os.name == 'nt' else \
-                                  "Shift+Alt+Down",
-              'editor/delete line': 'Ctrl+D',
-              'editor/move line up': "Alt+Up",
-              'editor/move line down': "Alt+Down",
-              'editor/go to definition': "Ctrl+G",
-              'editor/toggle comment': "Ctrl+1",
-              'editor/blockcomment': "Ctrl+4",
-              'editor/unblockcomment': "Ctrl+5",
-              # -- In widgets/editor
-              'editor/inspect current object': 'Ctrl+I',
-              'editor/go to line': 'Ctrl+L',
-              'editor/file list management': 'Ctrl+E',
-              'editor/go to previous file': 'Ctrl+Tab',
-              'editor/go to next file': 'Ctrl+Shift+Tab',
-              # -- In spyder.py
-              'editor/find text': "Ctrl+F",
-              'editor/find next': "F3",
-              'editor/find previous': "Shift+F3",
-              'editor/replace text': "Ctrl+H",
-              # -- In plugins/editor
-              'editor/show/hide outline': "Ctrl+Alt+O",
-              'editor/show/hide project explorer': "Ctrl+Alt+P",
-              'editor/new file': "Ctrl+N",
-              'editor/open file': "Ctrl+O",
-              'editor/save file': "Ctrl+S",
-              'editor/save all': "Ctrl+Shift+S",
-              'editor/print': "Ctrl+P",
-              'editor/close all': "Ctrl+Shift+W",
-              'editor/breakpoint': 'F12',
-              'editor/conditional breakpoint': 'Shift+F12',
-              'editor/debug with winpdb': "F7",
-              'editor/debug': "Ctrl+F5",
-              'editor/run': "F5",
-              'editor/configure': "F6",
-              'editor/re-run last script': "Ctrl+F6",
-              'editor/run selection': "F9",
-              'editor/last edit location': "Ctrl+Alt+Shift+Left",
-              'editor/previous cursor position': "Ctrl+Alt+Left",
-              'editor/next cursor position': "Ctrl+Alt+Right",
-              # -- In p_breakpoints
-              '_/switch to breakpoints': "Ctrl+Shift+B",
-              # ---- Console (in widgets/shell) ----
-              'console/inspect current object': "Ctrl+I",
-              'console/clear shell': "Ctrl+L",
-              'console/clear line': "Shift+Escape",
-              # ---- Pylint (in p_pylint) ----
-              'pylint/run analysis': "F8",
-              # ---- Profiler (in p_profiler) ----
-              'profiler/run profiler': "F10"
-              }),
-            ('color_schemes',
-             {
-              'names': ['Emacs', 'IDLE', 'Monokai', 'Pydev', 'Scintilla',
-                        'Spyder', 'Spyder/Dark', 'Zenburn'],
-              # ---- Emacs ----
-              #      Name            Color     Bold  Italic
-              'emacs/background':  "#000000",
-              'emacs/currentline': "#2b2b43",
-              'emacs/currentcell': "#1c1c2d",
-              'emacs/occurence':   "#abab67",
-              'emacs/ctrlclick':   "#0000ff",
-              'emacs/sideareas':   "#555555",
-              'emacs/matched_p':   "#009800",
-              'emacs/unmatched_p': "#c80000",
-              'emacs/normal':     ('#ffffff', False, False),
-              'emacs/keyword':    ('#3c51e8', False, False),
-              'emacs/builtin':    ('#900090', False, False),
-              'emacs/definition': ('#ff8040', True, False),
-              'emacs/comment':    ('#005100', False, False),
-              'emacs/string':     ('#00aa00', False, True),
-              'emacs/number':     ('#800000', False, False),
-              'emacs/instance':   ('#ffffff', False, True),
-              # ---- IDLE ----
-              #      Name            Color     Bold  Italic
-              'idle/background':   "#ffffff",
-              'idle/currentline':  "#f2e6f3",
-              'idle/currentcell':  "#feefff",
-              'idle/occurence':    "#e8f2fe",
-              'idle/ctrlclick':    "#0000ff",
-              'idle/sideareas':    "#efefef",
-              'idle/matched_p':    "#99ff99",
-              'idle/unmatched_p':  "#ff9999",
-              'idle/normal':      ('#000000', False, False),
-              'idle/keyword':     ('#ff7700', True, False),
-              'idle/builtin':     ('#900090', False, False),
-              'idle/definition':  ('#0000ff', False, False),
-              'idle/comment':     ('#dd0000', False, True),
-              'idle/string':      ('#00aa00', False, False),
-              'idle/number':      ('#924900', False, False),
-              'idle/instance':    ('#777777', True, True),
-              # ---- Monokai ----
-              #      Name              Color     Bold  Italic
-              'monokai/background':   "#2a2b24",
-              'monokai/currentline':  "#484848",
-              'monokai/currentcell':  "#3d3d3d",
-              'monokai/occurence':    "#666666",
-              'monokai/ctrlclick':    "#0000ff",
-              'monokai/sideareas':    "#2a2b24",
-              'monokai/matched_p':    "#688060",
-              'monokai/unmatched_p':  "#bd6e76",
-              'monokai/normal':      ("#ddddda", False, False),
-              'monokai/keyword':     ("#f92672", False, False),
-              'monokai/builtin':     ("#ae81ff", False, False),
-              'monokai/definition':  ("#a6e22e", False, False),
-              'monokai/comment':     ("#75715e", False, True),
-              'monokai/string':      ("#e6db74", False, False),
-              'monokai/number':      ("#ae81ff", False, False),
-              'monokai/instance':    ("#ddddda", False, True),
-              # ---- Pydev ----
-              #      Name            Color     Bold  Italic
-              'pydev/background':  "#ffffff",
-              'pydev/currentline': "#e8f2fe",
-              'pydev/currentcell': "#eff8fe",
-              'pydev/occurence':   "#ffff99",
-              'pydev/ctrlclick':   "#0000ff",
-              'pydev/sideareas':   "#efefef",
-              'pydev/matched_p':   "#99ff99",
-              'pydev/unmatched_p': "#ff99992",
-              'pydev/normal':     ('#000000', False, False),
-              'pydev/keyword':    ('#0000ff', False, False),
-              'pydev/builtin':    ('#900090', False, False),
-              'pydev/definition': ('#000000', True, False),
-              'pydev/comment':    ('#c0c0c0', False, False),
-              'pydev/string':     ('#00aa00', False, True),
-              'pydev/number':     ('#800000', False, False),
-              'pydev/instance':   ('#000000', False, True),
-              # ---- Scintilla ----
-              #         Name             Color     Bold  Italic
-              'scintilla/background':  "#ffffff",
-              'scintilla/currentline': "#e1f0d1",
-              'scintilla/currentcell': "#edfcdc",  
-              'scintilla/occurence':   "#ffff99",
-              'scintilla/ctrlclick':   "#0000ff",
-              'scintilla/sideareas':   "#efefef",
-              'scintilla/matched_p':   "#99ff99",
-              'scintilla/unmatched_p': "#ff9999",
-              'scintilla/normal':     ('#000000', False, False),
-              'scintilla/keyword':    ('#00007f', True, False),
-              'scintilla/builtin':    ('#000000', False, False),
-              'scintilla/definition': ('#007f7f', True, False),
-              'scintilla/comment':    ('#007f00', False, False),
-              'scintilla/string':     ('#7f007f', False, False),
-              'scintilla/number':     ('#007f7f', False, False),
-              'scintilla/instance':   ('#000000', False, True),
-              # ---- Spyder ----
-              #       Name            Color     Bold  Italic
-              'spyder/background':  "#ffffff",
-              'spyder/currentline': "#f7ecf8",
-              'spyder/currentcell': "#fdfdde",              
-              'spyder/occurence':   "#ffff99",
-              'spyder/ctrlclick':   "#0000ff",
-              'spyder/sideareas':   "#efefef",
-              'spyder/matched_p':   "#99ff99",
-              'spyder/unmatched_p': "#ff9999",
-              'spyder/normal':     ('#000000', False, False),
-              'spyder/keyword':    ('#0000ff', False, False),
-              'spyder/builtin':    ('#900090', False, False),
-              'spyder/definition': ('#000000', True, False),
-              'spyder/comment':    ('#adadad', False, True),
-              'spyder/string':     ('#00aa00', False, False),
-              'spyder/number':     ('#800000', False, False),
-              'spyder/instance':   ('#924900', False, True),
-              # ---- Spyder/Dark ----
-              #           Name             Color     Bold  Italic
-              'spyder/dark/background':  "#131926",
-              'spyder/dark/currentline': "#2b2b43",
-              'spyder/dark/currentcell': "#31314e",
-              'spyder/dark/occurence':   "#abab67",
-              'spyder/dark/ctrlclick':   "#0000ff",
-              'spyder/dark/sideareas':   "#282828",
-              'spyder/dark/matched_p':   "#009800",
-              'spyder/dark/unmatched_p': "#c80000",
-              'spyder/dark/normal':     ('#ffffff', False, False),
-              'spyder/dark/keyword':    ('#558eff', False, False),
-              'spyder/dark/builtin':    ('#aa00aa', False, False),
-              'spyder/dark/definition': ('#ffffff', True, False),
-              'spyder/dark/comment':    ('#7f7f7f', False, False),
-              'spyder/dark/string':     ('#11a642', False, True),
-              'spyder/dark/number':     ('#c80000', False, False),
-              'spyder/dark/instance':   ('#be5f00', False, True),
-              # ---- Zenburn ----
-              #        Name            Color     Bold  Italic
-              'zenburn/background':  "#3f3f3f",
-              'zenburn/currentline': "#333333",
-              'zenburn/currentcell': "#2c2c2c",
-              'zenburn/occurence':   "#7a738f",
-              'zenburn/ctrlclick':   "#0000ff",
-              'zenburn/sideareas':   "#3f3f3f",
-              'zenburn/matched_p':   "#688060",
-              'zenburn/unmatched_p': "#bd6e76",
-              'zenburn/normal':     ('#dcdccc', False, False),
-              'zenburn/keyword':    ('#dfaf8f', True, False),
-              'zenburn/builtin':    ('#efef8f', False, False),
-              'zenburn/definition': ('#efef8f', False, False),
-              'zenburn/comment':    ('#7f9f7f', False, True),
-              'zenburn/string':     ('#cc9393', False, False),
-              'zenburn/number':     ('#8cd0d3', False, False),
-              'zenburn/instance':   ('#dcdccc', False, True)
-             })
-            ]
-
-
-#==============================================================================
-# Config instance
-#==============================================================================
-# IMPORTANT NOTES:
-# 1. If you want to *change* the default value of a current option, you need to
-#    do a MINOR update in config version, e.g. from 3.0.0 to 3.1.0
-# 2. If you want to *remove* options that are no longer needed in our codebase,
-#    you need to do a MAJOR update in version, e.g. from 3.0.0 to 4.0.0
-# 3. You don't need to touch this value if you're just adding a new option
-<<<<<<< HEAD
-CONF_VERSION = '15.0.0'
-=======
-CONF_VERSION = '14.1.0'
->>>>>>> e1ec66aa
-
-# XXX: Previously we had load=(not DEV) here but DEV was set to *False*.
-# Check if it *really* needs to be updated or not
-CONF = UserConfig('spyder', defaults=DEFAULTS, load=True, version=CONF_VERSION,
-                  subfolder=SUBFOLDER, backup=True, raw_mode=True)
-
-# Removing old .spyder.ini location:
-old_location = osp.join(get_home_dir(), '.spyder.ini')
-if osp.isfile(old_location):
-    os.remove(old_location)
+# -*- coding: utf-8 -*-
+#
+# Copyright © 2009-2011 Pierre Raybaut
+# Licensed under the terms of the MIT License
+# (see spyderlib/__init__.py for details)
+
+"""
+Spyder configuration options
+
+Note: Leave this file free of Qt related imports, so that it can be used to
+quickly load a user config file
+"""
+
+import os
+import sys
+import os.path as osp
+
+# Local import
+from spyderlib.userconfig import UserConfig
+from spyderlib.baseconfig import (CHECK_ALL, EXCLUDED_NAMES, SUBFOLDER,
+                                  get_home_dir, _)
+from spyderlib.utils import iofuncs, codeanalysis
+
+
+#==============================================================================
+# Extensions supported by Spyder's Editor
+#==============================================================================
+EDIT_FILETYPES = (
+    (_("Python files"), ('.py', '.pyw', '.ipy')),
+    (_("Cython/Pyrex files"), ('.pyx', '.pxd', '.pxi')),
+    (_("C files"), ('.c', '.h')),
+    (_("C++ files"), ('.cc', '.cpp', '.cxx', '.h', '.hh', '.hpp', '.hxx')),
+    (_("OpenCL files"), ('.cl', )),
+    (_("Fortran files"), ('.f', '.for', '.f77', '.f90', '.f95', '.f2k')),
+    (_("IDL files"), ('.pro', )),
+    (_("MATLAB files"), ('.m', )),
+    (_("Julia files"), ('.jl',)),
+    (_("Yaml files"), ('.yaml','.yml',)),
+    (_("Patch and diff files"), ('.patch', '.diff', '.rej')),
+    (_("Batch files"), ('.bat', '.cmd')),
+    (_("Text files"), ('.txt',)),
+    (_("reStructured Text files"), ('.txt', '.rst')),
+    (_("gettext files"), ('.po', '.pot')),
+    (_("NSIS files"), ('.nsi', '.nsh')),
+    (_("Web page files"), ('.scss', '.css', '.htm', '.html',)),
+    (_("XML files"), ('.xml',)),
+    (_("Javascript files"), ('.js',)),
+    (_("Json files"), ('.json',)),
+    (_("IPython notebooks"), ('.ipynb',)),
+    (_("Enaml files"), ('.enaml',)),
+    (_("Configuration files"), ('.properties', '.session', '.ini', '.inf',
+                                '.reg', '.cfg', '.desktop')),
+                 )
+
+def _create_filter(title, ftypes):
+    return "%s (*%s)" % (title, " *".join(ftypes))
+
+ALL_FILTER = "%s (*)" % _("All files")
+
+def _get_filters(filetypes):
+    filters = []
+    for title, ftypes in filetypes:
+        filters.append(_create_filter(title, ftypes))
+    filters.append(ALL_FILTER)
+    return ";;".join(filters)
+
+def _get_extensions(filetypes):
+    ftype_list = []
+    for _title, ftypes in filetypes:
+        ftype_list += list(ftypes)
+    return ftype_list
+
+def get_filter(filetypes, ext):
+    """Return filter associated to file extension"""
+    if not ext:
+        return ALL_FILTER
+    for title, ftypes in filetypes:
+        if ext in ftypes:
+            return _create_filter(title, ftypes)
+    else:
+        return ''
+
+EDIT_FILTERS = _get_filters(EDIT_FILETYPES)
+EDIT_EXT = _get_extensions(EDIT_FILETYPES)+['']
+
+# Extensions supported by Spyder's Variable explorer
+IMPORT_EXT = list(iofuncs.iofunctions.load_extensions.values())
+
+# Extensions that should be visible in Spyder's file/project explorers
+SHOW_EXT = ['.png', '.ico', '.svg']
+
+# Extensions supported by Spyder (Editor or Variable explorer)
+VALID_EXT = EDIT_EXT+IMPORT_EXT
+
+
+# Find in files include/exclude patterns
+INCLUDE_PATTERNS = [r'|'.join(['\\'+_ext+r'$' for _ext in EDIT_EXT if _ext])+\
+                    r'|README|INSTALL',
+                    r'\.pyw?$|\.ipy$|\.txt$|\.rst$',
+                    '.']
+EXCLUDE_PATTERNS = [r'\.pyc$|\.pyo$|\.orig$|\.hg|\.svn|\bbuild\b',
+                    r'\.pyc$|\.pyo$|\.orig$|\.hg|\.svn']
+
+
+# Name filters for file/project explorers (excluding files without extension)
+NAME_FILTERS = ['*' + _ext for _ext in VALID_EXT + SHOW_EXT if _ext]+\
+               ['README', 'INSTALL', 'LICENSE', 'CHANGELOG']
+
+
+# Port used to detect if there is a running instance and to communicate with
+# it to open external files
+OPEN_FILES_PORT = 21128
+
+# Ctrl key
+CTRL = "Meta" if sys.platform == 'darwin' else "Ctrl"
+
+
+#==============================================================================
+# Fonts
+#==============================================================================
+def is_ubuntu():
+    if sys.platform.startswith('linux') and osp.isfile('/etc/lsb-release'):
+        release_info = open('/etc/lsb-release').read()
+        if 'Ubuntu' in release_info:
+            return True
+        else:
+            return False
+    else:
+        return False
+
+
+SANS_SERIF = ['Sans Serif', 'DejaVu Sans', 'Bitstream Vera Sans',
+              'Bitstream Charter', 'Lucida Grande', 'MS Shell Dlg 2',
+              'Calibri', 'Verdana', 'Geneva', 'Lucid', 'Arial',
+              'Helvetica', 'Avant Garde', 'Times', 'sans-serif']
+
+MONOSPACE = ['Monospace', 'DejaVu Sans Mono', 'Consolas', 'Monaco',
+             'Bitstream Vera Sans Mono', 'Andale Mono', 'Liberation Mono',
+             'Courier New', 'Courier', 'monospace', 'Fixed', 'Terminal']
+
+
+if sys.platform == 'darwin':
+    BIG = MEDIUM = SMALL = 12
+elif os.name == 'nt':
+    BIG = 12
+    MEDIUM = 10
+    SMALL = 9
+elif is_ubuntu():
+    SANS_SERIF = ['Ubuntu'] + SANS_SERIF
+    MONOSPACE = ['Ubuntu Mono'] + MONOSPACE
+    BIG = 13
+    MEDIUM = SMALL = 10
+else:
+    BIG = 12
+    MEDIUM = SMALL = 9
+
+
+#==============================================================================
+# Defaults
+#==============================================================================
+DEFAULTS = [
+            ('main',
+             {
+              'single_instance': True,
+              'open_files_port': OPEN_FILES_PORT,
+              'tear_off_menus': False,
+              'vertical_dockwidget_titlebars': False,
+              'vertical_tabs': False,
+              'animated_docks': True,
+              'prompt_on_exit': False,
+              'window/size': (1260, 740),
+              'window/position': (10, 10),
+              'window/is_maximized': True,
+              'window/is_fullscreen': False,
+              'window/prefs_dialog_size': (745, 411),
+              'lightwindow/size': (650, 400),
+              'lightwindow/position': (30, 30),
+              'lightwindow/is_maximized': False,
+              'lightwindow/is_fullscreen': False,
+
+              # The following setting is currently not used but necessary from 
+              # a programmatical point of view (see spyder.py):
+              # (may become useful in the future if we add a button to change 
+              # settings within the "light mode")
+              'lightwindow/prefs_dialog_size': (745, 411),
+
+              'memory_usage/enable': True,
+              'memory_usage/timeout': 2000,
+              'cpu_usage/enable': False,
+              'cpu_usage/timeout': 2000,
+              'use_custom_margin': True,
+              'custom_margin': 0,
+              'show_internal_console_if_traceback': True
+              }),
+            ('quick_layouts',
+             {
+              'place_holder': '',
+              'names': ['Matlab layout', 'Rstudio layout', 'Vertical split', 'Horizontal split'],
+              'order': ['Matlab layout', 'Rstudio layout', 'Vertical split', 'Horizontal split'],
+              'active': ['Matlab layout', 'Rstudio layout', 'Vertical split', 'Horizontal split'],
+              }),
+            ('editor_appearance',
+             {
+              'cursor/width': 2,
+              'completion/size': (300, 180),
+              }),
+            ('shell_appearance',
+             {
+              'cursor/width': 2,
+              'completion/size': (300, 180),
+              }),
+            ('internal_console',
+             {
+              'max_line_count': 300,
+              'working_dir_history': 30,
+              'working_dir_adjusttocontents': False,
+              'font/family': MONOSPACE,
+              'font/size': MEDIUM,
+              'font/italic': False,
+              'font/bold': False,
+              'wrap': True,
+              'calltips': True,
+              'codecompletion/auto': False,
+              'codecompletion/enter_key': True,
+              'codecompletion/case_sensitive': True,
+              'external_editor/path': 'SciTE',
+              'external_editor/gotoline': '-goto:',
+              'light_background': True,
+              }),
+            ('console',
+             {
+              'max_line_count': 500,
+              'font/family': MONOSPACE,
+              'font/size': MEDIUM,
+              'font/italic': False,
+              'font/bold': False,
+              'wrap': True,
+              'single_tab': True,
+              'calltips': True,
+              'object_inspector': True,
+              'codecompletion/auto': True,
+              'codecompletion/enter_key': True,
+              'codecompletion/case_sensitive': True,
+              'show_elapsed_time': False,
+              'show_icontext': False,
+              'monitor/enabled': True,
+              'qt/install_inputhook': os.name == 'nt' \
+                                      or os.environ.get('QT_API') == 'pyside',
+              'qt/api': 'default',
+              'pyqt/api_version': 2,
+              'pyqt/ignore_sip_setapi_errors': False,
+              'matplotlib/backend/enabled': True,
+              'matplotlib/backend/value': 'MacOSX' if (sys.platform == 'darwin' \
+                                           and os.environ.get('QT_API') == 'pyside')\
+                                           else 'Qt4Agg',
+              'umr/enabled': True,
+              'umr/verbose': True,
+              'umr/namelist': ['guidata', 'guiqwt'],
+              'light_background': True,
+              'merge_output_channels': os.name != 'nt',
+              'colorize_sys_stderr': os.name != 'nt',
+              'pythonstartup/default': True,
+              'pythonstartup/custom': False,
+              'pythonexecutable/default': True,
+              'pythonexecutable/custom': False,
+              'ets_backend': 'qt4'
+              }),
+            ('ipython_console',
+             {
+              'font/family': MONOSPACE,
+              'font/size': MEDIUM,
+              'font/italic': False,
+              'font/bold': False,
+              'show_banner': True,
+              'use_gui_completion': True,
+              'use_pager': False,
+              'show_calltips': True,
+              'ask_before_closing': True,
+              'object_inspector': True,
+              'buffer_size': 500,
+              'pylab': True,
+              'pylab/autoload': False,
+              'pylab/backend': 0,
+              'pylab/inline/figure_format': 0,
+              'pylab/inline/resolution': 72,
+              'pylab/inline/width': 6,
+              'pylab/inline/height': 4,
+              'startup/run_lines': '',
+              'startup/use_run_file': False,
+              'startup/run_file': '',
+              'greedy_completer': False,
+              'autocall': 0,
+              'symbolic_math': False,
+              'in_prompt': '',
+              'out_prompt': '',
+              'light_color': True,
+              'dark_color': False
+              }),
+            ('variable_explorer',
+             {
+              'autorefresh': False,
+              'autorefresh/timeout': 2000,
+              'check_all': CHECK_ALL,
+              'excluded_names': EXCLUDED_NAMES,
+              'exclude_private': True,
+              'exclude_uppercase': True,
+              'exclude_capitalized': False,
+              'exclude_unsupported': True,
+              'truncate': True,
+              'minmax': False,
+              'remote_editing': False,
+              }),
+            ('editor',
+             {
+              'printer_header/font/family': SANS_SERIF,
+              'printer_header/font/size': MEDIUM,
+              'printer_header/font/italic': False,
+              'printer_header/font/bold': False,
+              'font/family': MONOSPACE,
+              'font/size': MEDIUM,
+              'font/italic': False,
+              'font/bold': False,
+              'wrap': False,
+              'wrapflag': True,
+              'code_analysis/pyflakes': True,
+              'code_analysis/pep8': False,
+              'todo_list': True,
+              'realtime_analysis': True,
+              'realtime_analysis/timeout': 2500,
+              'outline_explorer': True,
+              'line_numbers': True,
+              'blank_spaces': False,
+              'edge_line': True,
+              'edge_line_column': 79,
+              'toolbox_panel': True,
+              'calltips': True,
+              'go_to_definition': True,
+              'close_parentheses': True,
+              'close_quotes': False,
+              'add_colons': True,
+              'auto_unindent': True,
+              'indent_chars': '*    *',
+              'tab_stop_width': 40,
+              'object_inspector': True,
+              'codecompletion/auto': True,
+              'codecompletion/enter_key': True,
+              'codecompletion/case_sensitive': True,
+              'check_eol_chars': True,
+              'tab_always_indent': False,
+              'intelligent_backspace': True,
+              'highlight_current_line': True,
+              'highlight_current_cell': True,
+              'occurence_highlighting': True,
+              'occurence_highlighting/timeout': 1500,
+              'always_remove_trailing_spaces': False,
+              'fullpath_sorting': True,
+              'show_tab_bar': True,
+              'max_recent_files': 20,
+              'save_all_before_run': True,
+              'focus_to_editor': True,
+              'onsave_analysis': False
+              }),
+            ('historylog',
+             {
+              'enable': True,
+              'max_entries': 100,
+              'font/family': MONOSPACE,
+              'font/size': MEDIUM,
+              'font/italic': False,
+              'font/bold': False,
+              'wrap': True,
+              'go_to_eof': True,
+              }),
+            ('inspector',
+             {
+              'enable': True,
+              'max_history_entries': 20,
+              'font/family': MONOSPACE,
+              'font/size': SMALL,
+              'font/italic': False,
+              'font/bold': False,
+              'rich_text/font/family': SANS_SERIF,
+              'rich_text/font/size': BIG,
+              'rich_text/font/italic': False,
+              'rich_text/font/bold': False,
+              'wrap': True,
+              'connect/editor': False,
+              'connect/python_console': False,
+              'connect/ipython_console': False,
+              'math': True,
+              'automatic_import': True,
+              }),
+            ('onlinehelp',
+             {
+              'enable': True,
+              'zoom_factor': .8,
+              'max_history_entries': 20,
+              }),
+            ('outline_explorer',
+             {
+              'enable': True,
+              'show_fullpath': False,
+              'show_all_files': False,
+              'show_comments': True,
+              }),
+            ('project_explorer',
+             {
+              'enable': True,
+              'name_filters': NAME_FILTERS,
+              'show_all': False,
+              'show_hscrollbar': True
+              }),
+            ('arrayeditor',
+             {
+              'font/family': MONOSPACE,
+              'font/size': SMALL,
+              'font/italic': False,
+              'font/bold': False,
+              }),
+            ('texteditor',
+             {
+              'font/family': MONOSPACE,
+              'font/size': MEDIUM,
+              'font/italic': False,
+              'font/bold': False,
+              }),
+            ('dicteditor',
+             {
+              'font/family': MONOSPACE,
+              'font/size': SMALL,
+              'font/italic': False,
+              'font/bold': False,
+              }),
+            ('explorer',
+             {
+              'enable': True,
+              'wrap': True,
+              'name_filters': NAME_FILTERS,
+              'show_hidden': True,
+              'show_all': True,
+              'show_icontext': False,
+              }),
+            ('find_in_files',
+             {
+              'enable': True,
+              'supported_encodings': ["utf-8", "iso-8859-1", "cp1252"],
+              'include': INCLUDE_PATTERNS,
+              'include_regexp': True,
+              'exclude': EXCLUDE_PATTERNS,
+              'exclude_regexp': True,
+              'search_text_regexp': True,
+              'search_text': [''],
+              'search_text_samples': [codeanalysis.TASKS_PATTERN],
+              'in_python_path': False,
+              'more_options': True,
+              }),
+            ('workingdir',
+             {
+              'editor/open/browse_scriptdir': True,
+              'editor/open/browse_workdir': False,
+              'editor/new/browse_scriptdir': False,
+              'editor/new/browse_workdir': True,
+              'editor/open/auto_set_to_basedir': False,
+              'editor/save/auto_set_to_basedir': False,
+              'working_dir_adjusttocontents': False,
+              'working_dir_history': 20,
+              'startup/use_last_directory': True,
+              }),
+            ('shortcuts',
+             {
+              # ---- Global ----
+              # -- In spyder.py
+              '_/close pane': "Shift+Ctrl+F4",
+              '_/preferences': "Ctrl+Alt+Shift+P",
+              '_/maximize pane': "Ctrl+Alt+Shift+M",
+              '_/fullscreen mode': "F11",
+              '_/toggle next layout': "Shift+Alt+PgDown",
+              '_/toggle previous layout': "Shift+Alt+PgUp",
+              '_/save current layout': "Shift+Alt+S",
+              '_/toggle default layout': "Shift+Alt+Home",
+              '_/layout preferences': "Shift+Alt+P",
+              '_/quit': "Ctrl+Q",
+              # -- In plugins/editor
+              '_/debug step over': "Ctrl+F10",
+              '_/debug continue': "Ctrl+F12",
+              '_/debug step into': "Ctrl+F11",
+              '_/debug step return': "Ctrl+Shift+F11",
+              '_/debug exit': "Ctrl+Shift+F12",
+              # -- In plugins/init
+              '_/switch to inspector': "Ctrl+Shift+H",
+              '_/switch to outline_explorer': "Ctrl+Shift+O",
+              '_/switch to editor': "Ctrl+Shift+E",
+              '_/switch to historylog': "Ctrl+Shift+L",
+              '_/switch to onlinehelp': "Ctrl+Shift+D",
+              '_/switch to project_explorer': "Ctrl+Shift+P",
+              '_/switch to console': "Ctrl+Shift+C",
+              '_/switch to ipython_console': "Ctrl+Shift+I",
+              '_/switch to variable_explorer': "Ctrl+Shift+V",
+              '_/switch to find_in_files': "Ctrl+Shift+F",
+              '_/switch to explorer': "Ctrl+Shift+X",
+              # ---- Editor ----
+              # -- In codeeditor
+              'editor/code completion': CTRL+'+Space',
+              'editor/duplicate line': "Ctrl+Alt+Up" if os.name == 'nt' else \
+                                       "Shift+Alt+Up",
+              'editor/copy line': "Ctrl+Alt+Down" if os.name == 'nt' else \
+                                  "Shift+Alt+Down",
+              'editor/delete line': 'Ctrl+D',
+              'editor/move line up': "Alt+Up",
+              'editor/move line down': "Alt+Down",
+              'editor/go to definition': "Ctrl+G",
+              'editor/toggle comment': "Ctrl+1",
+              'editor/blockcomment': "Ctrl+4",
+              'editor/unblockcomment': "Ctrl+5",
+              # -- In widgets/editor
+              'editor/inspect current object': 'Ctrl+I',
+              'editor/go to line': 'Ctrl+L',
+              'editor/file list management': 'Ctrl+E',
+              'editor/go to previous file': 'Ctrl+Tab',
+              'editor/go to next file': 'Ctrl+Shift+Tab',
+              # -- In spyder.py
+              'editor/find text': "Ctrl+F",
+              'editor/find next': "F3",
+              'editor/find previous': "Shift+F3",
+              'editor/replace text': "Ctrl+H",
+              # -- In plugins/editor
+              'editor/show/hide outline': "Ctrl+Alt+O",
+              'editor/show/hide project explorer': "Ctrl+Alt+P",
+              'editor/new file': "Ctrl+N",
+              'editor/open file': "Ctrl+O",
+              'editor/save file': "Ctrl+S",
+              'editor/save all': "Ctrl+Shift+S",
+              'editor/print': "Ctrl+P",
+              'editor/close all': "Ctrl+Shift+W",
+              'editor/breakpoint': 'F12',
+              'editor/conditional breakpoint': 'Shift+F12',
+              'editor/debug with winpdb': "F7",
+              'editor/debug': "Ctrl+F5",
+              'editor/run': "F5",
+              'editor/configure': "F6",
+              'editor/re-run last script': "Ctrl+F6",
+              'editor/run selection': "F9",
+              'editor/last edit location': "Ctrl+Alt+Shift+Left",
+              'editor/previous cursor position': "Ctrl+Alt+Left",
+              'editor/next cursor position': "Ctrl+Alt+Right",
+              # -- In p_breakpoints
+              '_/switch to breakpoints': "Ctrl+Shift+B",
+              # ---- Console (in widgets/shell) ----
+              'console/inspect current object': "Ctrl+I",
+              'console/clear shell': "Ctrl+L",
+              'console/clear line': "Shift+Escape",
+              # ---- Pylint (in p_pylint) ----
+              'pylint/run analysis': "F8",
+              # ---- Profiler (in p_profiler) ----
+              'profiler/run profiler': "F10"
+              }),
+            ('color_schemes',
+             {
+              'names': ['Emacs', 'IDLE', 'Monokai', 'Pydev', 'Scintilla',
+                        'Spyder', 'Spyder/Dark', 'Zenburn'],
+              # ---- Emacs ----
+              #      Name            Color     Bold  Italic
+              'emacs/background':  "#000000",
+              'emacs/currentline': "#2b2b43",
+              'emacs/currentcell': "#1c1c2d",
+              'emacs/occurence':   "#abab67",
+              'emacs/ctrlclick':   "#0000ff",
+              'emacs/sideareas':   "#555555",
+              'emacs/matched_p':   "#009800",
+              'emacs/unmatched_p': "#c80000",
+              'emacs/normal':     ('#ffffff', False, False),
+              'emacs/keyword':    ('#3c51e8', False, False),
+              'emacs/builtin':    ('#900090', False, False),
+              'emacs/definition': ('#ff8040', True, False),
+              'emacs/comment':    ('#005100', False, False),
+              'emacs/string':     ('#00aa00', False, True),
+              'emacs/number':     ('#800000', False, False),
+              'emacs/instance':   ('#ffffff', False, True),
+              # ---- IDLE ----
+              #      Name            Color     Bold  Italic
+              'idle/background':   "#ffffff",
+              'idle/currentline':  "#f2e6f3",
+              'idle/currentcell':  "#feefff",
+              'idle/occurence':    "#e8f2fe",
+              'idle/ctrlclick':    "#0000ff",
+              'idle/sideareas':    "#efefef",
+              'idle/matched_p':    "#99ff99",
+              'idle/unmatched_p':  "#ff9999",
+              'idle/normal':      ('#000000', False, False),
+              'idle/keyword':     ('#ff7700', True, False),
+              'idle/builtin':     ('#900090', False, False),
+              'idle/definition':  ('#0000ff', False, False),
+              'idle/comment':     ('#dd0000', False, True),
+              'idle/string':      ('#00aa00', False, False),
+              'idle/number':      ('#924900', False, False),
+              'idle/instance':    ('#777777', True, True),
+              # ---- Monokai ----
+              #      Name              Color     Bold  Italic
+              'monokai/background':   "#2a2b24",
+              'monokai/currentline':  "#484848",
+              'monokai/currentcell':  "#3d3d3d",
+              'monokai/occurence':    "#666666",
+              'monokai/ctrlclick':    "#0000ff",
+              'monokai/sideareas':    "#2a2b24",
+              'monokai/matched_p':    "#688060",
+              'monokai/unmatched_p':  "#bd6e76",
+              'monokai/normal':      ("#ddddda", False, False),
+              'monokai/keyword':     ("#f92672", False, False),
+              'monokai/builtin':     ("#ae81ff", False, False),
+              'monokai/definition':  ("#a6e22e", False, False),
+              'monokai/comment':     ("#75715e", False, True),
+              'monokai/string':      ("#e6db74", False, False),
+              'monokai/number':      ("#ae81ff", False, False),
+              'monokai/instance':    ("#ddddda", False, True),
+              # ---- Pydev ----
+              #      Name            Color     Bold  Italic
+              'pydev/background':  "#ffffff",
+              'pydev/currentline': "#e8f2fe",
+              'pydev/currentcell': "#eff8fe",
+              'pydev/occurence':   "#ffff99",
+              'pydev/ctrlclick':   "#0000ff",
+              'pydev/sideareas':   "#efefef",
+              'pydev/matched_p':   "#99ff99",
+              'pydev/unmatched_p': "#ff99992",
+              'pydev/normal':     ('#000000', False, False),
+              'pydev/keyword':    ('#0000ff', False, False),
+              'pydev/builtin':    ('#900090', False, False),
+              'pydev/definition': ('#000000', True, False),
+              'pydev/comment':    ('#c0c0c0', False, False),
+              'pydev/string':     ('#00aa00', False, True),
+              'pydev/number':     ('#800000', False, False),
+              'pydev/instance':   ('#000000', False, True),
+              # ---- Scintilla ----
+              #         Name             Color     Bold  Italic
+              'scintilla/background':  "#ffffff",
+              'scintilla/currentline': "#e1f0d1",
+              'scintilla/currentcell': "#edfcdc",  
+              'scintilla/occurence':   "#ffff99",
+              'scintilla/ctrlclick':   "#0000ff",
+              'scintilla/sideareas':   "#efefef",
+              'scintilla/matched_p':   "#99ff99",
+              'scintilla/unmatched_p': "#ff9999",
+              'scintilla/normal':     ('#000000', False, False),
+              'scintilla/keyword':    ('#00007f', True, False),
+              'scintilla/builtin':    ('#000000', False, False),
+              'scintilla/definition': ('#007f7f', True, False),
+              'scintilla/comment':    ('#007f00', False, False),
+              'scintilla/string':     ('#7f007f', False, False),
+              'scintilla/number':     ('#007f7f', False, False),
+              'scintilla/instance':   ('#000000', False, True),
+              # ---- Spyder ----
+              #       Name            Color     Bold  Italic
+              'spyder/background':  "#ffffff",
+              'spyder/currentline': "#f7ecf8",
+              'spyder/currentcell': "#fdfdde",              
+              'spyder/occurence':   "#ffff99",
+              'spyder/ctrlclick':   "#0000ff",
+              'spyder/sideareas':   "#efefef",
+              'spyder/matched_p':   "#99ff99",
+              'spyder/unmatched_p': "#ff9999",
+              'spyder/normal':     ('#000000', False, False),
+              'spyder/keyword':    ('#0000ff', False, False),
+              'spyder/builtin':    ('#900090', False, False),
+              'spyder/definition': ('#000000', True, False),
+              'spyder/comment':    ('#adadad', False, True),
+              'spyder/string':     ('#00aa00', False, False),
+              'spyder/number':     ('#800000', False, False),
+              'spyder/instance':   ('#924900', False, True),
+              # ---- Spyder/Dark ----
+              #           Name             Color     Bold  Italic
+              'spyder/dark/background':  "#131926",
+              'spyder/dark/currentline': "#2b2b43",
+              'spyder/dark/currentcell': "#31314e",
+              'spyder/dark/occurence':   "#abab67",
+              'spyder/dark/ctrlclick':   "#0000ff",
+              'spyder/dark/sideareas':   "#282828",
+              'spyder/dark/matched_p':   "#009800",
+              'spyder/dark/unmatched_p': "#c80000",
+              'spyder/dark/normal':     ('#ffffff', False, False),
+              'spyder/dark/keyword':    ('#558eff', False, False),
+              'spyder/dark/builtin':    ('#aa00aa', False, False),
+              'spyder/dark/definition': ('#ffffff', True, False),
+              'spyder/dark/comment':    ('#7f7f7f', False, False),
+              'spyder/dark/string':     ('#11a642', False, True),
+              'spyder/dark/number':     ('#c80000', False, False),
+              'spyder/dark/instance':   ('#be5f00', False, True),
+              # ---- Zenburn ----
+              #        Name            Color     Bold  Italic
+              'zenburn/background':  "#3f3f3f",
+              'zenburn/currentline': "#333333",
+              'zenburn/currentcell': "#2c2c2c",
+              'zenburn/occurence':   "#7a738f",
+              'zenburn/ctrlclick':   "#0000ff",
+              'zenburn/sideareas':   "#3f3f3f",
+              'zenburn/matched_p':   "#688060",
+              'zenburn/unmatched_p': "#bd6e76",
+              'zenburn/normal':     ('#dcdccc', False, False),
+              'zenburn/keyword':    ('#dfaf8f', True, False),
+              'zenburn/builtin':    ('#efef8f', False, False),
+              'zenburn/definition': ('#efef8f', False, False),
+              'zenburn/comment':    ('#7f9f7f', False, True),
+              'zenburn/string':     ('#cc9393', False, False),
+              'zenburn/number':     ('#8cd0d3', False, False),
+              'zenburn/instance':   ('#dcdccc', False, True)
+             })
+            ]
+
+
+#==============================================================================
+# Config instance
+#==============================================================================
+# IMPORTANT NOTES:
+# 1. If you want to *change* the default value of a current option, you need to
+#    do a MINOR update in config version, e.g. from 3.0.0 to 3.1.0
+# 2. If you want to *remove* options that are no longer needed in our codebase,
+#    you need to do a MAJOR update in version, e.g. from 3.0.0 to 4.0.0
+# 3. You don't need to touch this value if you're just adding a new option
+CONF_VERSION = '15.1.0'
+
+# XXX: Previously we had load=(not DEV) here but DEV was set to *False*.
+# Check if it *really* needs to be updated or not
+CONF = UserConfig('spyder', defaults=DEFAULTS, load=True, version=CONF_VERSION,
+                  subfolder=SUBFOLDER, backup=True, raw_mode=True)
+
+# Removing old .spyder.ini location:
+old_location = osp.join(get_home_dir(), '.spyder.ini')
+if osp.isfile(old_location):
+    os.remove(old_location)