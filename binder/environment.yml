channels:
- conda-forge/label/spyder_kernels_rc
- conda-forge
dependencies:
# We can not refer to an environment.yml file from another
# So to get performant launches on mybinder.org, we have copied
# the contents of requirements/main.yml and requirements/linux.yml
# to this file.
# Please *DO NOT* make changes directly just to here - make changes
# to requirements/main.yml, and copy it here.
- atomicwrites >=1.2.0
- chardet >=2.0.0
- cloudpickle >=0.5.0
- cookiecutter >=1.6.0
- diff-match-patch >=20181111
- fcitx-qt5 >=1.2.7
- fzf >=0.42.0
- intervaltree >=3.0.2
- ipython >=8.13.0,<9.0.0,!=8.17.1
- jedi >=0.17.2,<0.20.0
- jellyfish >=0.7
- jsonschema >=3.2.0
- keyring >=17.0.0
- nbconvert >=4.0
- numpydoc >=0.6.0
- parso >=0.7.0,<0.9.0
- pexpect >=4.4.0
- pickleshare >=0.4
- psutil >=5.3
- pygments >=2.0
- pylint >=2.5.0,<3.1
- pylint-venv >=3.0.2
- pyls-spyder >=0.4.0
- pyqt >=5.10,<5.16
- pyqtwebengine >=5.10,<5.16
- python-lsp-black >=1.2.0,<3.0.0
<<<<<<< HEAD
- python-lsp-server >=1.8.0,<1.9.0
- pyuca >=1.2
=======
- python-lsp-server >=1.9.0,<1.10.0
>>>>>>> e6aefa56
- pyxdg >=0.26
- pyzmq >=22.1.0
- qdarkstyle >=3.2.0,<3.3.0
- qstylizer >=0.2.2
- qtawesome >=1.2.1
- qtconsole >=5.5.0,<5.6.0
- qtpy >=2.1.0
- rtree >=0.9.7
- setuptools >=49.6.0
- sphinx >=0.6.6
<<<<<<< HEAD
- spyder-kernels >=3.0.0b2,<3.0.0b3
- superqt >=0.6.1,<1.0.0
=======
- spyder-kernels >=2.5.0,<2.6.0
>>>>>>> e6aefa56
- textdistance >=4.2.0
- three-merge >=0.1.1
- watchdog >=0.10.3

# We can not refer to an environment.yml file from another
# So to get performant launches on mybinder.org, we have copied
# the contents of this requirements/tests.yml to this file.yml.
# Please *DO NOT* make changes directly just to here - make changes
# to requirements/tests.yml, and copy it here.
- coverage
- cython
- flaky
- matplotlib
- pandas
- pillow
- pytest <7.0
- pytest-cov
- pytest-lazy-fixture
- pytest-mock
- pytest-order
- pytest-qt
- pytest-timeout
- pyyaml
- scipy
- sympy

# Required for desktop view on mybinder.org
- websockify
- pip:
  - jupyter-desktop-server<|MERGE_RESOLUTION|>--- conflicted
+++ resolved
@@ -34,12 +34,8 @@
 - pyqt >=5.10,<5.16
 - pyqtwebengine >=5.10,<5.16
 - python-lsp-black >=1.2.0,<3.0.0
-<<<<<<< HEAD
-- python-lsp-server >=1.8.0,<1.9.0
+- python-lsp-server >=1.9.0,<1.10.0
 - pyuca >=1.2
-=======
-- python-lsp-server >=1.9.0,<1.10.0
->>>>>>> e6aefa56
 - pyxdg >=0.26
 - pyzmq >=22.1.0
 - qdarkstyle >=3.2.0,<3.3.0
@@ -50,12 +46,8 @@
 - rtree >=0.9.7
 - setuptools >=49.6.0
 - sphinx >=0.6.6
-<<<<<<< HEAD
 - spyder-kernels >=3.0.0b2,<3.0.0b3
 - superqt >=0.6.1,<1.0.0
-=======
-- spyder-kernels >=2.5.0,<2.6.0
->>>>>>> e6aefa56
 - textdistance >=4.2.0
 - three-merge >=0.1.1
 - watchdog >=0.10.3
